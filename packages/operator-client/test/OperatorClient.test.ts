import { JsonRpcProvider, Provider } from "@ethersproject/providers"
import { OperatorClient, OperatorClientConfig } from "../src/OperatorClient"
import { Chains } from "@streamr/config"
import { Wallet } from "@ethersproject/wallet"
import { parseEther } from "@ethersproject/units"
import { expect } from "chai"
import { Logger, waitForCondition } from '@streamr/utils'

import Debug from "debug"

<<<<<<< HEAD
import type { Operator, StreamRegistryV4, TestToken } from "../../network-contracts/typechain"
import { Contract } from "@ethersproject/contracts"
import { abi as tokenAbi } from "../../network-contracts/artifacts/contracts/OperatorTokenomics/testcontracts/TestToken.sol/TestToken.json"
import { abi as streamregAbi } from "../../network-contracts/artifacts/contracts/StreamRegistry/StreamRegistryV4.sol/StreamRegistryV4.json"
=======
import { Contract } from "@ethersproject/contracts"
import { tokenABI } from "@streamr/network-contracts"
import type { IERC677 } from "@streamr/network-contracts"
>>>>>>> f33c0913

import { deployOperatorContract } from "./deployOperatorContract"
import { deploySponsorship } from "./deploySponsorshipContract"
import { Sponsorship } from "@streamr/network-contracts"
// import { operatorTokenomics } from "@streamr/network-contracts/typechain/contracts"

const log = Debug("streamr:operator-client-test")
const config = Chains.load()["dev1"]
const adminPrivKey = "0x4059de411f15511a85ce332e7a428f36492ab4e87c7830099dadbf130f1896ae"
const theGraphUrl = "http://localhost:8000/subgraphs/name/streamr-dev/network-subgraphs"

const logger = new Logger(module)

describe("OperatorClient", () => {
    const chainURL = config.rpcEndpoints[0].url

    let provider: Provider
    // let operator: Operator
    // let sponsorshipFactory: SponsorshipFactory
    let token: IERC677
    let adminWallet: Wallet
    let streamId1: string
    let streamId2: string

    let opertatorConfig: OperatorClientConfig

    beforeAll(async () => {
        provider = new JsonRpcProvider(chainURL)
        log("Connected to: ", await provider.getNetwork())

        adminWallet = new Wallet(adminPrivKey, provider)

<<<<<<< HEAD
        token = new Contract(config.contracts.LINK, tokenAbi, adminWallet) as unknown as TestToken
        const timeString = (new Date()).getTime().toString()
        const streamPath1 = "/operatorclienttest-1-" + timeString
        const streamPath2 = "/operatorclienttest-2-" + timeString
        streamId1 = adminWallet.address.toLowerCase() + streamPath1
        streamId2 = adminWallet.address.toLowerCase() + streamPath2
        const streamRegistry = new Contract(config.contracts.StreamRegistry, streamregAbi, adminWallet) as unknown as StreamRegistryV4
        log(`creating stream with streamId1 ${streamId1}`)
        await (await streamRegistry.createStream(streamPath1, "metadata")).wait()
        log(`creating stream with streamId2 ${streamId2}`)
        await (await streamRegistry.createStream(streamPath2, "metadata")).wait()
=======
        token = new Contract(config.contracts.LINK, tokenABI, adminWallet) as unknown as IERC677
>>>>>>> f33c0913

        // const operatorWalletBalance = await token.balanceOf(adminWallet.address)
        // log(`operatorWalletBalance ${operatorWalletBalance}`)

        // await (await token.mint(operatorWallet.address, parseEther("1000000"))).wait()
        // log(`minted 1000000 tokens to ${operatorWallet.address}`)

    })

    const deployNewOperator = async () => {
        const operatorWallet = Wallet.createRandom().connect(provider)
        log("Funding address %s...", operatorWallet.address)
        await (await token.transfer(operatorWallet.address, parseEther("1000"))).wait()
        await (await adminWallet.sendTransaction({
            to: operatorWallet.address,
            value: parseEther("1")
        })).wait()

        log("Deploying operator contract")
        const operatorContract = await deployOperatorContract(config, operatorWallet)
        log(`Operator deployed at ${operatorContract.address}`)
        opertatorConfig = {
            operatorContractAddress: operatorContract.address,
            provider,
            theGraphUrl
        }
        return {operatorWallet, operatorContract}
    }

    describe("normal usecase", () => {
        let operatorWallet: Wallet
        let operatorContract: Operator
        let sponsorship: Sponsorship
        let sponsorship2: Sponsorship

        beforeAll(async () => {
            ({ operatorWallet, operatorContract } = await deployNewOperator())
        })

        it("client catches onchain events and emits join and leave events", async () => {

            const operatorClient = new OperatorClient(opertatorConfig, logger)
            let eventcount = 0
            operatorClient.on("addStakedStream", (streamid: string, blockNumber: number) => {
                log(`got addStakedStream event for stream ${streamid} at block ${blockNumber}`)
                eventcount += 1
            })
            operatorClient.on("removeStakedStream", (streamid: string, blockNumber: number) => {
                log(`got removeStakedStream event for stream ${streamid} at block ${blockNumber}`)
            })

            log("Added OperatorClient listeners, deploying Sponsorship contract...")
            sponsorship = await deploySponsorship(config, operatorWallet , {
                streamId: streamId1 })
            sponsorship2 = await deploySponsorship(config, operatorWallet, {
                streamId: streamId2
            })

            log(`Sponsorship deployed at ${sponsorship.address}, delegating...`)
            await (await token.connect(operatorWallet).transferAndCall(operatorContract.address, parseEther("200"), operatorWallet.address)).wait()

            log("Staking to sponsorship...")
            await (await operatorContract.stake(sponsorship.address, parseEther("100"))).wait()
            log(`staked on sponsorship ${sponsorship.address}`)
            await (await operatorContract.stake(sponsorship2.address, parseEther("100"))).wait()
            log(`staked on sponsorship ${sponsorship2.address}`)
            // await setTimeout(() => {}, 20000) // wait for events to be processed

            while (eventcount < 2) {
                await new Promise((resolve) => setTimeout(resolve, 1000))
                log("waiting for event")
            }

            operatorClient.close()
        })

        it("client returns all streams from theGraph", async () => {
            // sleep 5 seconds to make sure theGraph has processed the events
            await new Promise((resolve) => setTimeout(resolve, 5000))
            const operatorClient = new OperatorClient(opertatorConfig, logger)

            const streams = await operatorClient.getStakedStreams()
            log(`streams: ${JSON.stringify(streams)}`)
            expect(streams.streamIds.length).to.equal(2)
            expect(streams.streamIds).to.contain(streamId1)
            expect(streams.streamIds).to.contain(streamId2)

            operatorClient.close()
        })

        it("client emits events when sponsorships are unstaked completely", async () => {
            const operatorClient = new OperatorClient(opertatorConfig, logger)
            await operatorClient.getStakedStreams()
            let eventcount = 0
            operatorClient.on("addStakedStream", (streamid: string, blockNumber: number) => {
                log(`got addStakedStream event for stream ${streamid} at block ${blockNumber}`)
            })
            operatorClient.on("removeStakedStream", (streamid: string, blockNumber: number) => {
                log(`got removeStakedStream event for stream ${streamid} at block ${blockNumber}`)
                eventcount += 1
            })

            log("Unstaking from sponsorships...")
            await (await operatorContract.unstake(sponsorship.address)).wait()
            log(`unstaked from sponsorship ${sponsorship.address}`)
            await (await operatorContract.unstake(sponsorship2.address)).wait()
            log(`unstaked from sponsorship ${sponsorship2.address}`)
            // await setTimeout(() => {}, 20000) // wait for events to be processed

            waitForCondition(() => eventcount === 2, 10000, 1000)
            operatorClient.close()
        })
    })

    it("edge cases, 2 sponsorships for the same stream", async () => {
        const { operatorWallet, operatorContract } = await deployNewOperator()

        let operatorClient = new OperatorClient(opertatorConfig, logger)
        let receivedAddStreams = 0
        let receivedRemoveStreams = 0
        operatorClient.on("addStakedStream", (streamid: string, blockNumber: number) => {
            log(`got addStakedStream event for stream ${streamid} at block ${blockNumber}`)
            receivedAddStreams += 1
        })
        operatorClient.on("removeStakedStream", (streamid: string, blockNumber: number) => {
            log(`got removeStakedStream event for stream ${streamid} at block ${blockNumber}`)
            receivedRemoveStreams += 1
        })

        log("Added OperatorClient listeners, deploying Sponsorship contract...")
        const sponsorship = await deploySponsorship(config, operatorWallet , {
            streamId: streamId1 })
        const sponsorship2 = await deploySponsorship(config, operatorWallet, {
            streamId: streamId1
        })

        log(`Sponsorship deployed at ${sponsorship.address}, delegating...`)
        await (await token.connect(operatorWallet).transferAndCall(operatorContract.address, parseEther("200"), operatorWallet.address)).wait()

        log("Staking to sponsorship 1...")
        await (await operatorContract.stake(sponsorship.address, parseEther("100"))).wait()
        log(`staked on sponsorship ${sponsorship.address}`)
        await waitForCondition(() => receivedAddStreams === 1, 10000, 1000)
        log("Staking to sponsorship 2...")
        await (await operatorContract.stake(sponsorship2.address, parseEther("100"))).wait()
        log(`staked on sponsorship ${sponsorship2.address}`)
        // log(`staked on sponsorship ${sponsorship2.address}`)
        // await new Promise((resolve) => setTimeout(resolve, 10000)) // wait for events to be processed
        // expect(receivedAddStreams).to.equal(2)
        await waitForCondition(() => receivedAddStreams === 1, 10000, 1000)

        operatorClient.close()
        await new Promise((resolve) => setTimeout(resolve, 10000)) // wait for events to be processed

        operatorClient = new OperatorClient(opertatorConfig, logger)
        operatorClient.on("addStakedStream", (streamid: string, blockNumber: number) => {
            log(`got addStakedStream event for stream ${streamid} at block ${blockNumber}`)
            receivedAddStreams += 1
        })
        operatorClient.on("removeStakedStream", (streamid: string, blockNumber: number) => {
            log(`got removeStakedStream event for stream ${streamid} at block ${blockNumber}`)
            receivedRemoveStreams += 1
        })

        await operatorClient.getStakedStreams()

        log("Unstaking from sponsorship1...")
        await (await operatorContract.unstake(sponsorship.address)).wait()
        log(`unstaked from sponsorship1 ${sponsorship.address}`)
        // await new Promise((resolve) => setTimeout(resolve, 10000))
        await waitForCondition(() => receivedRemoveStreams === 0, 10000, 1000)
        await (await operatorContract.unstake(sponsorship2.address)).wait()
        // await new Promise((resolve) => setTimeout(resolve, 10000))
        await waitForCondition(() => receivedRemoveStreams === 1, 10000, 1000)

        log("receivedRemoveStreams: ", receivedRemoveStreams)
        expect(receivedRemoveStreams).to.equal(1)
        log("Closing operatorclient...")
        operatorClient.close()

    })

    it("only returns the stream from getAllStreamsw when staked on 2 sponsorships for the stream", async () => {
        const { operatorWallet, operatorContract } = await deployNewOperator()

        const operatorClient = new OperatorClient(opertatorConfig, logger)
        let receivedAddStreams = 0
        operatorClient.on("addStakedStream", (streamid: string, blockNumber: number) => {
            log(`got addStakedStream event for stream ${streamid} at block ${blockNumber}`)
            receivedAddStreams += 1
        })
        operatorClient.on("removeStakedStream", (streamid: string, blockNumber: number) => {
            log(`got removeStakedStream event for stream ${streamid} at block ${blockNumber}`)
        })

        log("Added OperatorClient listeners, deploying Sponsorship contract...")
        const sponsorship = await deploySponsorship(config, operatorWallet , {
            streamId: streamId1 })
        const sponsorship2 = await deploySponsorship(config, operatorWallet, {
            streamId: streamId1
        })

        log(`Sponsorship deployed at ${sponsorship.address}, delegating...`)
        await (await token.connect(operatorWallet).transferAndCall(operatorContract.address, parseEther("200"), operatorWallet.address)).wait()

        log("Staking to sponsorship 1...")
        await (await operatorContract.stake(sponsorship.address, parseEther("100"))).wait()
        log(`staked on sponsorship ${sponsorship.address}`)
        await waitForCondition(() => receivedAddStreams === 1, 10000, 1000)
        log("Staking to sponsorship 2...")
        await (await operatorContract.stake(sponsorship2.address, parseEther("100"))).wait()
        log(`staked on sponsorship ${sponsorship2.address}`)
        await waitForCondition(() => receivedAddStreams === 1, 10000, 1000)

        const streams = await operatorClient.getStakedStreams()
        log(`streams: ${JSON.stringify(streams)}`)
        expect(streams.streamIds.length).to.equal(1)
        expect(streams.streamIds).to.contain(streamId1)
        operatorClient.close()
    })

    // it("instantiate operatorclient with preexisting operator", () => {
    //     const oclient = new OperatorClient(operator.address, provider)
    //     oclient.on("addStakedStream", (streamid: string, blockNumber: number) => {
    //         log(`got addStakedStream event for stream ${streamid} at block ${blockNumber}`)
    //     })
    //     oclient.on("removeStakedStream", (streamid: string, blockNumber: number) => {
    //         log(`got removeStakedStream event for stream ${streamid} at block ${blockNumber}`)
    //     })
    // })

    // it("emits addStakedStream/removeStakedStream only when the first/last Sponsorship for a stream is un/staked to/from", () => {
    // create 2 Sponsorship contracts for the same stream
    // stake, expect addStakedStream
    // stake, expect nothing
    // unstake, expect nothing
    // unstake, expect removeStakedStream
    // })
})<|MERGE_RESOLUTION|>--- conflicted
+++ resolved
@@ -8,16 +8,12 @@
 
 import Debug from "debug"
 
-<<<<<<< HEAD
-import type { Operator, StreamRegistryV4, TestToken } from "../../network-contracts/typechain"
+import type { Operator, StreamRegistryV4 } from "../../network-contracts/typechain"
+import type { IERC677 } from "@streamr/network-contracts"
+
 import { Contract } from "@ethersproject/contracts"
 import { abi as tokenAbi } from "../../network-contracts/artifacts/contracts/OperatorTokenomics/testcontracts/TestToken.sol/TestToken.json"
 import { abi as streamregAbi } from "../../network-contracts/artifacts/contracts/StreamRegistry/StreamRegistryV4.sol/StreamRegistryV4.json"
-=======
-import { Contract } from "@ethersproject/contracts"
-import { tokenABI } from "@streamr/network-contracts"
-import type { IERC677 } from "@streamr/network-contracts"
->>>>>>> f33c0913
 
 import { deployOperatorContract } from "./deployOperatorContract"
 import { deploySponsorship } from "./deploySponsorshipContract"
@@ -50,8 +46,7 @@
 
         adminWallet = new Wallet(adminPrivKey, provider)
 
-<<<<<<< HEAD
-        token = new Contract(config.contracts.LINK, tokenAbi, adminWallet) as unknown as TestToken
+        token = new Contract(config.contracts.LINK, tokenAbi, adminWallet) as unknown as IERC677
         const timeString = (new Date()).getTime().toString()
         const streamPath1 = "/operatorclienttest-1-" + timeString
         const streamPath2 = "/operatorclienttest-2-" + timeString
@@ -62,9 +57,6 @@
         await (await streamRegistry.createStream(streamPath1, "metadata")).wait()
         log(`creating stream with streamId2 ${streamId2}`)
         await (await streamRegistry.createStream(streamPath2, "metadata")).wait()
-=======
-        token = new Contract(config.contracts.LINK, tokenABI, adminWallet) as unknown as IERC677
->>>>>>> f33c0913
 
         // const operatorWalletBalance = await token.balanceOf(adminWallet.address)
         // log(`operatorWalletBalance ${operatorWalletBalance}`)
@@ -174,7 +166,8 @@
             log(`unstaked from sponsorship ${sponsorship2.address}`)
             // await setTimeout(() => {}, 20000) // wait for events to be processed
 
-            waitForCondition(() => eventcount === 2, 10000, 1000)
+            await waitForCondition(() => eventcount === 2, 10000, 1000)
+
             operatorClient.close()
         })
     })
