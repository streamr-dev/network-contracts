# if you recreate the docker image to autodeploy in the dev env this file is used directly
# if you deploy locally use the npm task or scripts/generateYaml.sh to re-generate/update this file

specVersion: 0.0.4
description: Subgraph definitions for the stream permission registry
repository:
schema:
  file: ./schema.graphql
features:
  - fullTextSearch
dataSources:
  - kind: ethereum/contract
    name: StreamRegistry
    network: xDai
    source:
      address: "0xd04af489677001444280366Dd0885B03dAaDe71D"
      abi: StreamRegistry
      # startBlock: 10000000 #TODO
    mapping:
      kind: ethereum/events
      apiVersion: 0.0.6
      language: wasm/assemblyscript
      entities:
        - Stream
      abis:
        - name: StreamRegistry
          file: ./abis/StreamRegistry.json
      eventHandlers:
        - event: StreamCreated(string,string)
          handler: handleStreamCreation
        - event: StreamDeleted(string)
          handler: handleStreamDeletion
        - event: StreamUpdated(string,string)
          handler: handleStreamUpdate
        - event: PermissionUpdated(string,address,bool,bool,uint256,uint256,bool)
          handler: handlePermissionUpdate
      file: ./src/streamRegistry.ts
  - kind: ethereum/contract
    name: NodeRegistry
    network: xDai
    source:
      address: "0xCBAcfA0592B3D809aEc805d527f8ceAe9307D9C0"
      abi: NodeRegistry
      # startBlock: 10000000 #TODO
    mapping:
      kind: ethereum/events
      apiVersion: 0.0.6
      language: wasm/assemblyscript
      entities:
        - Node
      abis:
        - name: NodeRegistry
          file: ./abis/NodeRegistry.json
      eventHandlers:
        - event: NodeUpdated(indexed address,string,indexed uint256,uint256)
          handler: handleNodeUpdate
        - event: NodeRemoved(indexed address)
          handler: handleNodeRemoved
        # - event: NodeWhitelistApproved(indexed address)
        #   handler: handleNodeWhitelisted
        # - event: NodeWhitelistRejected(indexed address)
        #   handler: handleNodeUnWhitelisted
      file: ./src/nodeRegistry.ts
  - kind: ethereum/contract
    name: StreamStorageRegistry
    network: xDai
    source:
      address: "0xB9372284e0D61607aF3B7EF5f022e7D599Ed2a37"
      abi: StreamStorageRegistry
      # startBlock: 10000000 #TODO
    mapping:
      kind: ethereum/events
      apiVersion: 0.0.6
      language: wasm/assemblyscript
      entities:
        - Node
        # - Stream
      abis:
        - name: StreamStorageRegistry
          file: ./abis/StreamStorageRegistry.json
      eventHandlers:
        - event: Added(string,indexed address)
          handler: handleStorageNodeAddedToStream
        - event: Removed(string,indexed address)
          handler: handleStorageNodeRemovedFromStream
      file: ./src/streamStorageRegistry.ts
  - kind: ethereum/contract
    name: ProjectRegistryV1
    network: xDai # xDai means dev1
    source:
      address: "0x4D563c20DB87a4EC4989607cD0Fdf4C95eD14d13"
      abi: ProjectRegistryV1
      startBlock: 0
    mapping:
      kind: ethereum/events
      apiVersion: 0.0.6
      language: wasm/assemblyscript
      entities:
        - Project
      abis:
        - name: ProjectRegistryV1
          file: ./abis/ProjectRegistryV1.json
      eventHandlers:
        - event: ProjectCreated(indexed bytes32,uint32[],(address,address,uint256)[],string[],uint256,string)
          handler: handleProjectCreation
        - event: ProjectDeleted(indexed bytes32)
          handler: handleProjectDeletion
        - event: ProjectUpdated(indexed bytes32,uint32[],(address,address,uint256)[],string[],uint256,string)
          handler: handleProjectUpdate
        - event: PaymentDetailsByChainUpdated(indexed bytes32,uint32,address,address,uint256)
          handler: handlePaymentDetailsByChainUpdate
        - event: StreamAdded(bytes32,string)
          handler: handleStreamAddition
        - event: StreamRemoved(bytes32,string)
          handler: handleStreamRemoval
        - event: PermissionUpdated(bytes32,address,bool,bool,bool,bool)
          handler: handlePermissionUpdate
        - event: Subscribed(indexed bytes32,indexed address,uint256)
          handler: handleSubscriptionUpdate
      file: ./src/projectRegistry.ts
  - kind: ethereum/contract
    name: MarketplaceV4
    network: xDai
    source:
      address: "0x05784c543C5155979f82Ece2FbB4cE356181D30e"
      abi: MarketplaceV4
      startBlock: 0
    mapping:
      kind: ethereum/events
      apiVersion: 0.0.6
      language: wasm/assemblyscript
      entities:
        - ProjectPurchase
      abis:
        - name: MarketplaceV4
          file: ./abis/MarketplaceV4.json
      eventHandlers:
        - event: ProjectPurchased(bytes32,address,uint256,uint256,uint256)
          handler: handleProjectPurchase
      file: ./src/marketplaceV4.ts
  - kind: ethereum/contract
    name: ProjectStakingV1
    network: xDai
    source:
      address: "0xd73437154Ef05167a083ed8Fe839db4fB076A1A3"
      abi: ProjectStakingV1
      startBlock: 0
    mapping:
      kind: ethereum/events
      apiVersion: 0.0.6
      language: wasm/assemblyscript
      entities:
        - Stake
        - Unstake
      abis:
        - name: ProjectStakingV1
          file: ./abis/ProjectStakingV1.json
      eventHandlers:
        - event: Stake(indexed bytes32,indexed address,uint256,uint256)
          handler: handleStake
        - event: Unstake(indexed bytes32,indexed address,uint256,uint256)
          handler: handleUnstake
      file: ./src/projectStaking.ts
  - kind: ethereum/contract
    name: SponsorshipFactory
    network: xDai
    source:
      # make sure this is same as config.contracts.SponsorshipFactory in https://github.com/streamr-dev/network-contracts/blob/develop/packages/config/src/networks.json
      address: '0x75Cb7CA52637991A3f166B8546542B3F6D712fd4'
      abi: SponsorshipFactory
      startBlock: 0
    mapping:
      kind: ethereum/events
      apiVersion: 0.0.6
      language: wasm/assemblyscript
      file: ./src/sponsorshipFactory.ts
      entities:
        - Sponsorship
      abis:
        - name: SponsorshipFactory
          file: ./abis/SponsorshipFactory.json
      eventHandlers:
        - event: NewSponsorship(indexed address,string,string,address[],uint256[],indexed address)
          handler: handleNewSponsorship
  - kind: ethereum/contract
    name: OperatorFactory
    network: xDai
    source:
      # make sure this is same as config.contracts.OperatorFactory in https://github.com/streamr-dev/network-contracts/blob/develop/packages/config/src/networks.json
      address: '0x0bADa0acE1d16ABf1ce1aAED9Bc7Ce231ECc35b5'
      abi: OperatorFactory
      startBlock: 0
    mapping:
      kind: ethereum/events
      apiVersion: 0.0.6
      language: wasm/assemblyscript
      file: ./src/operatorFactory.ts
      entities:
        - Operator
        - Delegation
      abis:
        - name: OperatorFactory
          file: ./abis/OperatorFactory.json
      eventHandlers:
        - event: NewOperator(indexed address,indexed address)
          handler: handleNewOperator

templates:
  - name: Sponsorship
    kind: ethereum/contract
    network: xDai
    source:
      abi: Sponsorship
    mapping:
      kind: ethereum/events
      apiVersion: 0.0.6
      language: wasm/assemblyscript
      file: ./src/sponsorship.ts
      entities:
        - Sponsorship
        - Stake
        - StakeEvent
        - SlashingEvent
        - Flag
      abis:
        - name: Sponsorship
          file: ./abis/Sponsorship.json
      eventHandlers:
          - event: StakeUpdate(indexed address,uint256,uint256)
            handler: handleStakeUpdated
          - event: StakeLockUpdate(indexed address,uint256,uint256)
            handler: handleStakeLockUpdated
          - event: SponsorshipUpdate(uint256,uint256,indexed uint256,indexed bool)
            handler: handleSponsorshipUpdated
          - event: Flagged(indexed address,indexed address,uint256,indexed uint256,string)
            handler: handleFlagged
          - event: FlagUpdate(indexed address,indexed uint8,uint256,uint256,indexed address,int256)
            handler: handleFlagUpdate
<<<<<<< HEAD
          # - event: ProjectedInsolvencyUpdate(uint256)
          #   handler: handleProjectedInsolvencyUpdate
=======
>>>>>>> 6df372f7
          - event: OperatorSlashed(indexed address,uint256)
            handler: handleOperatorSlashed

        # - event: StakeAdded(indexed address,uint256,uint256)
        #   handler: handleStakeAdded
          - event: SponsorshipReceived(indexed address,uint256)
            handler: handleSponsorshipReceived
        # - event: OperatorJoined(indexed address)
        #   handler: handleOperatorJoined
        # - event: OperatorLeft(indexed address,uint256)
        #   handler: handleOperatorLeft
  - name: Operator
    kind: ethereum/contract
    network: xDai
    source:
      abi: Operator
    mapping:
      kind: ethereum/events
      apiVersion: 0.0.6
      language: wasm/assemblyscript
      file: ./src/operator.ts
      entities:
        - Operator
        - QueueEntry
        - Delegation
        - OperatorDailyBucket
      abis:
        - name: Operator
          file: ./abis/Operator.json
      eventHandlers:
          - event: BalanceUpdate(indexed address,uint256,uint256,uint256)
            handler: handleBalanceUpdate
          # Stake entity is kept up to date by sponsorship.ts via Sponsorship.StakeUpdate
          # - event: StakeUpdate(indexed address,uint256)
          #   handler: handleStakeUpdated
          - event: OperatorValueUpdate(uint256,uint256)
            handler: handleOperatorValueUpdate
          - event: Profit(uint256,indexed uint256,indexed uint256)
            handler: handleProfit
          - event: Loss(uint256)
            handler: handleLoss
          - event: QueuedDataPayout(indexed address,uint256,uint256)
            handler: handleQueuedDataPayout
          - event: QueueUpdated(indexed address,uint256,uint256)
            handler: handleQueueUpdated
          - event: NodesSet(address[])
            handler: handleNodesSet
          - event: Heartbeat(indexed address,string)
            handler: handleHeartbeat
          - event: MetadataUpdated(string,indexed address,indexed uint256)
            handler: handleMetadataUpdate<|MERGE_RESOLUTION|>--- conflicted
+++ resolved
@@ -236,11 +236,6 @@
             handler: handleFlagged
           - event: FlagUpdate(indexed address,indexed uint8,uint256,uint256,indexed address,int256)
             handler: handleFlagUpdate
-<<<<<<< HEAD
-          # - event: ProjectedInsolvencyUpdate(uint256)
-          #   handler: handleProjectedInsolvencyUpdate
-=======
->>>>>>> 6df372f7
           - event: OperatorSlashed(indexed address,uint256)
             handler: handleOperatorSlashed
 
