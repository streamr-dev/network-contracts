--- conflicted
+++ resolved
@@ -13,11 +13,7 @@
     name: StreamRegistry
     network: mumbai
     source:
-<<<<<<< HEAD
       address: "0x4F0779292bd0aB33B9EBC1DBE8e0868f3940E3F2"
-=======
-      address: "0xd04af489677001444280366Dd0885B03dAaDe71D"
->>>>>>> 518400e9
       abi: StreamRegistry
       startBlock: 40534000 #TODO
     mapping:
@@ -43,11 +39,7 @@
     name: NodeRegistry
     network: mumbai
     source:
-<<<<<<< HEAD
       address: "0xE6D449A7Ef200C0e50418c56F84079B9fe625199"
-=======
-      address: "0xCBAcfA0592B3D809aEc805d527f8ceAe9307D9C0"
->>>>>>> 518400e9
       abi: NodeRegistry
       startBlock: 40534000 #TODO
     mapping:
@@ -73,11 +65,7 @@
     name: StreamStorageRegistry
     network: mumbai
     source:
-<<<<<<< HEAD
       address: "0xA5a2298c9b48C08DaBF5D76727620d898FD2BEc1"
-=======
-      address: "0xB9372284e0D61607aF3B7EF5f022e7D599Ed2a37"
->>>>>>> 518400e9
       abi: StreamStorageRegistry
       startBlock: 40534000 #TODO
     mapping:
@@ -100,11 +88,7 @@
     name: ProjectRegistryV1
     network: mumbai # xDai means dev1
     source:
-<<<<<<< HEAD
       address: "0x35062aAda71A3dd6Dc3470866d418033113c3e40"
-=======
-      address: "0x4D563c20DB87a4EC4989607cD0Fdf4C95eD14d13"
->>>>>>> 518400e9
       abi: ProjectRegistryV1
       startBlock: 41076040
     mapping:
@@ -138,11 +122,7 @@
     name: MarketplaceV4
     network: mumbai
     source:
-<<<<<<< HEAD
       address: "0x4629ceBEA69F67D04e97f77C3F47E6E8E14114d5"
-=======
-      address: "0x05784c543C5155979f82Ece2FbB4cE356181D30e"
->>>>>>> 518400e9
       abi: MarketplaceV4
       startBlock: 41076040
     mapping:
@@ -162,11 +142,7 @@
     name: ProjectStakingV1
     network: mumbai
     source:
-<<<<<<< HEAD
       address: "0x8E94F3c9453a6d2aEE0ac154eb4Bf8D6517393D0"
-=======
-      address: "0xd73437154Ef05167a083ed8Fe839db4fB076A1A3"
->>>>>>> 518400e9
       abi: ProjectStakingV1
       startBlock: 41076040
     mapping:
@@ -190,11 +166,7 @@
     network: mumbai
     source:
       # make sure this is same as config.contracts.SponsorshipFactory in https://github.com/streamr-dev/network-contracts/blob/develop/packages/config/src/networks.json
-<<<<<<< HEAD
       address: '0x7ad4c0F107CDA1631CEAbEAF35FED1f301A2773c'
-=======
-      address: '0x75Cb7CA52637991A3f166B8546542B3F6D712fd4'
->>>>>>> 518400e9
       abi: SponsorshipFactory
       startBlock: 41076040
     mapping:
@@ -215,11 +187,7 @@
     network: mumbai
     source:
       # make sure this is same as config.contracts.OperatorFactory in https://github.com/streamr-dev/network-contracts/blob/develop/packages/config/src/networks.json
-<<<<<<< HEAD
       address: '0xD00F341571EF918040BFc4f8deF94EBA17c88eAe'
-=======
-      address: '0x0bADa0acE1d16ABf1ce1aAED9Bc7Ce231ECc35b5'
->>>>>>> 518400e9
       abi: OperatorFactory
       startBlock: 41076040
     mapping:
