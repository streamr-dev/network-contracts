# if you recreate the docker image to autodeploy in the dev env this file is used directly
# if you deploy locally use the npm task or scripts/generateYaml.sh to re-generate/update this file

specVersion: 0.0.4
description: Subgraph definitions for the stream permission registry
repository:
schema:
  file: ./schema.graphql
features:
  - fullTextSearch
dataSources:
  - kind: ethereum/contract
    name: StreamRegistry
    network: xDai
    source:
      address: "0x6cCdd5d866ea766f6DF5965aA98DeCCD629ff222"
      abi: StreamRegistry
      # startBlock: 10000000 #TODO
    mapping:
      kind: ethereum/events
      apiVersion: 0.0.6
      language: wasm/assemblyscript
      entities:
        - Stream
      abis:
        - name: StreamRegistry
          file: ./abis/StreamRegistry.json
      eventHandlers:
        - event: StreamCreated(string,string)
          handler: handleStreamCreation
        - event: StreamDeleted(string)
          handler: handleStreamDeletion
        - event: StreamUpdated(string,string)
          handler: handleStreamUpdate
        - event: PermissionUpdated(string,address,bool,bool,uint256,uint256,bool)
          handler: handlePermissionUpdate
      file: ./src/streamRegistry.ts
  - kind: ethereum/contract
    name: NodeRegistry
    network: xDai
    source:
      address: "0x231b810D98702782963472e1D60a25496999E75D"
      abi: NodeRegistry
      # startBlock: 10000000 #TODO
    mapping:
      kind: ethereum/events
      apiVersion: 0.0.6
      language: wasm/assemblyscript
      entities:
        - Node
      abis:
        - name: NodeRegistry
          file: ./abis/NodeRegistry.json
      eventHandlers:
        - event: NodeUpdated(indexed address,string,indexed uint256,uint256)
          handler: handleNodeUpdate
        - event: NodeRemoved(indexed address)
          handler: handleNodeRemoved
        # - event: NodeWhitelistApproved(indexed address)
        #   handler: handleNodeWhitelisted
        # - event: NodeWhitelistRejected(indexed address)
        #   handler: handleNodeUnWhitelisted
      file: ./src/nodeRegistry.ts
  - kind: ethereum/contract
    name: StreamStorageRegistry
    network: xDai
    source:
      address: "0xd04af489677001444280366Dd0885B03dAaDe71D"
      abi: StreamStorageRegistry
      # startBlock: 10000000 #TODO
    mapping:
      kind: ethereum/events
      apiVersion: 0.0.6
      language: wasm/assemblyscript
      entities:
        - Node
        # - Stream
      abis:
        - name: StreamStorageRegistry
          file: ./abis/StreamStorageRegistry.json
      eventHandlers:
        - event: Added(string,indexed address)
          handler: handleStorageNodeAddedToStream
        - event: Removed(string,indexed address)
          handler: handleStorageNodeRemovedFromStream
      file: ./src/streamStorageRegistry.ts
  - kind: ethereum/contract
    name: ProjectRegistryV1
    network: xDai # xDai means dev1
    source:
      address: "0x3C841B9Aa08166e9B864972930703e878d25804B"
      abi: ProjectRegistryV1
      startBlock: 0
    mapping:
      kind: ethereum/events
      apiVersion: 0.0.6
      language: wasm/assemblyscript
      entities:
        - Project
      abis:
        - name: ProjectRegistryV1
          file: ./abis/ProjectRegistryV1.json
      eventHandlers:
        - event: ProjectCreated(indexed bytes32,uint32[],(address,address,uint256)[],string[],uint256,string)
          handler: handleProjectCreation
        - event: ProjectDeleted(indexed bytes32)
          handler: handleProjectDeletion
        - event: ProjectUpdated(indexed bytes32,uint32[],(address,address,uint256)[],string[],uint256,string)
          handler: handleProjectUpdate
        - event: PaymentDetailsByChainUpdated(indexed bytes32,uint32,address,address,uint256)
          handler: handlePaymentDetailsByChainUpdate
        - event: StreamAdded(bytes32,string)
          handler: handleStreamAddition
        - event: StreamRemoved(bytes32,string)
          handler: handleStreamRemoval
        - event: PermissionUpdated(bytes32,address,bool,bool,bool,bool)
          handler: handlePermissionUpdate
        - event: Subscribed(indexed bytes32,indexed address,uint256)
          handler: handleSubscriptionUpdate
      file: ./src/projectRegistry.ts
  - kind: ethereum/contract
    name: MarketplaceV4
    network: xDai
    source:
      address: "0xB9372284e0D61607aF3B7EF5f022e7D599Ed2a37"
      abi: MarketplaceV4
      startBlock: 0
    mapping:
      kind: ethereum/events
      apiVersion: 0.0.6
      language: wasm/assemblyscript
      entities:
        - ProjectPurchase
      abis:
        - name: MarketplaceV4
          file: ./abis/MarketplaceV4.json
      eventHandlers:
        - event: ProjectPurchased(bytes32,address,uint256,uint256,uint256)
          handler: handleProjectPurchase
      file: ./src/marketplaceV4.ts
  - kind: ethereum/contract
    name: ProjectStakingV1
    network: xDai
    source:
      address: "0xBFCF120a8fD17670536f1B27D9737B775b2FD4CF"
      abi: ProjectStakingV1
      startBlock: 0
    mapping:
      kind: ethereum/events
      apiVersion: 0.0.6
      language: wasm/assemblyscript
      entities:
        - Stake
        - Unstake
      abis:
        - name: ProjectStakingV1
          file: ./abis/ProjectStakingV1.json
      eventHandlers:
        - event: Stake(indexed bytes32,indexed address,uint256)
          handler: handleStake
        - event: Unstake(indexed bytes32,indexed address,uint256)
          handler: handleUnstake
      file: ./src/projectStaking.ts
  - kind: ethereum/contract
    name: BountyFactory
    network: xDai
    source:
      # make sure this is same as config.contracts.BountyFactory in https://github.com/streamr-dev/network-contracts/blob/develop/packages/config/src/networks.json
      address: '0xef927F18D2ac3862c6ABCAa953203A4DbF7f519e'
      abi: BountyFactory
      startBlock: 0
    mapping:
      kind: ethereum/events
      apiVersion: 0.0.6
      language: wasm/assemblyscript
      file: ./src/bountyFactory.ts
      entities:
        - Bounty
      abis:
        - name: BountyFactory
          file: ./abis/BountyFactory.json
      eventHandlers:
<<<<<<< HEAD
        - event: NewBounty(address, string)
=======
        - event: NewBounty(address)
>>>>>>> 4fc4df7d
          handler: handleBountyCreated
  - kind: ethereum/contract
    name: BrokerPoolFactory
    network: xDai
    source:
      # make sure this is same as config.contracts.BountyFactory in https://github.com/streamr-dev/network-contracts/blob/develop/packages/config/src/networks.json
      address: '0x908d035020EED80035487146fB320eF0f11a3180'
      abi: BrokerPoolFactory
      startBlock: 0
    mapping:
      kind: ethereum/events
      apiVersion: 0.0.6
      language: wasm/assemblyscript
      file: ./src/poolFactory.ts
      entities:
        - Pool
        - PoolDelegation
      abis:
        - name: BrokerPoolFactory
          file: ./abis/BrokerPoolFactory.json
      eventHandlers:
        - event: NewBrokerPool(address)
          handler: handlePoolCreated

templates:
  - name: Bounty
    kind: ethereum/contract
    network: xDai
    source:
      abi: Bounty
    mapping:
      kind: ethereum/events
      apiVersion: 0.0.6
      language: wasm/assemblyscript
      file: ./src/bounty.ts
      entities:
        - Bounty
        - BountyStake
        - BrokerPool
        - Flag
      abis:
        - name: Bounty
          file: ./abis/Bounty.json
      eventHandlers:
          - event: StakeUpdate(indexed address,uint256,uint256)
            handler: handleStakeUpdated
          - event: BountyUpdate(uint256,uint256,uint256,uint32,bool)
            handler: handleBountyUpdated
          - event: FlagUpdate(indexed address,address,uint256,uint256)
            handler: handleFlagUpdate

        # - event: StakeAdded(indexed address,uint256,uint256)
        #   handler: handleStakeAdded
        # - event: SponsorshipReceived(indexed address,uint256)
        #   handler: handleSponsorshipReceived
        # - event: BrokerJoined(indexed address)
        #   handler: handleBrokerJoined
        # - event: BrokerLeft(indexed address,uint256)
        #   handler: handleBrokerLeft
  - name: BrokerPool
    kind: ethereum/contract
    network: xDai
    source:
      abi: BrokerPool
    mapping:
      kind: ethereum/events
      apiVersion: 0.0.6
      language: wasm/assemblyscript
      file: ./src/pool.ts
      entities:
        - BrokerPool
        - PoolDelegation
      abis:
        - name: BrokerPool
          file: ./abis/BrokerPool.json
      eventHandlers:
          - event: Delegated(indexed address,uint256)
            handler: handleDelegationReceived<|MERGE_RESOLUTION|>--- conflicted
+++ resolved
@@ -180,11 +180,7 @@
         - name: BountyFactory
           file: ./abis/BountyFactory.json
       eventHandlers:
-<<<<<<< HEAD
-        - event: NewBounty(address, string)
-=======
-        - event: NewBounty(address)
->>>>>>> 4fc4df7d
+        - event: NewBounty(address, string, string)
           handler: handleBountyCreated
   - kind: ethereum/contract
     name: BrokerPoolFactory
