--- conflicted
+++ resolved
@@ -8,16 +8,6 @@
     "codegen": "graph codegen",
     "graphbuild": "graph build",
     "build": "./copyAbisFromContractsPackage.sh && npm run codegen && npm run graphbuild",
-<<<<<<< HEAD
-    "create-docker-dev": "graph create streamr-dev/network-contracts --node http://streamr-dev-thegraph-node:8020",
-    "deploy-docker-dev": "graph deploy streamr-dev/network-contracts --version-label v0.0.1 --ipfs http://streamr-dev-ipfs:5001 --node http://streamr-dev-thegraph-node:8020",
-    "create-local": "graph create streamr-dev/network-contracts --node http://localhost:8020",
-    "deploy-local": "graph deploy streamr-dev/network-contracts --version-label v0.0.1 --ipfs http://localhost:5001 --node http://localhost:8020",
-    "create-production": "graph create streamr-dev/streams --node https://api.thegraph.com/deploy/",
-    "deploy-production": "graph deploy streamr-dev/streams --ipfs https://api.thegraph.com/ipfs/ --node https://api.thegraph.com/deploy/",
-    "doAll": "npm run build && npm run create-local && npm run deploy-local",
-    "doAll-inside-docker-dev": "npm run build && npm run create-docker-dev && npm run deploy-docker-dev"
-=======
     "docker:build": "npm run build && docker build . -t streamr/deploy-network-subgraphs:dev",
     "docker:publish": "docker image push streamr/deploy-network-subgraphs:dev",
     "create-docker-dev": "graph create streamr-dev/network-subgraphs --node http://streamr-dev-thegraph-node:8020",
@@ -29,7 +19,6 @@
     "deploy-production": "graph deploy streamr-dev/network-subgraphs subgraph_prod.yaml --ipfs https://api.thegraph.com/ipfs/ --node https://api.thegraph.com/deploy/",
     "test": "cd ../../ && graph test -d",
     "coverage": "cd ../../ && graph test -d -- -c"
->>>>>>> 145d3907
   },
   "devDependencies": {
     "@graphprotocol/graph-cli": "0.35.0"
