--- conflicted
+++ resolved
@@ -326,16 +326,9 @@
 
 # Delegation events in an Operator contract signals trust in the operator
 type Delegation @entity {
-<<<<<<< HEAD
   id: ID! # 0xoperatorAddress-0xdelegatorAddress
   operator: Operator!
   delegator: Delegator!
-=======
-  "0xoperatorAddress-0xdelegatorAddress"
-  id: ID!
-  operator: Operator
-  delegator: String!
->>>>>>> 876de466
 
   "Amount of internal Operator tokens this delegator holds"
   operatorTokenBalanceWei: BigInt!
