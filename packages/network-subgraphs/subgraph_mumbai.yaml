# if you recreate the docker image to autodeploy in the dev env this file is used directly
# if you deploy locally use the npm task or scripts/generateYaml.sh to re-generate/update this file

specVersion: 0.0.4
description: Subgraph definitions for the stream permission registry
repository:
schema:
  file: ./schema.graphql
features:
  - fullTextSearch
dataSources:
  - kind: ethereum/contract
    name: StreamRegistry
    network: mumbai
    source:
      address: "0xdD6f4bcc2A450131775AdE05F1c7Ca12802D05D3"
      abi: StreamRegistry
      startBlock: 40346000 #TODO
    mapping:
      kind: ethereum/events
      apiVersion: 0.0.6
      language: wasm/assemblyscript
      entities:
        - Stream
      abis:
        - name: StreamRegistry
          file: ./abis/StreamRegistry.json
      eventHandlers:
        - event: StreamCreated(string,string)
          handler: handleStreamCreation
        - event: StreamDeleted(string)
          handler: handleStreamDeletion
        - event: StreamUpdated(string,string)
          handler: handleStreamUpdate
        - event: PermissionUpdated(string,address,bool,bool,uint256,uint256,bool)
          handler: handlePermissionUpdate
      file: ./src/streamRegistry.ts
  - kind: ethereum/contract
    name: NodeRegistry
    network: mumbai
    source:
      address: "0x1bE4b2b970a9646373BAc8C859a7A327671d865B"
      abi: NodeRegistry
      startBlock: 40346000 #TODO
    mapping:
      kind: ethereum/events
      apiVersion: 0.0.6
      language: wasm/assemblyscript
      entities:
        - Node
      abis:
        - name: NodeRegistry
          file: ./abis/NodeRegistry.json
      eventHandlers:
        - event: NodeUpdated(indexed address,string,indexed uint256,uint256)
          handler: handleNodeUpdate
        - event: NodeRemoved(indexed address)
          handler: handleNodeRemoved
        # - event: NodeWhitelistApproved(indexed address)
        #   handler: handleNodeWhitelisted
        # - event: NodeWhitelistRejected(indexed address)
        #   handler: handleNodeUnWhitelisted
      file: ./src/nodeRegistry.ts
  - kind: ethereum/contract
    name: StreamStorageRegistry
    network: mumbai
    source:
      address: "0x92e090e27067537e1974105ccc609Cf5A35f98F2"
      abi: StreamStorageRegistry
      startBlock: 40346000 #TODO
    mapping:
      kind: ethereum/events
      apiVersion: 0.0.6
      language: wasm/assemblyscript
      entities:
        - Node
        # - Stream
      abis:
        - name: StreamStorageRegistry
          file: ./abis/StreamStorageRegistry.json
      eventHandlers:
        - event: Added(string,indexed address)
          handler: handleStorageNodeAddedToStream
        - event: Removed(string,indexed address)
          handler: handleStorageNodeRemovedFromStream
      file: ./src/streamStorageRegistry.ts
  - kind: ethereum/contract
    name: ProjectRegistryV1
    network: mumbai # xDai means dev1
    source:
      address: "0x2F20D0C62179D0E3440De924515c3b2f608F67cD"
      abi: ProjectRegistryV1
      startBlock: 40346000
    mapping:
      kind: ethereum/events
      apiVersion: 0.0.6
      language: wasm/assemblyscript
      entities:
        - Project
      abis:
        - name: ProjectRegistryV1
          file: ./abis/ProjectRegistryV1.json
      eventHandlers:
        - event: ProjectCreated(indexed bytes32,uint32[],(address,address,uint256)[],string[],uint256,string)
          handler: handleProjectCreation
        - event: ProjectDeleted(indexed bytes32)
          handler: handleProjectDeletion
        - event: ProjectUpdated(indexed bytes32,uint32[],(address,address,uint256)[],string[],uint256,string)
          handler: handleProjectUpdate
        - event: PaymentDetailsByChainUpdated(indexed bytes32,uint32,address,address,uint256)
          handler: handlePaymentDetailsByChainUpdate
        - event: StreamAdded(bytes32,string)
          handler: handleStreamAddition
        - event: StreamRemoved(bytes32,string)
          handler: handleStreamRemoval
        - event: PermissionUpdated(bytes32,address,bool,bool,bool,bool)
          handler: handlePermissionUpdate
        - event: Subscribed(indexed bytes32,indexed address,uint256)
          handler: handleSubscriptionUpdate
      file: ./src/projectRegistry.ts
  - kind: ethereum/contract
    name: MarketplaceV4
    network: mumbai
    source:
      address: "0xa8ec67fbe58b7c035Ae378A5e266f4AA1DaaB22E"
      abi: MarketplaceV4
      startBlock: 40346000
    mapping:
      kind: ethereum/events
      apiVersion: 0.0.6
      language: wasm/assemblyscript
      entities:
        - ProjectPurchase
      abis:
        - name: MarketplaceV4
          file: ./abis/MarketplaceV4.json
      eventHandlers:
        - event: ProjectPurchased(bytes32,address,uint256,uint256,uint256)
          handler: handleProjectPurchase
      file: ./src/marketplaceV4.ts
  - kind: ethereum/contract
    name: ProjectStakingV1
    network: mumbai
    source:
      address: "0x03b2E964D011B5b9407494393175BDB89D3b3F47"
      abi: ProjectStakingV1
      startBlock: 40346000
    mapping:
      kind: ethereum/events
      apiVersion: 0.0.6
      language: wasm/assemblyscript
      entities:
        - Stake
        - Unstake
      abis:
        - name: ProjectStakingV1
          file: ./abis/ProjectStakingV1.json
      eventHandlers:
        - event: Stake(indexed bytes32,indexed address,uint256,uint256)
          handler: handleStake
        - event: Unstake(indexed bytes32,indexed address,uint256,uint256)
          handler: handleUnstake
      file: ./src/projectStaking.ts
  - kind: ethereum/contract
    name: SponsorshipFactory
    network: mumbai
    source:
      # make sure this is same as config.contracts.SponsorshipFactory in https://github.com/streamr-dev/network-contracts/blob/develop/packages/config/src/networks.json
      address: '0x13C288cD94733e0bE6fcfc2a0008913fec88aF8A'
      abi: SponsorshipFactory
      startBlock: 40346000
    mapping:
      kind: ethereum/events
      apiVersion: 0.0.6
      language: wasm/assemblyscript
      file: ./src/sponsorshipFactory.ts
      entities:
        - Sponsorship
      abis:
        - name: SponsorshipFactory
          file: ./abis/SponsorshipFactory.json
      eventHandlers:
        - event: NewSponsorship(indexed address,string,string,uint256,uint256,indexed address)
          handler: handleNewSponsorship
  - kind: ethereum/contract
    name: OperatorFactory
    network: mumbai
    source:
      # make sure this is same as config.contracts.OperatorFactory in https://github.com/streamr-dev/network-contracts/blob/develop/packages/config/src/networks.json
      address: '0x30f3614d9c4A4f263696A4037CaaA3609710fCBB'
      abi: OperatorFactory
      startBlock: 40346000
    mapping:
      kind: ethereum/events
      apiVersion: 0.0.6
      language: wasm/assemblyscript
      file: ./src/operatorFactory.ts
      entities:
        - Operator
        - Delegation
      abis:
        - name: OperatorFactory
          file: ./abis/OperatorFactory.json
      eventHandlers:
        - event: NewOperator(address,address)
          handler: handleNewOperator

templates:
  - name: Sponsorship
    kind: ethereum/contract
    network: mumbai
    source:
      abi: Sponsorship
    mapping:
      kind: ethereum/events
      apiVersion: 0.0.6
      language: wasm/assemblyscript
      file: ./src/sponsorship.ts
      entities:
        - Sponsorship
        - Stake
        - StakeEvent
        - SlashingEvent
        - Flag
      abis:
        - name: Sponsorship
          file: ./abis/Sponsorship.json
      eventHandlers:
          - event: StakeUpdate(indexed address,uint256,uint256)
            handler: handleStakeUpdated
          - event: SponsorshipUpdate(uint256,uint256,uint256,bool)
            handler: handleSponsorshipUpdated
          - event: FlagUpdate(indexed address,address,uint256,uint256,string)
            handler: handleFlagUpdate
          - event: ProjectedInsolvencyUpdate(uint256)
            handler: handleProjectedInsolvencyUpdate
          - event: OperatorSlashed(indexed address,uint256)
            handler: handleOperatorSlashed

        # - event: StakeAdded(indexed address,uint256,uint256)
        #   handler: handleStakeAdded
          - event: SponsorshipReceived(indexed address,uint256)
            handler: handleSponsorshipReceived
        # - event: OperatorJoined(indexed address)
        #   handler: handleOperatorJoined
        # - event: OperatorLeft(indexed address,uint256)
        #   handler: handleOperatorLeft
  - name: Operator
    kind: ethereum/contract
    network: mumbai
    source:
      abi: Operator
    mapping:
      kind: ethereum/events
      apiVersion: 0.0.6
      language: wasm/assemblyscript
      file: ./src/operator.ts
      entities:
        - Operator
        - QueueEntry
        - Delegation
        - OperatorDailyBucket
      abis:
        - name: Operator
          file: ./abis/Operator.json
      eventHandlers:
          - event: Delegated(indexed address,uint256)
            handler: handleDelegated
          - event: Undelegated(indexed address,uint256)
            handler: handleUndelegated
          - event: BalanceUpdate(address,uint256,uint256)
            handler: handleBalanceUpdate
          # Stake entity is kept up to date by sponsorship.ts via Sponsorship.StakeUpdate
          # - event: StakeUpdate(indexed address,uint256)
          #   handler: handleStakeUpdated
<<<<<<< HEAD
          - event: PoolValueUpdate(uint256,uint256)
            handler: handlePoolValueUpdate
=======
          - event: OperatorValueUpdate(uint256,uint256)
            handler: handleOperatorValueUpdate
>>>>>>> acea6ecd
          - event: Profit(uint256,uint256,uint256)
            handler: handleProfit
          - event: Loss(uint256)
            handler: handleLoss
          - event: QueuedDataPayout(address,uint256,uint256)
            handler: handleQueuedDataPayout
          - event: QueueUpdated(address,uint256,uint256)
            handler: handleQueueUpdated
          - event: NodesSet(address[])
            handler: handleNodesSet
          - event: Heartbeat(indexed address,string)
            handler: handleHeartbeat
          - event: MetadataUpdated(string,indexed address,uint256)
            handler: handleMetadataUpdate<|MERGE_RESOLUTION|>--- conflicted
+++ resolved
@@ -273,13 +273,8 @@
           # Stake entity is kept up to date by sponsorship.ts via Sponsorship.StakeUpdate
           # - event: StakeUpdate(indexed address,uint256)
           #   handler: handleStakeUpdated
-<<<<<<< HEAD
-          - event: PoolValueUpdate(uint256,uint256)
-            handler: handlePoolValueUpdate
-=======
           - event: OperatorValueUpdate(uint256,uint256)
             handler: handleOperatorValueUpdate
->>>>>>> acea6ecd
           - event: Profit(uint256,uint256,uint256)
             handler: handleProfit
           - event: Loss(uint256)
