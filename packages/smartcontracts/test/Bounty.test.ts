import { waffle, upgrades, ethers } from "hardhat"
import { expect, use } from "chai"
import { Contract, ContractFactory, utils } from "ethers"

import type { Bounty, BountyFactory, IAllocationPolicy, IJoinPolicy, ILeavePolicy, TestToken } from "../typechain"

// const { deployContract } = waffle
const { provider } = waffle
const { defaultAbiCoder } = utils

use(waffle.solidity)

// testcases to not forget:
// - increase stake if already joined

describe("Bounty", (): void => {
    const wallets = provider.getWallets()
    const adminWallet = wallets[0]
    const brokerWallet = wallets[1]
    const broker2Wallet = wallets[2]
    const trustedForwarderAddress: string = wallets[9].address
    let bountyFactoryFactory: ContractFactory
    let bountyFactory: BountyFactory
    let token: TestToken
    let minStakeJoinPolicy: IJoinPolicy
    let maxBrokersJoinPolicy: IJoinPolicy
    let bountyCounter = 0
    let bountyFromAdmin: Contract
    let bountyFromBroker: Contract
    let allocationPolicy: Contract
    let leavePolicy: Contract

    before(async (): Promise<void> => {
        token = await (await ethers.getContractFactory("TestToken", adminWallet)).deploy("Test token", "TEST") as TestToken
        await token.deployed()

        minStakeJoinPolicy = await (await ethers.getContractFactory("MinimumStakeJoinPolicy", adminWallet)).deploy() as IJoinPolicy
        await minStakeJoinPolicy.deployed()

        maxBrokersJoinPolicy = await (await ethers.getContractFactory("MaxAmountBrokersJoinPolicy", adminWallet)).deploy() as IJoinPolicy
        await maxBrokersJoinPolicy.deployed()

        allocationPolicy = await (await ethers.getContractFactory("StakeWeightedAllocationPolicy", adminWallet)).deploy() as IAllocationPolicy
        await allocationPolicy.deployed()

        leavePolicy = await (await ethers.getContractFactory("DefaultLeavePolicy", adminWallet)).deploy() as ILeavePolicy
        await leavePolicy.deployed()

        const bountyTemplate = await (await ethers.getContractFactory("Bounty")).deploy() as Bounty
        await bountyTemplate.deployed()

        bountyFactoryFactory = await ethers.getContractFactory("BountyFactory", adminWallet)
        const bountyFactoryFactoryTx = await upgrades.deployProxy(bountyFactoryFactory,
            [ bountyTemplate.address, trustedForwarderAddress, token.address ])
        bountyFactory = await bountyFactoryFactoryTx.deployed() as BountyFactory

        await (await token.mint(adminWallet.address, ethers.utils.parseEther("1000000"))).wait()
        await (await token.transfer(brokerWallet.address, ethers.utils.parseEther("100000"))).wait()
        await (await token.transfer(broker2Wallet.address, ethers.utils.parseEther("100000"))).wait()
    })

    beforeEach(async (): Promise<void> => {
        const bountyDeployTx = await bountyFactory.deployBountyAgreement(0, 0, "Bounty-" + bountyCounter++)
        const bountyDeployReceipt = await bountyDeployTx.wait()

        const newBountyAddress = bountyDeployReceipt.events?.filter((e) => e.event === "NewBounty")[0]?.args?.bountyContract
        expect(newBountyAddress).to.be.not.null
        // console.log("bounty " + newBountyAddress)

        const agreementFactory = await ethers.getContractFactory("Bounty")
        bountyFromAdmin = new Contract(newBountyAddress, agreementFactory.interface, adminWallet) as Bounty
        bountyFromBroker = new Contract(newBountyAddress, agreementFactory.interface, brokerWallet) as Bounty

        await(await bountyFromAdmin.setLeavePolicy(leavePolicy.address, "0")).wait()
        await(await bountyFromAdmin.setAllocationPolicy(allocationPolicy.address, ethers.BigNumber.from("2000000000000000000"))).wait()
    })

    it("positivetest deploy bounty through factory, join bounty", async function(): Promise<void> {
        await(await bountyFromAdmin.addJoinPolicy(minStakeJoinPolicy.address, ethers.BigNumber.from("2000000000000000000"))).wait()
        await(await bountyFromAdmin.addJoinPolicy(maxBrokersJoinPolicy.address, ethers.BigNumber.from("1"))).wait()
        const tx = await token.transferAndCall(bountyFromAdmin.address, ethers.utils.parseEther("2"), adminWallet.address)
        await tx.wait()
    })

    it("negativetest addjoinpolicy from not-admin", async function(): Promise<void> {
        await expect(bountyFromBroker.addJoinPolicy(minStakeJoinPolicy.address, ethers.BigNumber.from("2000000000000000000")))
            .to.be.revertedWith("error_mustBeAdminRole")
    })

    it("negativetest trying to join with wrong token", async function(): Promise<void> {
        const newtokenFactory = await ethers.getContractFactory("TestToken", adminWallet)
        const newToken = await newtokenFactory.deploy("Test2", "T2") as TestToken
        const newTokenFromAdmin = newToken.connect(adminWallet)
        await (await newToken.mint(adminWallet.address, ethers.utils.parseEther("1000000"))).wait()
        // await expect(newTokenFromBroker.transferAndCall(bountyFromAdmin.address, ethers.utils.parseEther('1'), adminWallet.address))
        //     .to.be.revertedWith('error_onlyTokenContract')
        await expect(newTokenFromAdmin.transferAndCall(bountyFromAdmin.address, ethers.utils.parseEther("1"), adminWallet.address))
            .to.be.revertedWith("error_onlyTokenContract")
    })

    // this should actually fail, but there might be a hardhat bug that allows calling functions on non-existing contracts, so we skip it for now
    // it('negativetest setjoinpolicy pointing to nonexistant contract', async function(): Promise<void> {
    //     await expect(bountyFromAdmin.addJoinPolicy(wallets[4].address, ethers.BigNumber.from('2000000000000000000')))
    //         .to.be.revertedWith('error adding join policy')
    // })

    it("negativetest sponsor with no allowance", async function(): Promise<void> {
        await expect(bountyFromAdmin.sponsor(ethers.utils.parseEther("1"))).to.be.reverted
    })

    it("negativetest min stake join policy", async function(): Promise<void> {
        await(await bountyFromAdmin.addJoinPolicy(minStakeJoinPolicy.address, ethers.BigNumber.from("2000000000000000000"))).wait()
        await expect(token.transferAndCall(bountyFromAdmin.address, ethers.utils.parseEther("1"), adminWallet.address))
            .to.be.revertedWith("error_stakeUnderMinimum")
    })

    it("negativetest max brokers join policy", async function(): Promise<void> {
        await(await bountyFromAdmin.addJoinPolicy(maxBrokersJoinPolicy.address, ethers.BigNumber.from("0"))).wait()
        await expect(token.transferAndCall(bountyFromAdmin.address, ethers.utils.parseEther("0"), adminWallet.address))
            .to.be.revertedWith("error_tooManyBrokers")
    })

    it("negativetest sponsor with no allowance", async function(): Promise<void> {
        await expect(bountyFromAdmin.sponsor(ethers.utils.parseEther("1"))).to.be.revertedWith("")
    })

    it("negativetest error setting param on joinpolicy", async function(): Promise<void> {
        const jpMS = await ethers.getContractFactory("TestJoinPolicy", adminWallet)
        const jpMSC = await jpMS.deploy() as Contract
        const testJoinPolicy = await jpMSC.connect(adminWallet).deployed() as IJoinPolicy
<<<<<<< HEAD
        await expect(bountyFromAdmin.addJoinPolicy(testJoinPolicy.address, ethers.BigNumber.from("1"))) // it will throw with 1
            .to.be.revertedWith("test-error: setting param join policy")
=======
        await expect(bountyFromAdmin.addJoinPolicy(testJoinPolicy.address, ethers.BigNumber.from('1'))) // it will throw with 1
            .to.be.revertedWith('test-error: setting param join policy')
        await expect(bountyFromAdmin.addJoinPolicy(testJoinPolicy.address, ethers.BigNumber.from('2'))) // 2: it will throw with empty error
            .to.be.revertedWith('error_addJoinPolicyFailed')
>>>>>>> a7ee4c91
    })

    it("negativetest error joining on joinpolicy", async function(): Promise<void> {
        const jpMS = await ethers.getContractFactory("TestJoinPolicy", adminWallet)
        const jpMSC = await jpMS.deploy() as Contract
        const testJoinPolicy = await jpMSC.connect(adminWallet).deployed() as IJoinPolicy
<<<<<<< HEAD
        await (await bountyFromAdmin.addJoinPolicy(testJoinPolicy.address, ethers.BigNumber.from("2"))).wait()
        await expect(token.transferAndCall(bountyFromAdmin.address, ethers.utils.parseEther("0"), adminWallet.address))
            .to.be.revertedWith("test-error: checkAbleToJoin join policy")
    })

    it("negativetest error setting param on allocationPolicy", async function(): Promise<void> {
        const jpMS = await ethers.getContractFactory("TestAllocationPolicy", adminWallet)
=======
        await (await bountyFromAdmin.addJoinPolicy(testJoinPolicy.address, ethers.BigNumber.from('100'))).wait()
        await expect(token.transferAndCall(bountyFromAdmin.address, 1, adminWallet.address))
            .to.be.revertedWith('test-error: checkAbleToJoin join policy')
    })

    it('negativetest error joining on joinpolicy, empty error', async function(): Promise<void> {
        const jpMS = await ethers.getContractFactory('TestJoinPolicy', adminWallet)
        const jpMSC = await jpMS.deploy() as Contract
        const testJoinPolicy = await jpMSC.connect(adminWallet).deployed() as IJoinPolicy
        await (await bountyFromAdmin.addJoinPolicy(testJoinPolicy.address, ethers.BigNumber.from('100'))).wait()
        await expect(token.transferAndCall(bountyFromAdmin.address, 2, adminWallet.address))
            .to.be.revertedWith('error_brokerJoinFailed')
    })

    it('negativetest error setting param on allocationPolicy', async function(): Promise<void> {
        const jpMS = await ethers.getContractFactory('TestAllocationPolicy', adminWallet)
>>>>>>> a7ee4c91
        const jpMSC = await jpMS.deploy() as Contract
        const testAllocPolicy = await jpMSC.connect(adminWallet).deployed() as IAllocationPolicy
        await expect(bountyFromAdmin.setAllocationPolicy(testAllocPolicy.address, ethers.BigNumber.from("1"))) // it will thrown with 1
            .to.be.revertedWith("test-error: setting param allocation policy")
    })

    it("negativetest error onJoin on allocationPolicy", async function(): Promise<void> {
        const jpMS = await ethers.getContractFactory("TestAllocationPolicy", adminWallet)
        const jpMSC = await jpMS.deploy() as Contract
        const testAllocPolicy = await jpMSC.connect(adminWallet).deployed() as IAllocationPolicy
        await (await bountyFromAdmin.setAllocationPolicy(testAllocPolicy.address, ethers.BigNumber.from("2"))).wait()
        await expect(token.transferAndCall(bountyFromAdmin.address, ethers.utils.parseEther("1"), adminWallet.address))
            .to.be.revertedWith("test-error: onJoin allocation policy")
    })

<<<<<<< HEAD
    it.skip("negativetest error onleave on allocationPolicy", async function(): Promise<void> {
        const jpMS = await ethers.getContractFactory("TestAllocationPolicy", adminWallet)
=======
    it('negativetest error onJoin on allocationPolicy, empty error', async function(): Promise<void> {
        const jpMS = await ethers.getContractFactory('TestAllocationPolicy', adminWallet)
        const jpMSC = await jpMS.deploy() as Contract
        const testAllocPolicy = await jpMSC.connect(adminWallet).deployed() as IAllocationPolicy
        await (await bountyFromAdmin.setAllocationPolicy(testAllocPolicy.address, ethers.BigNumber.from('5'))).wait()
        await expect(token.transferAndCall(bountyFromAdmin.address, ethers.utils.parseEther('1'), adminWallet.address))
            .to.be.revertedWith('error_joinFailed')
    })

    it('negativetest error onstakeIncrease', async function(): Promise<void> {
        const jpMS = await ethers.getContractFactory('TestAllocationPolicy', adminWallet)
        const jpMSC = await jpMS.deploy() as Contract
        const testAllocPolicy = await jpMSC.connect(adminWallet).deployed() as IAllocationPolicy
        await (await bountyFromAdmin.setAllocationPolicy(testAllocPolicy.address, ethers.BigNumber.from('7'))).wait()
        await (await token.transferAndCall(bountyFromAdmin.address, ethers.utils.parseEther('1'), adminWallet.address)).wait()
        await expect(token.transferAndCall(bountyFromAdmin.address, ethers.utils.parseEther('1'), adminWallet.address))
            .to.be.revertedWith('test-error: onStakeIncrease allocation policy')
    })

    it('negativetest error onstakeIncrease, empty error', async function(): Promise<void> {
        const jpMS = await ethers.getContractFactory('TestAllocationPolicy', adminWallet)
        const jpMSC = await jpMS.deploy() as Contract
        const testAllocPolicy = await jpMSC.connect(adminWallet).deployed() as IAllocationPolicy
        await (await bountyFromAdmin.setAllocationPolicy(testAllocPolicy.address, ethers.BigNumber.from('8'))).wait()
        await (await token.transferAndCall(bountyFromAdmin.address, ethers.utils.parseEther('1'), adminWallet.address)).wait()
        await expect(token.transferAndCall(bountyFromAdmin.address, ethers.utils.parseEther('1'), adminWallet.address))
            .to.be.revertedWith('error_stakeIncreaseFailed')
    })

    it('negativetest error onleave on allocationPolicy', async function(): Promise<void> {
        const jpMS = await ethers.getContractFactory('TestAllocationPolicy', adminWallet)
>>>>>>> a7ee4c91
        const jpMSC = await jpMS.deploy() as Contract
        const testAllocPolicy = await jpMSC.connect(adminWallet).deployed() as IAllocationPolicy
        await (await bountyFromAdmin.setAllocationPolicy(testAllocPolicy.address, ethers.BigNumber.from("3"))).wait() // 3 -> will throw on leave
        await (await token.transferAndCall(bountyFromAdmin.address, ethers.utils.parseEther("1"), adminWallet.address)).wait()
        await expect(bountyFromBroker.leave()).to.be.revertedWith("test-error: onLeave allocation policy")
    })

<<<<<<< HEAD
    it("send 32 length data on transferAndCall", async function(): Promise<void> {
        const jpMS = await ethers.getContractFactory("TestAllocationPolicy", adminWallet)
=======
    it('negativetest error onleave on allocationPolicy, empty error', async function(): Promise<void> {
        const jpMS = await ethers.getContractFactory('TestAllocationPolicy', adminWallet)
        const jpMSC = await jpMS.deploy() as Contract
        const testAllocPolicy = await jpMSC.connect(adminWallet).deployed() as IAllocationPolicy
        await (await bountyFromAdmin.setAllocationPolicy(testAllocPolicy.address, ethers.BigNumber.from('6'))).wait() // 3 -> will throw on leave
        await (await token.transferAndCall(bountyFromAdmin.address, ethers.utils.parseEther('1'), adminWallet.address)).wait()
        await expect(bountyFromBroker.leave()).to.be.revertedWith('error_brokerLeaveFailed')
    })

    it('send 32 length data on transferAndCall', async function(): Promise<void> {
        const jpMS = await ethers.getContractFactory('TestAllocationPolicy', adminWallet)
>>>>>>> a7ee4c91
        const jpMSC = await jpMS.deploy() as Contract
        const testAllocPolicy = await jpMSC.connect(adminWallet).deployed() as IAllocationPolicy
        await (await bountyFromAdmin.setAllocationPolicy(testAllocPolicy.address, ethers.BigNumber.from("3"))).wait() // 3 -> will throw on leave
        await (await token.transferAndCall(bountyFromAdmin.address, ethers.utils.parseEther("1"),
            defaultAbiCoder.encode(["address"], [brokerWallet.address]))).wait()
        expect(await bountyFromBroker.getMyStake()).to.be.equal(ethers.utils.parseEther("1"))
    })

<<<<<<< HEAD
    it.skip("send length data on transferAndCall", async function(): Promise<void> {
        const jpMS = await ethers.getContractFactory("TestAllocationPolicy", adminWallet)
=======
    it('stake through stake() function', async function(): Promise<void> {
        const jpMS = await ethers.getContractFactory('TestAllocationPolicy', adminWallet)
        const jpMSC = await jpMS.deploy() as Contract
        const testAllocPolicy = await jpMSC.connect(adminWallet).deployed() as IAllocationPolicy
        await (await bountyFromAdmin.setAllocationPolicy(testAllocPolicy.address, ethers.BigNumber.from('3'))).wait() // 3 -> will throw on leave
        await (await token.approve(bountyFromAdmin.address, ethers.utils.parseEther('1'))).wait()
        await (await bountyFromAdmin.stake(brokerWallet.address, ethers.utils.parseEther('1'))).wait()
        expect(await bountyFromBroker.getMyStake()).to.be.equal(ethers.utils.parseEther('1'))
    })

    it.skip('send length data on transferAndCall', async function(): Promise<void> {
        const jpMS = await ethers.getContractFactory('TestAllocationPolicy', adminWallet)
>>>>>>> a7ee4c91
        const jpMSC = await jpMS.deploy() as Contract
        const testAllocPolicy = await jpMSC.connect(adminWallet).deployed() as IAllocationPolicy
        await (await bountyFromAdmin.setAllocationPolicy(testAllocPolicy.address, ethers.BigNumber.from("3"))).wait() // 3 -> will throw on leave
        await (await token.transferAndCall(bountyFromAdmin.address, ethers.utils.parseEther("1"),
            defaultAbiCoder.encode(["address"], [brokerWallet.address]))).wait()
        expect(await bountyFromBroker.getMyStake()).to.be.equal(ethers.utils.parseEther("1"))
    })

    it("handles empty errors from policies", async function(): Promise<void> {
        const jpMS = await ethers.getContractFactory("TestAllocationPolicy", adminWallet)
        const jpMSC = await jpMS.deploy() as Contract
        const testAllocPolicy = await jpMSC.connect(adminWallet).deployed() as IAllocationPolicy
        await expect(bountyFromAdmin.setAllocationPolicy(testAllocPolicy.address, ethers.BigNumber.from("4")))
            .to.be.revertedWith("") // 4 -> will throw empty error
    })

    it("negativetest calling fallback function", async function(): Promise<void> {
        await expect(adminWallet.sendTransaction({to: bountyFromAdmin.address})).to.be.revertedWith("error_mustBeThis")
    })
})<|MERGE_RESOLUTION|>--- conflicted
+++ resolved
@@ -128,47 +128,32 @@
         const jpMS = await ethers.getContractFactory("TestJoinPolicy", adminWallet)
         const jpMSC = await jpMS.deploy() as Contract
         const testJoinPolicy = await jpMSC.connect(adminWallet).deployed() as IJoinPolicy
-<<<<<<< HEAD
         await expect(bountyFromAdmin.addJoinPolicy(testJoinPolicy.address, ethers.BigNumber.from("1"))) // it will throw with 1
             .to.be.revertedWith("test-error: setting param join policy")
-=======
-        await expect(bountyFromAdmin.addJoinPolicy(testJoinPolicy.address, ethers.BigNumber.from('1'))) // it will throw with 1
-            .to.be.revertedWith('test-error: setting param join policy')
-        await expect(bountyFromAdmin.addJoinPolicy(testJoinPolicy.address, ethers.BigNumber.from('2'))) // 2: it will throw with empty error
-            .to.be.revertedWith('error_addJoinPolicyFailed')
->>>>>>> a7ee4c91
+        await expect(bountyFromAdmin.addJoinPolicy(testJoinPolicy.address, ethers.BigNumber.from("2"))) // 2: it will throw with empty error
+            .to.be.revertedWith("error_addJoinPolicyFailed")
     })
 
     it("negativetest error joining on joinpolicy", async function(): Promise<void> {
         const jpMS = await ethers.getContractFactory("TestJoinPolicy", adminWallet)
         const jpMSC = await jpMS.deploy() as Contract
         const testJoinPolicy = await jpMSC.connect(adminWallet).deployed() as IJoinPolicy
-<<<<<<< HEAD
-        await (await bountyFromAdmin.addJoinPolicy(testJoinPolicy.address, ethers.BigNumber.from("2"))).wait()
-        await expect(token.transferAndCall(bountyFromAdmin.address, ethers.utils.parseEther("0"), adminWallet.address))
+        await (await bountyFromAdmin.addJoinPolicy(testJoinPolicy.address, ethers.BigNumber.from("100"))).wait()
+        await expect(token.transferAndCall(bountyFromAdmin.address, 1, adminWallet.address))
             .to.be.revertedWith("test-error: checkAbleToJoin join policy")
     })
 
+    it("negativetest error joining on joinpolicy, empty error", async function(): Promise<void> {
+        const jpMS = await ethers.getContractFactory("TestJoinPolicy", adminWallet)
+        const jpMSC = await jpMS.deploy() as Contract
+        const testJoinPolicy = await jpMSC.connect(adminWallet).deployed() as IJoinPolicy
+        await (await bountyFromAdmin.addJoinPolicy(testJoinPolicy.address, ethers.BigNumber.from("100"))).wait()
+        await expect(token.transferAndCall(bountyFromAdmin.address, 2, adminWallet.address))
+            .to.be.revertedWith("error_brokerJoinFailed")
+    })
+
     it("negativetest error setting param on allocationPolicy", async function(): Promise<void> {
         const jpMS = await ethers.getContractFactory("TestAllocationPolicy", adminWallet)
-=======
-        await (await bountyFromAdmin.addJoinPolicy(testJoinPolicy.address, ethers.BigNumber.from('100'))).wait()
-        await expect(token.transferAndCall(bountyFromAdmin.address, 1, adminWallet.address))
-            .to.be.revertedWith('test-error: checkAbleToJoin join policy')
-    })
-
-    it('negativetest error joining on joinpolicy, empty error', async function(): Promise<void> {
-        const jpMS = await ethers.getContractFactory('TestJoinPolicy', adminWallet)
-        const jpMSC = await jpMS.deploy() as Contract
-        const testJoinPolicy = await jpMSC.connect(adminWallet).deployed() as IJoinPolicy
-        await (await bountyFromAdmin.addJoinPolicy(testJoinPolicy.address, ethers.BigNumber.from('100'))).wait()
-        await expect(token.transferAndCall(bountyFromAdmin.address, 2, adminWallet.address))
-            .to.be.revertedWith('error_brokerJoinFailed')
-    })
-
-    it('negativetest error setting param on allocationPolicy', async function(): Promise<void> {
-        const jpMS = await ethers.getContractFactory('TestAllocationPolicy', adminWallet)
->>>>>>> a7ee4c91
         const jpMSC = await jpMS.deploy() as Contract
         const testAllocPolicy = await jpMSC.connect(adminWallet).deployed() as IAllocationPolicy
         await expect(bountyFromAdmin.setAllocationPolicy(testAllocPolicy.address, ethers.BigNumber.from("1"))) // it will thrown with 1
@@ -184,42 +169,37 @@
             .to.be.revertedWith("test-error: onJoin allocation policy")
     })
 
-<<<<<<< HEAD
-    it.skip("negativetest error onleave on allocationPolicy", async function(): Promise<void> {
-        const jpMS = await ethers.getContractFactory("TestAllocationPolicy", adminWallet)
-=======
-    it('negativetest error onJoin on allocationPolicy, empty error', async function(): Promise<void> {
-        const jpMS = await ethers.getContractFactory('TestAllocationPolicy', adminWallet)
-        const jpMSC = await jpMS.deploy() as Contract
-        const testAllocPolicy = await jpMSC.connect(adminWallet).deployed() as IAllocationPolicy
-        await (await bountyFromAdmin.setAllocationPolicy(testAllocPolicy.address, ethers.BigNumber.from('5'))).wait()
-        await expect(token.transferAndCall(bountyFromAdmin.address, ethers.utils.parseEther('1'), adminWallet.address))
-            .to.be.revertedWith('error_joinFailed')
-    })
-
-    it('negativetest error onstakeIncrease', async function(): Promise<void> {
-        const jpMS = await ethers.getContractFactory('TestAllocationPolicy', adminWallet)
-        const jpMSC = await jpMS.deploy() as Contract
-        const testAllocPolicy = await jpMSC.connect(adminWallet).deployed() as IAllocationPolicy
-        await (await bountyFromAdmin.setAllocationPolicy(testAllocPolicy.address, ethers.BigNumber.from('7'))).wait()
-        await (await token.transferAndCall(bountyFromAdmin.address, ethers.utils.parseEther('1'), adminWallet.address)).wait()
-        await expect(token.transferAndCall(bountyFromAdmin.address, ethers.utils.parseEther('1'), adminWallet.address))
-            .to.be.revertedWith('test-error: onStakeIncrease allocation policy')
-    })
-
-    it('negativetest error onstakeIncrease, empty error', async function(): Promise<void> {
-        const jpMS = await ethers.getContractFactory('TestAllocationPolicy', adminWallet)
-        const jpMSC = await jpMS.deploy() as Contract
-        const testAllocPolicy = await jpMSC.connect(adminWallet).deployed() as IAllocationPolicy
-        await (await bountyFromAdmin.setAllocationPolicy(testAllocPolicy.address, ethers.BigNumber.from('8'))).wait()
-        await (await token.transferAndCall(bountyFromAdmin.address, ethers.utils.parseEther('1'), adminWallet.address)).wait()
-        await expect(token.transferAndCall(bountyFromAdmin.address, ethers.utils.parseEther('1'), adminWallet.address))
-            .to.be.revertedWith('error_stakeIncreaseFailed')
-    })
-
-    it('negativetest error onleave on allocationPolicy', async function(): Promise<void> {
-        const jpMS = await ethers.getContractFactory('TestAllocationPolicy', adminWallet)
->>>>>>> a7ee4c91
+    it("negativetest error onJoin on allocationPolicy, empty error", async function(): Promise<void> {
+        const jpMS = await ethers.getContractFactory("TestAllocationPolicy", adminWallet)
+        const jpMSC = await jpMS.deploy() as Contract
+        const testAllocPolicy = await jpMSC.connect(adminWallet).deployed() as IAllocationPolicy
+        await (await bountyFromAdmin.setAllocationPolicy(testAllocPolicy.address, ethers.BigNumber.from("5"))).wait()
+        await expect(token.transferAndCall(bountyFromAdmin.address, ethers.utils.parseEther("1"), adminWallet.address))
+            .to.be.revertedWith("error_joinFailed")
+    })
+
+    it("negativetest error onstakeIncrease", async function(): Promise<void> {
+        const jpMS = await ethers.getContractFactory("TestAllocationPolicy", adminWallet)
+        const jpMSC = await jpMS.deploy() as Contract
+        const testAllocPolicy = await jpMSC.connect(adminWallet).deployed() as IAllocationPolicy
+        await (await bountyFromAdmin.setAllocationPolicy(testAllocPolicy.address, ethers.BigNumber.from("7"))).wait()
+        await (await token.transferAndCall(bountyFromAdmin.address, ethers.utils.parseEther("1"), adminWallet.address)).wait()
+        await expect(token.transferAndCall(bountyFromAdmin.address, ethers.utils.parseEther("1"), adminWallet.address))
+            .to.be.revertedWith("test-error: onStakeIncrease allocation policy")
+    })
+
+    it("negativetest error onstakeIncrease, empty error", async function(): Promise<void> {
+        const jpMS = await ethers.getContractFactory("TestAllocationPolicy", adminWallet)
+        const jpMSC = await jpMS.deploy() as Contract
+        const testAllocPolicy = await jpMSC.connect(adminWallet).deployed() as IAllocationPolicy
+        await (await bountyFromAdmin.setAllocationPolicy(testAllocPolicy.address, ethers.BigNumber.from("8"))).wait()
+        await (await token.transferAndCall(bountyFromAdmin.address, ethers.utils.parseEther("1"), adminWallet.address)).wait()
+        await expect(token.transferAndCall(bountyFromAdmin.address, ethers.utils.parseEther("1"), adminWallet.address))
+            .to.be.revertedWith("error_stakeIncreaseFailed")
+    })
+
+    it("negativetest error onleave on allocationPolicy", async function(): Promise<void> {
+        const jpMS = await ethers.getContractFactory("TestAllocationPolicy", adminWallet)
         const jpMSC = await jpMS.deploy() as Contract
         const testAllocPolicy = await jpMSC.connect(adminWallet).deployed() as IAllocationPolicy
         await (await bountyFromAdmin.setAllocationPolicy(testAllocPolicy.address, ethers.BigNumber.from("3"))).wait() // 3 -> will throw on leave
@@ -227,22 +207,17 @@
         await expect(bountyFromBroker.leave()).to.be.revertedWith("test-error: onLeave allocation policy")
     })
 
-<<<<<<< HEAD
+    it("negativetest error onleave on allocationPolicy, empty error", async function(): Promise<void> {
+        const jpMS = await ethers.getContractFactory("TestAllocationPolicy", adminWallet)
+        const jpMSC = await jpMS.deploy() as Contract
+        const testAllocPolicy = await jpMSC.connect(adminWallet).deployed() as IAllocationPolicy
+        await (await bountyFromAdmin.setAllocationPolicy(testAllocPolicy.address, ethers.BigNumber.from("6"))).wait() // 3 -> will throw on leave
+        await (await token.transferAndCall(bountyFromAdmin.address, ethers.utils.parseEther("1"), adminWallet.address)).wait()
+        await expect(bountyFromBroker.leave()).to.be.revertedWith("error_brokerLeaveFailed")
+    })
+
     it("send 32 length data on transferAndCall", async function(): Promise<void> {
         const jpMS = await ethers.getContractFactory("TestAllocationPolicy", adminWallet)
-=======
-    it('negativetest error onleave on allocationPolicy, empty error', async function(): Promise<void> {
-        const jpMS = await ethers.getContractFactory('TestAllocationPolicy', adminWallet)
-        const jpMSC = await jpMS.deploy() as Contract
-        const testAllocPolicy = await jpMSC.connect(adminWallet).deployed() as IAllocationPolicy
-        await (await bountyFromAdmin.setAllocationPolicy(testAllocPolicy.address, ethers.BigNumber.from('6'))).wait() // 3 -> will throw on leave
-        await (await token.transferAndCall(bountyFromAdmin.address, ethers.utils.parseEther('1'), adminWallet.address)).wait()
-        await expect(bountyFromBroker.leave()).to.be.revertedWith('error_brokerLeaveFailed')
-    })
-
-    it('send 32 length data on transferAndCall', async function(): Promise<void> {
-        const jpMS = await ethers.getContractFactory('TestAllocationPolicy', adminWallet)
->>>>>>> a7ee4c91
         const jpMSC = await jpMS.deploy() as Contract
         const testAllocPolicy = await jpMSC.connect(adminWallet).deployed() as IAllocationPolicy
         await (await bountyFromAdmin.setAllocationPolicy(testAllocPolicy.address, ethers.BigNumber.from("3"))).wait() // 3 -> will throw on leave
@@ -251,23 +226,18 @@
         expect(await bountyFromBroker.getMyStake()).to.be.equal(ethers.utils.parseEther("1"))
     })
 
-<<<<<<< HEAD
+    it("stake through stake() function", async function(): Promise<void> {
+        const jpMS = await ethers.getContractFactory("TestAllocationPolicy", adminWallet)
+        const jpMSC = await jpMS.deploy() as Contract
+        const testAllocPolicy = await jpMSC.connect(adminWallet).deployed() as IAllocationPolicy
+        await (await bountyFromAdmin.setAllocationPolicy(testAllocPolicy.address, ethers.BigNumber.from("3"))).wait() // 3 -> will throw on leave
+        await (await token.approve(bountyFromAdmin.address, ethers.utils.parseEther("1"))).wait()
+        await (await bountyFromAdmin.stake(brokerWallet.address, ethers.utils.parseEther("1"))).wait()
+        expect(await bountyFromBroker.getMyStake()).to.be.equal(ethers.utils.parseEther("1"))
+    })
+
     it.skip("send length data on transferAndCall", async function(): Promise<void> {
         const jpMS = await ethers.getContractFactory("TestAllocationPolicy", adminWallet)
-=======
-    it('stake through stake() function', async function(): Promise<void> {
-        const jpMS = await ethers.getContractFactory('TestAllocationPolicy', adminWallet)
-        const jpMSC = await jpMS.deploy() as Contract
-        const testAllocPolicy = await jpMSC.connect(adminWallet).deployed() as IAllocationPolicy
-        await (await bountyFromAdmin.setAllocationPolicy(testAllocPolicy.address, ethers.BigNumber.from('3'))).wait() // 3 -> will throw on leave
-        await (await token.approve(bountyFromAdmin.address, ethers.utils.parseEther('1'))).wait()
-        await (await bountyFromAdmin.stake(brokerWallet.address, ethers.utils.parseEther('1'))).wait()
-        expect(await bountyFromBroker.getMyStake()).to.be.equal(ethers.utils.parseEther('1'))
-    })
-
-    it.skip('send length data on transferAndCall', async function(): Promise<void> {
-        const jpMS = await ethers.getContractFactory('TestAllocationPolicy', adminWallet)
->>>>>>> a7ee4c91
         const jpMSC = await jpMS.deploy() as Contract
         const testAllocPolicy = await jpMSC.connect(adminWallet).deployed() as IAllocationPolicy
         await (await bountyFromAdmin.setAllocationPolicy(testAllocPolicy.address, ethers.BigNumber.from("3"))).wait() // 3 -> will throw on leave
