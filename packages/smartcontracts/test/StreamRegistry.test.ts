import { waffle, upgrades, ethers } from 'hardhat'
import { expect, use } from 'chai'
import { BigNumber, utils, Wallet } from 'ethers'

// import StreamRegistryJson from '../artifacts/contracts/StreamRegistry/StreamRegistry.sol/StreamRegistry.json'
// import ENSMockJson from '../artifacts/contracts/StreamRegistry/StreamRegistry.sol/StreamRegistry.json'
// import { ENSMock } from '../typechain/StreamRegistry'
import ForwarderJson from '../test-contracts/MinimalForwarder.json'
import type { MinimalForwarder } from '../test-contracts/MinimalForwarder'
import type { StreamRegistry } from '../typechain/StreamRegistry'

const ethSigUtil = require('eth-sig-util')

const { deployContract } = waffle
const { provider } = waffle

const types = {
    EIP712Domain: [
        {
            name: 'name', type: 'string'
        },
        {
            name: 'version', type: 'string'
        },
        {
            name: 'chainId', type: 'uint256'
        },
        {
            name: 'verifyingContract', type: 'address'
        },
    ],
    ForwardRequest: [
        {
            name: 'from', type: 'address'
        },
        {
            name: 'to', type: 'address'
        },
        {
            name: 'value', type: 'uint256'
        },
        {
            name: 'gas', type: 'uint256'
        },
        {
            name: 'nonce', type: 'uint256'
        },
        {
            name: 'data', type: 'bytes'
        },
    ],
}

// eslint-disable-next-line no-unused-vars
enum PermissionType { Edit = 0, Delete, Publish, Subscribe, Share }

const getBlocktime = async () : Promise<number> => {
    const blocknumber = await ethers.provider.getBlockNumber()
    const block = await ethers.provider.getBlock(blocknumber)
    return block.timestamp
}

use(waffle.solidity)
describe('StreamRegistry', (): void => {
    const wallets = provider.getWallets()
    // let ensCacheFromAdmin: ENSCache
    let registryFromAdmin: StreamRegistry
    let registryFromUser0: StreamRegistry
    let registryFromUser1: StreamRegistry
    let registryFromMigrator: StreamRegistry
    let minimalForwarderFromUser0: MinimalForwarder
    let MAX_INT: BigNumber
    let blocktime: number
    // let registryFromUser1: StreamRegistry
    const adminAdress: string = wallets[0].address
    const user0Address: string = wallets[1].address
    const user1Address: string = wallets[2].address
    const trustedAddress: string = wallets[3].address
    const streamPath0: string = '/streamPath0'
    const streamPath1: string = '/streamPath1'
    const streamId0: string = adminAdress.toLowerCase() + streamPath0
    const streamId1: string = adminAdress.toLowerCase() + streamPath1
    const metadata0: string = 'streammetadata0'
    const metadata1: string = 'streammetadata1'

    before(async (): Promise<void> => {
        minimalForwarderFromUser0 = await deployContract(wallets[1], ForwarderJson) as MinimalForwarder
        const streamRegistryFactory = await ethers.getContractFactory('StreamRegistry')
        const streamRegistryFactoryTx = await upgrades.deployProxy(streamRegistryFactory,
            ['0x0000000000000000000000000000000000000000', minimalForwarderFromUser0.address], {
                kind: 'uups'
            })
        registryFromAdmin = await streamRegistryFactoryTx.deployed() as StreamRegistry
        registryFromUser0 = registryFromAdmin.connect(wallets[1])
        registryFromUser1 = registryFromAdmin.connect(wallets[2])
        registryFromMigrator = registryFromAdmin.connect(wallets[3])
        MAX_INT = await registryFromAdmin.MAX_INT()
        await registryFromAdmin.grantRole(await registryFromAdmin.TRUSTED_ROLE(), trustedAddress)
    })

    it('positivetest createStream + event, get description', async (): Promise<void> => {
        await expect(await registryFromAdmin.createStream(streamPath0, metadata0))
            .to.emit(registryFromAdmin, 'StreamCreated')
            .withArgs(streamId0, metadata0)
            .to.emit(registryFromAdmin, 'PermissionUpdated')
            .withArgs(streamId0, adminAdress, true, true, MAX_INT, MAX_INT, true)
        expect(await registryFromAdmin.streamIdToMetadata(streamId0)).to.equal(metadata0)
    })

    it('positivetest createStream path character edgecases', async (): Promise<void> => {
        expect(await registryFromAdmin.createStream('/', metadata0))
            .to.not.throw
        expect(await registryFromAdmin.createStream('/abcdefghijklmnopqrstuvwxyzABCDEFGHIJKLMNOPQRSTUVWXYZ0123456789./_-', metadata0))
            .to.not.throw
    })

    it('negativetest createStream path character edgecases', async (): Promise<void> => {
        await expect(registryFromAdmin.createStream('/,', metadata0))
            .to.be.revertedWith('error_invalidPathChars')
        await expect(registryFromAdmin.createStream('/:', metadata0))
            .to.be.revertedWith('error_invalidPathChars')
        await expect(registryFromAdmin.createStream('/@', metadata0))
            .to.be.revertedWith('error_invalidPathChars')
        await expect(registryFromAdmin.createStream('/[', metadata0))
            .to.be.revertedWith('error_invalidPathChars')
        await expect(registryFromAdmin.createStream('/`', metadata0))
            .to.be.revertedWith('error_invalidPathChars')
        await expect(registryFromAdmin.createStream('/{', metadata0))
            .to.be.revertedWith('error_invalidPathChars')
    })

    it('negativetest createStream, already exists error', async (): Promise<void> => {
        await expect(registryFromAdmin.createStream(streamPath0, metadata0))
            .to.be.revertedWith('error_streamAlreadyExists')
    })

    it('negativetest createStream, path not starting with slash', async (): Promise<void> => {
        await expect(registryFromAdmin.createStream('pathWithoutSalsh', metadata0))
            .to.be.revertedWith('error_pathMustStartWithSlash')
    })

    it('positivetest getStreamMetadata', async (): Promise<void> => {
        expect(await registryFromAdmin.getStreamMetadata(streamId0)).to.equal(metadata0)
    })

    it('positivetest setEnsCache', async (): Promise<void> => {
        const role = await registryFromAdmin.TRUSTED_ROLE()
        const has = await registryFromAdmin.hasRole(role, trustedAddress)
        expect(has).to.equal(true)
        await registryFromMigrator.setEnsCache('0x0000000000000000000000000000000000000000')
    })

    it('negativetest getStreamMetadata, stream doesnt exist', async (): Promise<void> => {
        await expect(registryFromAdmin.getStreamMetadata(streamId1)).to.be.revertedWith('error_streamDoesNotExist')
    })

    it('positivetest updateStreamMetadata + event', async (): Promise<void> => {
        expect(await registryFromAdmin.getStreamMetadata(streamId0)).to.equal(metadata0)
        await expect(await registryFromAdmin.updateStreamMetadata(streamId0, metadata1))
            .to.emit(registryFromAdmin, 'StreamUpdated')
            .withArgs(streamId0, metadata1)
        expect(await registryFromAdmin.getStreamMetadata(streamId0)).to.equal(metadata1)
    })

    it('negativetest updateStreamMetadata, not exist, no right', async (): Promise<void> => {
        await expect(registryFromAdmin.updateStreamMetadata(streamId1, metadata0))
            .to.be.revertedWith('error_streamDoesNotExist')
        await expect(registryFromUser0.updateStreamMetadata(streamId0, metadata0))
            .to.be.revertedWith('error_noEditPermission')
    })

    it('positivetest deleteStream + event', async (): Promise<void> => {
        expect(await registryFromAdmin.getStreamMetadata(streamId0)).to.equal(metadata1)
        await expect(await registryFromAdmin.deleteStream(streamId0))
            .to.emit(registryFromAdmin, 'StreamDeleted')
            .withArgs(streamId0)
        await expect(registryFromAdmin.updateStreamMetadata(streamId0, metadata0))
            .to.be.revertedWith('error_streamDoesNotExist')
    })

    it('negativetest deleteStream, not exist, no right', async (): Promise<void> => {
        await registryFromAdmin.createStream(streamPath0, metadata0)
        await expect(registryFromAdmin.deleteStream(streamId1))
            .to.be.revertedWith('error_streamDoesNotExist')
        await expect(registryFromUser0.deleteStream(streamId0))
            .to.be.revertedWith('error_noDeletePermission')
    })

    it('positivetest getDirectPermissionForUser', async (): Promise<void> => {
        expect(await registryFromAdmin.getDirectPermissionsForUser(streamId0, adminAdress))
            .to.deep.equal([true, true, MAX_INT, MAX_INT, true])
    })

    it('positivetest getPermissionForUser', async (): Promise<void> => {
        expect(await registryFromAdmin.getPermissionsForUser(streamId0, adminAdress))
            .to.deep.equal([true, true, MAX_INT, MAX_INT, true])
    })

    it('negativetest getPermissionForUser, stream not exist, userentry not exist', async (): Promise<void> => {
        await expect(registryFromAdmin.getPermissionsForUser(streamId1, adminAdress))
            .to.be.revertedWith('error_streamDoesNotExist')
        expect(await registryFromAdmin.getPermissionsForUser(streamId0, user0Address))
            .to.deep.equal([false, false, BigNumber.from(0), BigNumber.from(0), false])
    })

    it('positivetest setPermissionForUser', async (): Promise<void> => {
        // user0 has no permissions on stream0
        expect(await registryFromAdmin.getPermissionsForUser(streamId0, user0Address))
            .to.deep.equal([false, false, BigNumber.from(0), BigNumber.from(0), false])
        // grant him all permissions
        blocktime = await getBlocktime() + 1
        await expect(await registryFromAdmin.setPermissionsForUser(streamId0, user0Address,
            true, true, blocktime, blocktime, true))
            .to.emit(registryFromAdmin, 'PermissionUpdated')
            .withArgs(streamId0, user0Address, true, true, BigNumber.from(blocktime), BigNumber.from(blocktime), true)
        expect(await registryFromAdmin.getPermissionsForUser(streamId0, user0Address))
            .to.deep.equal([true, true, BigNumber.from(blocktime), BigNumber.from(blocktime), true])
        // test if he can edit streammetadata
        expect(await registryFromUser0.getStreamMetadata(streamId0)).to.equal(metadata0)
        await registryFromUser0.updateStreamMetadata(streamId0, metadata1)
        expect(await registryFromUser0.getStreamMetadata(streamId0)).to.equal(metadata1)
        blocktime += 1
        // test if he can share, edit other permissions
        await expect(await registryFromUser0.setPermissionsForUser(streamId0, user1Address,
            true, true, blocktime, blocktime, true))
            .to.emit(registryFromAdmin, 'PermissionUpdated')
            .withArgs(streamId0, user1Address, true, true, BigNumber.from(blocktime), BigNumber.from(blocktime), true)
        expect(await registryFromAdmin.getPermissionsForUser(streamId0, user1Address))
            .to.deep.equal([true, true, BigNumber.from(blocktime), BigNumber.from(blocktime), true])
        // test if he can delete stream
        await registryFromUser0.deleteStream(streamId0)
        await expect(registryFromAdmin.getStreamMetadata(streamId0))
            .to.be.revertedWith('error_streamDoesNotExist')
    })

    it('negativetest setPermissionForUser, stream doesnt exist, error_noSharePermission', async (): Promise<void> => {
        await expect(registryFromAdmin.getPermissionsForUser(streamId0, adminAdress))
            .to.be.revertedWith('error_streamDoesNotExist')
        await registryFromAdmin.createStream(streamPath0, metadata0)
        await expect(registryFromUser0.setPermissionsForUser(streamId0, user0Address, true, true, 0, 0, true))
            .to.be.revertedWith('error_noSharePermission')
    })

    it('positivetest grantPermission, hasPermission', async (): Promise<void> => {
        // user0 has no permissions on stream0
        await expect(await registryFromAdmin.grantPermission(streamId0, user0Address, PermissionType.Edit))
            .to.emit(registryFromAdmin, 'PermissionUpdated')
            .withArgs(streamId0, user0Address, true, false, BigNumber.from(0), BigNumber.from(0), false)
        expect(await registryFromAdmin.hasPermission(streamId0, user0Address, PermissionType.Edit))
            .to.equal(true)
        expect(await registryFromAdmin.getPermissionsForUser(streamId0, user0Address))
            .to.deep.equal([true, false, BigNumber.from(0), BigNumber.from(0), false])

        await expect(await registryFromAdmin.grantPermission(streamId0, user0Address, PermissionType.Delete))
            .to.emit(registryFromAdmin, 'PermissionUpdated')
            .withArgs(streamId0, user0Address, true, true, BigNumber.from(0), BigNumber.from(0), false)
        expect(await registryFromAdmin.hasPermission(streamId0, user0Address, PermissionType.Delete))
            .to.equal(true)
        expect(await registryFromAdmin.getPermissionsForUser(streamId0, user0Address))
            .to.deep.equal([true, true, BigNumber.from(0), BigNumber.from(0), false])

        await expect(await registryFromAdmin.grantPermission(streamId0, user0Address, PermissionType.Publish))
            .to.emit(registryFromAdmin, 'PermissionUpdated')
            .withArgs(streamId0, user0Address, true, true, BigNumber.from(MAX_INT), BigNumber.from(0), false)
        expect(await registryFromAdmin.hasPermission(streamId0, user0Address, PermissionType.Publish))
            .to.equal(true)
        expect(await registryFromAdmin.getPermissionsForUser(streamId0, user0Address))
            .to.deep.equal([true, true, BigNumber.from(MAX_INT), BigNumber.from(0), false])

        await expect(await registryFromAdmin.grantPermission(streamId0, user0Address, PermissionType.Subscribe))
            .to.emit(registryFromAdmin, 'PermissionUpdated')
            .withArgs(streamId0, user0Address, true, true, BigNumber.from(MAX_INT), BigNumber.from(MAX_INT), false)
        expect(await registryFromAdmin.hasPermission(streamId0, user0Address, PermissionType.Subscribe))
            .to.equal(true)
        expect(await registryFromAdmin.getPermissionsForUser(streamId0, user0Address))
            .to.deep.equal([true, true, BigNumber.from(MAX_INT), BigNumber.from(MAX_INT), false])

        await expect(await registryFromAdmin.grantPermission(streamId0, user0Address, PermissionType.Share))
            .to.emit(registryFromAdmin, 'PermissionUpdated')
            .withArgs(streamId0, user0Address, true, true, BigNumber.from(MAX_INT), BigNumber.from(MAX_INT), true)
        expect(await registryFromAdmin.hasPermission(streamId0, user0Address, PermissionType.Share))
            .to.equal(true)
        expect(await registryFromAdmin.getPermissionsForUser(streamId0, user0Address))
            .to.deep.equal([true, true, BigNumber.from(MAX_INT), BigNumber.from(MAX_INT), true])
    })

    it('negativetest grantPermission', async (): Promise<void> => {
        // test from user1, who has no share permissions
        await expect(registryFromUser1.grantPermission(streamId0, user0Address, PermissionType.Edit))
            .to.be.revertedWith('error_noSharePermission')
        await expect(registryFromUser1.grantPermission(streamId0, user0Address, PermissionType.Delete))
            .to.be.revertedWith('error_noSharePermission')
        await expect(registryFromUser1.grantPermission(streamId0, user0Address, PermissionType.Publish))
            .to.be.revertedWith('error_noSharePermission')
        await expect(registryFromUser1.grantPermission(streamId0, user0Address, PermissionType.Subscribe))
            .to.be.revertedWith('error_noSharePermission')
        await expect(registryFromUser1.grantPermission(streamId0, user0Address, PermissionType.Share))
            .to.be.revertedWith('error_noSharePermission')
    })

    it('positivetest revokePermission, hasPermission', async (): Promise<void> => {
        // user0 has no permissions on stream0
        await expect(await registryFromAdmin.revokePermission(streamId0, user0Address, PermissionType.Edit))
            .to.emit(registryFromAdmin, 'PermissionUpdated')
            .withArgs(streamId0, user0Address, false, true, BigNumber.from(MAX_INT), BigNumber.from(MAX_INT), true)
        expect(await registryFromAdmin.hasPermission(streamId0, user0Address, PermissionType.Edit))
            .to.equal(false)
        expect(await registryFromAdmin.getPermissionsForUser(streamId0, user0Address))
            .to.deep.equal([false, true, BigNumber.from(MAX_INT), BigNumber.from(MAX_INT), true])

        await expect(await registryFromAdmin.revokePermission(streamId0, user0Address, PermissionType.Delete))
            .to.emit(registryFromAdmin, 'PermissionUpdated')
            .withArgs(streamId0, user0Address, false, false, BigNumber.from(MAX_INT), BigNumber.from(MAX_INT), true)
        expect(await registryFromAdmin.hasPermission(streamId0, user0Address, PermissionType.Delete))
            .to.equal(false)
        expect(await registryFromAdmin.getPermissionsForUser(streamId0, user0Address))
            .to.deep.equal([false, false, BigNumber.from(MAX_INT), BigNumber.from(MAX_INT), true])

        await expect(await registryFromAdmin.revokePermission(streamId0, user0Address, PermissionType.Publish))
            .to.emit(registryFromAdmin, 'PermissionUpdated')
            .withArgs(streamId0, user0Address, false, false, BigNumber.from(0), BigNumber.from(MAX_INT), true)
        expect(await registryFromAdmin.hasPermission(streamId0, user0Address, PermissionType.Publish))
            .to.equal(false)
        expect(await registryFromAdmin.getPermissionsForUser(streamId0, user0Address))
            .to.deep.equal([false, false, BigNumber.from(0), BigNumber.from(MAX_INT), true])

        await expect(await registryFromAdmin.revokePermission(streamId0, user0Address, PermissionType.Subscribe))
            .to.emit(registryFromAdmin, 'PermissionUpdated')
            .withArgs(streamId0, user0Address, false, false, BigNumber.from(0), BigNumber.from(0), true)
        expect(await registryFromAdmin.hasPermission(streamId0, user0Address, PermissionType.Subscribe))
            .to.equal(false)
        expect(await registryFromAdmin.getPermissionsForUser(streamId0, user0Address))
            .to.deep.equal([false, false, BigNumber.from(0), BigNumber.from(0), true])

        await expect(await registryFromAdmin.revokePermission(streamId0, user0Address, PermissionType.Share))
            .to.emit(registryFromAdmin, 'PermissionUpdated')
            .withArgs(streamId0, user0Address, false, false, BigNumber.from(0), BigNumber.from(0), false)
        expect(await registryFromAdmin.hasPermission(streamId0, user0Address, PermissionType.Share))
            .to.equal(false)
        expect(await registryFromAdmin.getPermissionsForUser(streamId0, user0Address))
            .to.deep.equal([false, false, BigNumber.from(0), BigNumber.from(0), false])
    })

    it('negativetest grantPermission', async (): Promise<void> => {
        // test from user0, all his permissions were revoked in test before
        await expect(registryFromUser0.revokePermission(streamId0, user1Address, PermissionType.Edit))
            .to.be.revertedWith('error_noSharePermission')
        await expect(registryFromUser0.revokePermission(streamId0, user1Address, PermissionType.Delete))
            .to.be.revertedWith('error_noSharePermission')
        await expect(registryFromUser0.revokePermission(streamId0, user1Address, PermissionType.Publish))
            .to.be.revertedWith('error_noSharePermission')
        await expect(registryFromUser0.revokePermission(streamId0, user1Address, PermissionType.Subscribe))
            .to.be.revertedWith('error_noSharePermission')
        await expect(registryFromUser0.revokePermission(streamId0, user1Address, PermissionType.Share))
            .to.be.revertedWith('error_noSharePermission')
    })

    it('positivetest revokeAllPermissionsForUser, hasPermission', async (): Promise<void> => {
        blocktime = await getBlocktime()
        await registryFromAdmin.setPermissionsForUser(streamId0, user0Address, true, true, blocktime, blocktime, true)
        expect(await registryFromAdmin.getPermissionsForUser(streamId0, user0Address))
            .to.deep.equal([true, true, BigNumber.from(blocktime), BigNumber.from(blocktime), true])
        await registryFromAdmin.revokeAllPermissionsForUser(streamId0, user0Address)
        expect(await registryFromAdmin.getPermissionsForUser(streamId0, user0Address))
            .to.deep.equal([false, false, BigNumber.from(0), BigNumber.from(0), false])
    })

    it('negativetest revokeAllPermissionsForUser', async (): Promise<void> => {
        await registryFromAdmin.revokePermission(streamId0, user0Address, PermissionType.Share)
        expect(await registryFromAdmin.hasPermission(streamId0, user0Address, PermissionType.Share))
            .to.equal(false)
        await expect(registryFromUser0.revokeAllPermissionsForUser(streamId0, user1Address))
            .to.be.revertedWith('error_noSharePermission')
    })

    // test if create stream->delete stream->recreate stream with same id also wipes
    // all permissions (not trivial since you can't delete mappings)
    it('recreate stream with same id wipes permissions', async (): Promise<void> => {
        await registryFromAdmin.deleteStream(streamId0)
        await registryFromAdmin.createStream(streamPath0, metadata0)
        // give user0 all permissions
        await registryFromAdmin.setPermissionsForUser(streamId0, user0Address,
            true, true, MAX_INT, MAX_INT, true)
        expect(await registryFromAdmin.getPermissionsForUser(streamId0, user0Address))
            .to.deep.equal([true, true, BigNumber.from(MAX_INT), BigNumber.from(MAX_INT), true])
        // delete stream, and recreate with same id
        await registryFromAdmin.deleteStream(streamId0)
        await registryFromAdmin.createStream(streamPath0, metadata0)
        // check that user0 has no permission
        expect(await registryFromAdmin.getPermissionsForUser(streamId0, user0Address))
            .to.deep.equal([false, false, BigNumber.from(0), BigNumber.from(0), false])
    })

    it('positivetest grantPublicPermission', async (): Promise<void> => {
        expect(await registryFromAdmin.getPermissionsForUser(streamId0, user0Address))
            .to.deep.equal([false, false, BigNumber.from(0), BigNumber.from(0), false])
        await registryFromAdmin.grantPublicPermission(streamId0, PermissionType.Publish)
        expect(await registryFromAdmin.getPermissionsForUser(streamId0, user0Address))
            .to.deep.equal([false, false, BigNumber.from(MAX_INT), BigNumber.from(0), false])
        await registryFromAdmin.grantPublicPermission(streamId0, PermissionType.Subscribe)
        expect(await registryFromAdmin.getPermissionsForUser(streamId0, user0Address))
            .to.deep.equal([false, false, BigNumber.from(MAX_INT), BigNumber.from(MAX_INT), false])
    })

    it('negativetest grantPublicPermission', async (): Promise<void> => {
        await expect(registryFromAdmin.grantPublicPermission(streamId0, PermissionType.Edit))
            .to.be.revertedWith('error_publicCanOnlySubsPubl')
        await expect(registryFromAdmin.grantPublicPermission(streamId0, PermissionType.Delete))
            .to.be.revertedWith('error_publicCanOnlySubsPubl')
        await expect(registryFromAdmin.grantPublicPermission(streamId0, PermissionType.Share))
            .to.be.revertedWith('error_publicCanOnlySubsPubl')
    })

    it('positivetest revokePublicPermission', async (): Promise<void> => {
        expect(await registryFromAdmin.getPermissionsForUser(streamId0, user0Address))
            .to.deep.equal([false, false, BigNumber.from(MAX_INT), BigNumber.from(MAX_INT), false])
        await registryFromAdmin.revokePublicPermission(streamId0, PermissionType.Publish)
        expect(await registryFromAdmin.getPermissionsForUser(streamId0, user0Address))
            .to.deep.equal([false, false, BigNumber.from(0), BigNumber.from(MAX_INT), false])
        await registryFromAdmin.revokePublicPermission(streamId0, PermissionType.Subscribe)
        expect(await registryFromAdmin.getPermissionsForUser(streamId0, user0Address))
            .to.deep.equal([false, false, BigNumber.from(0), BigNumber.from(0), false])
    })

    it('negativetest revokePublicPermission', async (): Promise<void> => {
        await expect(registryFromAdmin.revokePublicPermission(streamId0, PermissionType.Edit))
            .to.be.revertedWith('error_publicCanOnlySubsPubl')
        await expect(registryFromAdmin.revokePublicPermission(streamId0, PermissionType.Delete))
            .to.be.revertedWith('error_publicCanOnlySubsPubl')
        await expect(registryFromAdmin.revokePublicPermission(streamId0, PermissionType.Share))
            .to.be.revertedWith('error_publicCanOnlySubsPubl')
    })

    it('positivetest setPublicPermission', async (): Promise<void> => {
        expect(await registryFromAdmin.getPermissionsForUser(streamId0, user0Address))
            .to.deep.equal([false, false, BigNumber.from(0), BigNumber.from(0), false])
        await registryFromAdmin.setPublicPermission(streamId0, MAX_INT, MAX_INT)
        expect(await registryFromAdmin.getPermissionsForUser(streamId0, user0Address))
            .to.deep.equal([false, false, BigNumber.from(MAX_INT), BigNumber.from(MAX_INT), false])
        blocktime = await getBlocktime() + 1
        await registryFromAdmin.setPublicPermission(streamId0, blocktime, blocktime)
        expect(await registryFromAdmin.getPermissionsForUser(streamId0, user0Address))
            .to.deep.equal([false, false, BigNumber.from(blocktime), BigNumber.from(blocktime), false])
        await registryFromAdmin.setPublicPermission(streamId0, 0, 0)
        expect(await registryFromAdmin.getPermissionsForUser(streamId0, user0Address))
            .to.deep.equal([false, false, BigNumber.from(0), BigNumber.from(0), false])
    })

    it('positivetest setPermissions', async (): Promise<void> => {
        const userA = ethers.Wallet.createRandom().address
        const userB = ethers.Wallet.createRandom().address
        const permissionA = {
            canEdit: true,
            canDelete: false,
            publishExpiration: MAX_INT,
            subscribeExpiration: MAX_INT,
            canGrant: false
        }
        const permissionB = {
            canEdit: false,
            canDelete: true,
            publishExpiration: 1,
            subscribeExpiration: 1,
            canGrant: true
        }

        await registryFromAdmin.setPermissions(streamId0, [userA, userB], [permissionA, permissionB])
        expect(await registryFromAdmin.getDirectPermissionsForUser(streamId0, userA)).to.deep.equal(
            [true, false, BigNumber.from(MAX_INT), BigNumber.from(MAX_INT), false]
        )
        expect(await registryFromAdmin.getDirectPermissionsForUser(streamId0, userB)).to.deep.equal(
            [false, true, BigNumber.from(1), BigNumber.from(1), true]
        )
    })

    // negativetest setPublicPermission is trivial, was tested in setPermissionsForUser negativetest
    it('positivetest trustedRoleSetStream', async (): Promise<void> => {
        expect(await registryFromAdmin.getPermissionsForUser(streamId0, trustedAddress))
            .to.deep.equal([false, false, BigNumber.from(0), BigNumber.from(0), false])
        expect(await registryFromAdmin.getStreamMetadata(streamId0))
            .to.deep.equal(metadata0)
        await registryFromMigrator.trustedSetStreamMetadata(streamId0, metadata1)
        expect(await registryFromAdmin.getStreamMetadata(streamId0))
            .to.deep.equal(metadata1)
    })

    it('positivetest trustedRoleSetPermissionsForUser', async (): Promise<void> => {
        expect(await registryFromAdmin.getPermissionsForUser(streamId0, trustedAddress))
            .to.deep.equal([false, false, BigNumber.from(0), BigNumber.from(0), false])
        expect(await registryFromAdmin.getPermissionsForUser(streamId0, user0Address))
            .to.deep.equal([false, false, BigNumber.from(0), BigNumber.from(0), false])
        await registryFromMigrator.trustedSetPermissionsForUser(streamId0, user0Address,
            true, true, MAX_INT, MAX_INT, true)
        expect(await registryFromAdmin.getPermissionsForUser(streamId0, user0Address))
            .to.deep.equal([true, true, BigNumber.from(MAX_INT), BigNumber.from(MAX_INT), true])
    })

    it('negativetest trustedSetStream', async (): Promise<void> => {
        await expect(registryFromAdmin.trustedSetStreamMetadata(streamId0, metadata1))
            .to.be.revertedWith('error_mustBeTrustedRole')
    })

    it('positivetest trustedSetStreamWithPermissions', async (): Promise<void> => {
        expect(await registryFromAdmin.getPermissionsForUser(streamId0, user0Address))
            .to.deep.equal([true, true, BigNumber.from(MAX_INT), BigNumber.from(MAX_INT), true])
        expect(await registryFromAdmin.getStreamMetadata(streamId0))
            .to.deep.equal(metadata1)
        await registryFromMigrator.trustedSetStreamWithPermission(streamId0, metadata0, user0Address, false, false, 0, 0, false)
        expect(await registryFromAdmin.getStreamMetadata(streamId0))
            .to.deep.equal(metadata0)
        expect(await registryFromAdmin.getPermissionsForUser(streamId0, user0Address))
            .to.deep.equal([false, false, BigNumber.from(0), BigNumber.from(0), false])
        await registryFromMigrator.trustedSetStreamWithPermission(streamId0, metadata1, user0Address, true, true, MAX_INT, MAX_INT, true)
        expect(await registryFromAdmin.getStreamMetadata(streamId0))
            .to.deep.equal(metadata1)
        expect(await registryFromAdmin.getPermissionsForUser(streamId0, user0Address))
            .to.deep.equal([true, true, BigNumber.from(MAX_INT), BigNumber.from(MAX_INT), true])
    })

    it('negativetest trustedSetPermissionsForUser', async (): Promise<void> => {
        await expect(registryFromAdmin.trustedSetPermissionsForUser(streamId0,
            user0Address, true, true, MAX_INT, MAX_INT, true))
            .to.be.revertedWith('error_mustBeTrustedRole')
    })

    it('positivetest transferAllPermissionsToUser', async (): Promise<void> => {
        expect(await registryFromAdmin.getPermissionsForUser(streamId0, adminAdress))
            .to.deep.equal([true, true, BigNumber.from(MAX_INT), BigNumber.from(MAX_INT), true])
        expect(await registryFromAdmin.getPermissionsForUser(streamId0, user1Address))
            .to.deep.equal([false, false, BigNumber.from(0), BigNumber.from(0), false])
        await registryFromAdmin.transferAllPermissionsToUser(streamId0, user1Address)
        expect(await registryFromAdmin.getPermissionsForUser(streamId0, adminAdress))
            .to.deep.equal([false, false, BigNumber.from(0), BigNumber.from(0), false])
        expect(await registryFromAdmin.getPermissionsForUser(streamId0, user1Address))
            .to.deep.equal([true, true, BigNumber.from(MAX_INT), BigNumber.from(MAX_INT), true])
            // make sure positive ones are not overwritten
            // user 0 and 1 both have all perms
        await registryFromUser0.setPermissionsForUser(streamId0, user0Address,
            true, false, 0, 0, false)
        // it also tests that user0 can transfer away even though he does not have share permission
        await registryFromUser0.transferAllPermissionsToUser(streamId0, user1Address)
        expect(await registryFromAdmin.getPermissionsForUser(streamId0, user0Address))
            .to.deep.equal([false, false, BigNumber.from(0), BigNumber.from(0), false])
        expect(await registryFromAdmin.getPermissionsForUser(streamId0, user1Address))
            .to.deep.equal([true, true, BigNumber.from(MAX_INT), BigNumber.from(MAX_INT), true])
    })

    it('negativetest transferAllPermissionsToUser', async (): Promise<void> => {
        await expect(registryFromUser0.transferAllPermissionsToUser(streamId0, user1Address))
            .to.be.revertedWith('error_noPermissionToTransfer')
    })

    it('positivetest transferPermissionToUser', async (): Promise<void> => {
        expect(await registryFromAdmin.getPermissionsForUser(streamId0, user1Address))
            .to.deep.equal([true, true, BigNumber.from(MAX_INT), BigNumber.from(MAX_INT), true])
        expect(await registryFromAdmin.getPermissionsForUser(streamId0, user0Address))
            .to.deep.equal([false, false, BigNumber.from(0), BigNumber.from(0), false])
        await registryFromUser1.transferPermissionToUser(streamId0, user0Address, PermissionType.Edit)
        expect(await registryFromAdmin.getPermissionsForUser(streamId0, user1Address))
            .to.deep.equal([false, true, BigNumber.from(MAX_INT), BigNumber.from(MAX_INT), true])
        expect(await registryFromAdmin.getPermissionsForUser(streamId0, user0Address))
            .to.deep.equal([true, false, BigNumber.from(0), BigNumber.from(0), false])
        await registryFromUser1.transferPermissionToUser(streamId0, user0Address, PermissionType.Delete)
        expect(await registryFromAdmin.getPermissionsForUser(streamId0, user1Address))
            .to.deep.equal([false, false, BigNumber.from(MAX_INT), BigNumber.from(MAX_INT), true])
        expect(await registryFromAdmin.getPermissionsForUser(streamId0, user0Address))
            .to.deep.equal([true, true, BigNumber.from(0), BigNumber.from(0), false])
        await registryFromUser1.transferPermissionToUser(streamId0, user0Address, PermissionType.Publish)
        expect(await registryFromAdmin.getPermissionsForUser(streamId0, user1Address))
            .to.deep.equal([false, false, BigNumber.from(0), BigNumber.from(MAX_INT), true])
        expect(await registryFromAdmin.getPermissionsForUser(streamId0, user0Address))
            .to.deep.equal([true, true, BigNumber.from(MAX_INT), BigNumber.from(0), false])
        await registryFromUser1.transferPermissionToUser(streamId0, user0Address, PermissionType.Subscribe)
        expect(await registryFromAdmin.getPermissionsForUser(streamId0, user1Address))
            .to.deep.equal([false, false, BigNumber.from(0), BigNumber.from(0), true])
        expect(await registryFromAdmin.getPermissionsForUser(streamId0, user0Address))
            .to.deep.equal([true, true, BigNumber.from(MAX_INT), BigNumber.from(MAX_INT), false])
        await registryFromUser1.transferPermissionToUser(streamId0, user0Address, PermissionType.Share)
        expect(await registryFromAdmin.getPermissionsForUser(streamId0, user1Address))
            .to.deep.equal([false, false, BigNumber.from(0), BigNumber.from(0), false])
        expect(await registryFromAdmin.getPermissionsForUser(streamId0, user0Address))
            .to.deep.equal([true, true, BigNumber.from(MAX_INT), BigNumber.from(MAX_INT), true])
    })

    it('negativetest transferPermissionToUser', async (): Promise<void> => {
        await expect(registryFromUser1.transferPermissionToUser(streamId0, user0Address, PermissionType.Edit))
            .to.be.revertedWith('error_noPermissionToTransfer')
        await expect(registryFromUser1.transferPermissionToUser(streamId0, user0Address, PermissionType.Delete))
            .to.be.revertedWith('error_noPermissionToTransfer')
        await expect(registryFromUser1.transferPermissionToUser(streamId0, user0Address, PermissionType.Publish))
            .to.be.revertedWith('error_noPermissionToTransfer')
        await expect(registryFromUser1.transferPermissionToUser(streamId0, user0Address, PermissionType.Subscribe))
            .to.be.revertedWith('error_noPermissionToTransfer')
        await expect(registryFromUser1.transferPermissionToUser(streamId0, user0Address, PermissionType.Share))
            .to.be.revertedWith('error_noPermissionToTransfer')
    })

    it('positivetest istrustedForwarder', async (): Promise<void> => {
        expect(await registryFromAdmin.isTrustedForwarder(minimalForwarderFromUser0.address))
            .to.equal(true)
    })

    it('positivetest metatransaction', async (): Promise<void> => {
        // admin is creating and signing transaction, user0 is posting it and paying for gas
        const path = '/path'
        const metadata = 'metadata'
        const data = await registryFromAdmin.interface.encodeFunctionData('createStream', [path, metadata])
        const req = {
            from: adminAdress,
            to: registryFromAdmin.address,
            value: '0',
            gas: '1000000',
            nonce: (await minimalForwarderFromUser0.getNonce(adminAdress)).toString(),
            data
        }
        const sign = ethSigUtil.signTypedMessage(utils.arrayify(wallets[0].privateKey), // user0
            {
                data: {
                    types,
                    domain: {
                        name: 'MinimalForwarder',
                        version: '0.0.1',
                        chainId: (await provider.getNetwork()).chainId,
                        verifyingContract: minimalForwarderFromUser0.address,
                    },
                    primaryType: 'ForwardRequest',
                    message: req
                }
            })

        const res = await minimalForwarderFromUser0.verify(req, sign)
        await expect(res).to.be.true
        const tx = await minimalForwarderFromUser0.execute(req, sign)
        const tx2 = await tx.wait()
        expect(tx2.logs.length).to.equal(2)
        const id = adminAdress.toLowerCase() + path
        expect(await registryFromAdmin.getStreamMetadata(id)).to.equal(metadata)
    })

    it('negativetest metatransaction', async (): Promise<void> => {
        const path = '/path1'
        const metadata = 'metadata1'
        const data = await registryFromAdmin.interface.encodeFunctionData('createStream', [path, metadata])
        const req = {
            from: adminAdress,
            to: registryFromAdmin.address,
            value: '0',
            gas: '1000000',
            nonce: (await minimalForwarderFromUser0.getNonce(adminAdress)).toString(),
            data
        }
        // signing with user1 (walletindex 2)
        const sign = ethSigUtil.signTypedMessage(utils.arrayify(wallets[2].privateKey), // user0
            {
                data: {
                    types,
                    domain: {
                        name: 'MinimalForwarder',
                        version: '0.0.1',
                        chainId: (await provider.getNetwork()).chainId,
                        verifyingContract: minimalForwarderFromUser0.address,
                    },
                    primaryType: 'ForwardRequest',
                    message: req
                }
            })

        const res = await minimalForwarderFromUser0.verify(req, sign)
        await expect(res).to.be.false
        await expect(minimalForwarderFromUser0.execute(req, sign))
            .to.be.revertedWith('MinimalForwarder: signature does not match request')
    })

    it('negativetest metatransaction not enough gas in internal transaction call', async (): Promise<void> => {
        const path = '/path2'
        const metadata = 'metadata2'
        const data = await registryFromAdmin.interface.encodeFunctionData('createStream', [path, metadata])
        const req = {
            from: adminAdress,
            to: registryFromAdmin.address,
            value: '0',
            gas: '1000',
            nonce: (await minimalForwarderFromUser0.getNonce(adminAdress)).toString(),
            data
        }
        // signing with user1 (walletindex 2)
        const sign = ethSigUtil.signTypedMessage(utils.arrayify(wallets[0].privateKey), // user0
            {
                data: {
                    types,
                    domain: {
                        name: 'MinimalForwarder',
                        version: '0.0.1',
                        chainId: (await provider.getNetwork()).chainId,
                        verifyingContract: minimalForwarderFromUser0.address,
                    },
                    primaryType: 'ForwardRequest',
                    message: req
                }
            })

        const res = await minimalForwarderFromUser0.verify(req, sign)
        await expect(res).to.be.true
        const tx = await minimalForwarderFromUser0.execute(req, sign)
        const tx2 = await tx.wait()
        expect(tx2.logs.length).to.equal(0)
        const id = adminAdress.toLowerCase() + path
        await expect(registryFromAdmin.getStreamMetadata(id))
            .to.be.revertedWith('error_streamDoesNotExist')
    })

    it('positivetest revoke own permissions without share', async (): Promise<void> => {
        await registryFromAdmin.createStream(streamPath1, metadata1)
        expect(await registryFromAdmin.getStreamMetadata(streamId1)).to.equal(metadata1)

        await registryFromAdmin.setPermissionsForUser(streamId1, user0Address, true, true,
            MAX_INT, MAX_INT, false)
        await registryFromUser0.revokePermission(streamId1, user0Address, PermissionType.Edit)
        expect(await registryFromAdmin.getPermissionsForUser(streamId1, user0Address))
            .to.deep.equal([false, true, BigNumber.from(MAX_INT), BigNumber.from(MAX_INT), false])
        await registryFromUser0.revokePermission(streamId1, user0Address, PermissionType.Delete)
        expect(await registryFromAdmin.getPermissionsForUser(streamId1, user0Address))
            .to.deep.equal([false, false, BigNumber.from(MAX_INT), BigNumber.from(MAX_INT), false])
        await registryFromUser0.revokePermission(streamId1, user0Address, PermissionType.Publish)
        expect(await registryFromAdmin.getPermissionsForUser(streamId1, user0Address))
            .to.deep.equal([false, false, BigNumber.from(0), BigNumber.from(MAX_INT), false])
        await registryFromUser0.revokePermission(streamId1, user0Address, PermissionType.Subscribe)
        expect(await registryFromAdmin.getPermissionsForUser(streamId1, user0Address))
            .to.deep.equal([false, false, BigNumber.from(0), BigNumber.from(0), false])
    })

    it('negativetest revokeAllPermissionsForUser', async (): Promise<void> => {
        await registryFromAdmin.setPermissionsForUser(streamId1, user0Address,
            true, true, MAX_INT, MAX_INT, false)
        await registryFromUser0.revokeAllPermissionsForUser(streamId1, user0Address)
        expect(await registryFromAdmin.getPermissionsForUser(streamId1, user0Address))
            .to.deep.equal([false, false, BigNumber.from(0), BigNumber.from(0), false])
    })

    it('positivetest grantRole, revokerole', async (): Promise<void> => {
        await registryFromAdmin.grantRole(await registryFromAdmin.TRUSTED_ROLE(), adminAdress)
        expect(await registryFromAdmin.hasRole(await registryFromAdmin.TRUSTED_ROLE(), adminAdress))
            .to.equal(true)
        await registryFromAdmin.revokeRole(await registryFromAdmin.TRUSTED_ROLE(), adminAdress)
        expect(await registryFromAdmin.hasRole(await registryFromAdmin.TRUSTED_ROLE(), adminAdress))
            .to.equal(false)
    })

    it('negativetest grantRole, revokerole', async (): Promise<void> => {
        await expect(registryFromUser0.grantRole(await registryFromAdmin.TRUSTED_ROLE(), user0Address))
            .to.be.revertedWith('account 0x70997970c51812dc3a010c7d01b50e0d17dc79c8 is missing '
            + 'role 0x0000000000000000000000000000000000000000000000000000000000000000')
    })

    it('positivetest setExpirationTime', async (): Promise<void> => {
        await registryFromAdmin.setPermissionsForUser(streamId1, user0Address,
            true, true, MAX_INT, MAX_INT, true)
        await registryFromAdmin.setExpirationTime(streamId1, user0Address, PermissionType.Publish, 7)
        expect(await registryFromAdmin.getPermissionsForUser(streamId1, user0Address))
            .to.deep.equal([true, true, BigNumber.from(7), BigNumber.from(MAX_INT), true])
        await registryFromAdmin.setExpirationTime(streamId1, user0Address, PermissionType.Subscribe, 7)
        expect(await registryFromAdmin.getPermissionsForUser(streamId1, user0Address))
            .to.deep.equal([true, true, BigNumber.from(7), BigNumber.from(7), true])
    })

    it('negativetest setExpirationTime', async (): Promise<void> => {
        await expect(registryFromAdmin.setExpirationTime(streamId1, user0Address, PermissionType.Edit, 7))
            .to.be.revertedWith('error_timeOnlyObPubSub')
        await expect(registryFromAdmin.setExpirationTime(streamId1, user0Address, PermissionType.Delete, 7))
            .to.be.revertedWith('error_timeOnlyObPubSub')
        await expect(registryFromAdmin.setExpirationTime(streamId1, user0Address, PermissionType.Share, 7))
            .to.be.revertedWith('error_timeOnlyObPubSub')
    })

    it('edgecases expirationtime', async (): Promise<void> => {
        blocktime = await getBlocktime() + 1
        await registryFromAdmin.setPermissionsForUser(streamId1, user0Address, true, true, blocktime, blocktime, true)
        expect(await registryFromAdmin.getPermissionsForUser(streamId1, user0Address))
            .to.deep.equal([true, true, BigNumber.from(blocktime), BigNumber.from(blocktime), true])
        expect(await registryFromAdmin.hasPermission(streamId1, user0Address, PermissionType.Publish))
            .to.equal(true)
        expect(await registryFromAdmin.hasDirectPermission(streamId1, user0Address, PermissionType.Publish))
            .to.equal(true)
        expect(await registryFromAdmin.hasPermission(streamId1, user0Address, PermissionType.Subscribe))
            .to.equal(true)
        expect(await registryFromAdmin.hasDirectPermission(streamId1, user0Address, PermissionType.Subscribe))
            .to.equal(true)
        // setting it again will advance the blocktime and expire the rights
        await registryFromAdmin.setPermissionsForUser(streamId1, user0Address, true, true, blocktime, blocktime, true)
        expect(await registryFromAdmin.getPermissionsForUser(streamId1, user0Address))
            .to.deep.equal([true, true, BigNumber.from(blocktime), BigNumber.from(blocktime), true])
        expect(await registryFromAdmin.hasPermission(streamId1, user0Address, PermissionType.Publish))
            .to.equal(false)
        expect(await registryFromAdmin.hasDirectPermission(streamId1, user0Address, PermissionType.Publish))
            .to.equal(false)
        expect(await registryFromAdmin.hasPermission(streamId1, user0Address, PermissionType.Subscribe))
            .to.equal(false)
        expect(await registryFromAdmin.hasDirectPermission(streamId1, user0Address, PermissionType.Subscribe))
            .to.equal(false)
        // give public publish permission, check again
        await registryFromAdmin.setPublicPermission(streamId1, blocktime + 2, blocktime + 2)
        expect(await registryFromAdmin.hasPermission(streamId1, user0Address, PermissionType.Publish))
            .to.equal(true)
        expect(await registryFromAdmin.hasDirectPermission(streamId1, user0Address, PermissionType.Publish))
            .to.equal(false)
        expect(await registryFromAdmin.hasPermission(streamId1, user0Address, PermissionType.Subscribe))
            .to.equal(true)
        expect(await registryFromAdmin.hasDirectPermission(streamId1, user0Address, PermissionType.Subscribe))
            .to.equal(false)
        // setting it again (one more transaction) with the same number will advance the blocktime and expire the rights
        await registryFromAdmin.setPublicPermission(streamId1, blocktime + 2, blocktime + 2)
        expect(await registryFromAdmin.hasPermission(streamId1, user0Address, PermissionType.Publish))
            .to.equal(false)
        expect(await registryFromAdmin.hasDirectPermission(streamId1, user0Address, PermissionType.Publish))
            .to.equal(false)
        expect(await registryFromAdmin.hasPermission(streamId1, user0Address, PermissionType.Subscribe))
            .to.equal(false)
        expect(await registryFromAdmin.hasDirectPermission(streamId1, user0Address, PermissionType.Subscribe))
            .to.equal(false)
    })

    it('positiveTest test bulk migrate', async (): Promise<void> => {
<<<<<<< HEAD
        const STREAMS_TO_MIGRATE = 100
=======
        const STREAMS_TO_MIGRATE = 50
>>>>>>> f0613e2a
        const streamIds: string[] = []
        const users: string[] = []
        const metadatas: string[] = []
        const permissions = []
        for (let i = 0; i < STREAMS_TO_MIGRATE; i++) {
            const user = Wallet.createRandom()
            streamIds.push(`${user.address}/streamidbulkmigrate/id${i}`)
            users.push(user.address)
            metadatas.push(`metadata-${i}`)
            permissions.push({
                canEdit: true,
                canDelete: true,
                publishExpiration: MAX_INT,
                subscribeExpiration: MAX_INT,
                canGrant: true
            })
        }
        await registryFromMigrator.trustedSetStreams(streamIds, users, metadatas, permissions)
        for (let i = 0; i < STREAMS_TO_MIGRATE; i++) {
            expect(await registryFromAdmin.getStreamMetadata(streamIds[i])).to.equal(metadatas[i])
        }
    })
})<|MERGE_RESOLUTION|>--- conflicted
+++ resolved
@@ -820,11 +820,7 @@
     })
 
     it('positiveTest test bulk migrate', async (): Promise<void> => {
-<<<<<<< HEAD
-        const STREAMS_TO_MIGRATE = 100
-=======
         const STREAMS_TO_MIGRATE = 50
->>>>>>> f0613e2a
         const streamIds: string[] = []
         const users: string[] = []
         const metadatas: string[] = []
