import { JsonRpcProvider } from '@ethersproject/providers'
import { Wallet } from 'ethers'
import hhat from 'hardhat'
<<<<<<< HEAD
import debug from 'debug'
const log = debug('Streamr:eth-init')
=======
>>>>>>> e565557e

const { ethers, upgrades } = hhat

// const NodeRegistry = require('./ethereumContractJSONs/NodeRegistry.json')

// const ENSRegistry = require('./ethereumContractJSONs/ENSRegistry.json')
// const FIFSRegistrar = require('./ethereumContractJSONs/FIFSRegistrar.json')
// const PublicResolver = require('./ethereumContractJSONs/PublicResolver.json')

// Streamregistry
// const LinkToken = require('./ethereumContractJSONs/LinkToken.json')
// const ChainlinkOracle = require('./ethereumContractJSONs/Oracle.json')
// const ENSCache = require('./ethereumContractJSONs/ENSCache.json')
// const StreamRegistry = require('./ethereumContractJSONs/StreamRegistry.json')
// const StreamStorageRegistry = require('./ethereumContractJSONs/StreamStorageRegistry.json')

// localsidechain
const chainURL = 'http://10.200.10.1:8546'
const privKeyStreamRegistry = '0x4059de411f15511a85ce332e7a428f36492ab4e87c7830099dadbf130f1896ae'
const LINKTOKEN_ADDRESS = '0x3387F44140ea19100232873a5aAf9E46608c791E' // localchain

// hardhat
// const chainURL = 'http://127.0.0.1:8545'
// const privKeyStreamRegistry = '0xac0974bec39a17e36ba4a6b4d238ff944bacb478cbed5efcae784d7bf4f2ff80' // hardhat
// let LINKTOKEN_ADDRESS = ''

// mumbai
// const chainURL = 'https://matic-mumbai.chainstacklabs.com/'
// const chainURL = 'https://rpc-mumbai.maticvigil.com'
// const LINKTOKEN_ADDRESS = '0x326C977E6efc84E512bB9C30f76E30c160eD06FB' // mumbai
// const privKeyStreamRegistry = process.env.OCR_ADMIN_PRIVATEKEY || '' // also set DEBUG="*"

// Polygon mainnet
// const chainURL = 'https://polygon-rpc.com'
// const LINKTOKEN_ADDRESS = '0xb0897686c545045afc77cf20ec7a532e3120e0f1' // mumbai
// const privKeyStreamRegistry = process.env.OCR_ADMIN_PRIVATEKEY || '' // also set DEBUG="*"

<<<<<<< HEAD
=======
// eslint-disable-next-line @typescript-eslint/no-var-requires
const log = require('debug')('Streamr:eth-init')

>>>>>>> e565557e
// this wallet will deploy all contracts and "own" them if applicable

// these come from the next step, but we can predict the addresses
const chainlinkNodeAddress = '0x7b5F1610920d5BAf00D684929272213BaF962eFe'
const chainlinkJobId = 'c99333d032ed4cb8967b956c7f0329b5'

let nodeRegistryAddress = ''
let streamRegistryAddress = ''
let wallet: Wallet

async function deployNodeRegistry(initialNodes: any, initialMetadata: any) {
    const strDeploy = await ethers.getContractFactory('NodeRegistry', wallet)
    const strDeployTx = await upgrades.deployProxy(strDeploy, [wallet.address, false, initialNodes, initialMetadata], { kind: 'uups' })
    // const strDeployTx = await strDeploy.deploy(wallet.address, false, initialNodes, initialMetadata)
    const str = await strDeployTx.deployed()
    nodeRegistryAddress = str.address
    log(`NodeRegistry deployed at ${str.address}`)
    const nodes = await str.getNodes()
    log(`NodeRegistry nodes : ${JSON.stringify(nodes)}`)
}

async function deployStreamStorageRegistry() {
    const strDeploy = await ethers.getContractFactory('StreamStorageRegistry', wallet)
    const strDeployTx = await upgrades.deployProxy(strDeploy,
        [streamRegistryAddress, nodeRegistryAddress, Wallet.createRandom().address], { kind: 'uups' })
    const str = await strDeployTx.deployed()
    log(`StreamStorageRegistry deployed at ${str.address}`)
}

async function deployStreamRegistry() {
    // log('Sending some Ether to chainlink node address')
    // const tx = await wallet.sendTransaction({
    //     to: chainlinkNodeAddress,
    //     value: parseEther('10')
    // })
    // await tx.wait()

    log('Deploying Streamregistry and chainlink contracts to sidechain:')

    // deploy LINKtoken
    // log('Deploying Streamregistry and chainlink contracts to sidechain:')
    // const linkTokenFactory = await ethers.getContractFactory('LinkToken', wallet)
    // const linkTokenFactoryTx = await linkTokenFactory.deploy()
    // const linkToken = await linkTokenFactoryTx.deployed()
    // LINKTOKEN_ADDRESS = linkToken.address
    // log(`Link Token deployed at ${linkToken.address}`)

    // oracle
    const oracleFactory = await ethers.getContractFactory('Oracle', wallet)
    // const oracleFactoryTx = await oracleFactory.attach('0x36BF71D0ba2e449fc14f9C4cF51468948E4ED27D')
    const oracleFactoryTx = await oracleFactory.deploy(LINKTOKEN_ADDRESS)
    const oracle1 = await oracleFactoryTx.deployed()
    const oracle = await oracle1.connect(wallet)

    log(`Chainlink Oracle deployed at ${oracle.address}`)
    const tokenaddrFromOracle = await oracle.getChainlinkToken()
    log(`Chainlink Oracle token pointing to ${tokenaddrFromOracle}`)
    // const fulfilmentPermissionTX = await oracle.setFulfillmentPermission(chainlinkNodeAddress, true)
    // await fulfilmentPermissionTX.wait()
    const permission = await oracle.getAuthorizationStatus(chainlinkNodeAddress)
    log(`Chainlink Oracle permission for ${chainlinkNodeAddress} is ${permission}`)

    // chainlink client enscache
    // log(`deploying enscache from ${wallet.address}`)
    const ensCacheFactory = await ethers.getContractFactory('ENSCache', wallet)
    const ensCacheFactoryTx = await ensCacheFactory.deploy(oracle.address, chainlinkJobId) // , constants.AddressZero)
    // const ensCacheFactoryTx = await ensCacheFactory.attach('0x870528c1aDe8f5eB4676AA2d15FC0B034E276A1A') // , constants.AddressZero)
    log(`probable addres ENSCache will be deployed to: ${ensCacheFactoryTx.address}`)
    log(`txhash of deployment transaction: ${ensCacheFactoryTx.deployTransaction.hash}`)
    const ensCache = await ensCacheFactoryTx.deployed()
    log(`ENSCache deployed at ${ensCache.address}`)
    // log(`ENSCache owner is ${await ensCache.owner()}`)
    // log(`ENSCache setting Link token address ${LINKTOKEN_ADDRESS}`)
    // await ensCache.setChainlinkTokenAddress(LINKTOKEN_ADDRESS)

    // log('Sending some Link to ENSCache')
    // await linkToken.transfer(ensCache.address, bigNumberify('1000000000000000000000')) // 1000 link

    log('deploying Streamregistry')
    const streamRegistryFactory = await ethers.getContractFactory('StreamRegistry', wallet)
    // const streamRegistryFactoryTx = await streamRegistryFactory.deploy(ensCache.address, constants.AddressZero)
    const streamRegistryFactoryTx = await upgrades.deployProxy(streamRegistryFactory,
        [ensCache.address, Wallet.createRandom().address], { kind: 'uups' })
    const streamRegistry = await streamRegistryFactoryTx.deployed()
    streamRegistryAddress = streamRegistry.address
    log(`Streamregistry deployed at ${streamRegistry.address}`)

    log('setting Streamregistry address in ENSCache')
    const tx3 = await ensCache.setStreamRegistry(streamRegistry.address)
    await tx3.wait()

    log('setting enscache address as trusted role in streamregistry')
    const role = await streamRegistry.TRUSTED_ROLE()
    log(`granting role ${role} ensaddress ${ensCache.address}`)
    const tx2 = await streamRegistry.grantRole(role, ensCache.address)
    await tx2.wait()
    log('granting role trusted role to deployer')
    const tx6 = await streamRegistry.grantRole(role, wallet.address)
    await tx6.wait()

    // console.log('##1')
    // const tx4 = await streamRegistry.trustedSetStreamMetadata('asdf/asdf', 'asdf')
    // await tx4.wait()
    // console.log('##2')
    console.log('setting enscache address as trusted role in streamregistry')
    console.log(`granting role ${role} ensaddress ${ensCache.address}`)
    const tx5 = await streamRegistry.grantRole(role, ensCache.address)
    await tx5.wait()
    console.log('done granting role')
    // console.log('setting enscache in streamregistry to ' + ensCache.address)
    // const tx = await streamRegistry.setEnsCache(ensCache.address)
    // await tx.wait()
    // console.log('done setting enscache in streamregistry')
}

async function main() {
    wallet = new Wallet(privKeyStreamRegistry, new JsonRpcProvider(chainURL))
    log(`wallet address ${wallet.address}`)
    const initialNodes: string[] = []
    const initialMetadata: string[] = []
    // initialNodes.push('0xde1112f631486CfC759A50196853011528bC5FA0')
    // initialMetadata.push('{"http": "http://10.200.10.1:8891/api/v1"}')
    await deployNodeRegistry(initialNodes, initialMetadata)

    await deployStreamRegistry()

    await deployStreamStorageRegistry()
}

main()<|MERGE_RESOLUTION|>--- conflicted
+++ resolved
@@ -1,11 +1,8 @@
 import { JsonRpcProvider } from '@ethersproject/providers'
 import { Wallet } from 'ethers'
 import hhat from 'hardhat'
-<<<<<<< HEAD
 import debug from 'debug'
 const log = debug('Streamr:eth-init')
-=======
->>>>>>> e565557e
 
 const { ethers, upgrades } = hhat
 
@@ -43,12 +40,6 @@
 // const LINKTOKEN_ADDRESS = '0xb0897686c545045afc77cf20ec7a532e3120e0f1' // mumbai
 // const privKeyStreamRegistry = process.env.OCR_ADMIN_PRIVATEKEY || '' // also set DEBUG="*"
 
-<<<<<<< HEAD
-=======
-// eslint-disable-next-line @typescript-eslint/no-var-requires
-const log = require('debug')('Streamr:eth-init')
-
->>>>>>> e565557e
 // this wallet will deploy all contracts and "own" them if applicable
 
 // these come from the next step, but we can predict the addresses
