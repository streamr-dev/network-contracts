--- conflicted
+++ resolved
@@ -84,13 +84,10 @@
             'contracts/GatedChatRooms/TestTokens/ERC721TestToken.sol',
             '@openzeppelin/contracts/token/ERC1155/ERC1155.sol',
             'contracts/GatedChatRooms/TestTokens/ERC1155TestToken.sol',
-<<<<<<< HEAD
             '@opengsn/contracts/src/forwarder/Forwarder.sol',
-=======
             '@openzeppelin/contracts-upgradeable/utils/cryptography/ECDSAUpgradeable.sol',
             '@openzeppelin/contracts-upgradeable/utils/cryptography/draft-EIP712Upgradeable.sol',
             '@openzeppelin/contracts-upgradeable/metatx/MinimalForwarderUpgradeable.sol',
->>>>>>> a01c4bcf
         ],
     },
     solidity: {
