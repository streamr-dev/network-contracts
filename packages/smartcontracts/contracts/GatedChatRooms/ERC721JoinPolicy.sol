--- conflicted
+++ resolved
@@ -1,8 +1,4 @@
-<<<<<<< HEAD
-// SPDX-License-Identifier: Unlicense
-=======
-//SPDX-License-Identifier: MIT
->>>>>>> ac44fe68
+//SPDX-License-Identifier: Unlicense
 pragma solidity ^0.8.9;
 
 import "@openzeppelin/contracts/token/ERC721/IERC721.sol";
@@ -37,19 +33,12 @@
     function requestDelegatedJoin(
         address delegatedWallet,
         uint256 tokenId_
-<<<<<<< HEAD
     )
         public
         isUserAuthorized(delegatedWallet)
         canJoin(tokenId_)
     {
         accept(msg.sender, delegatedWallet);
-=======
-    ) public {
-        require(delegatedAccessRegistry.isUserAuthorized(_msgSender(), delegatedWallet), "Unauthorized");
-        require(canJoin(_msgSender(), tokenId_), "Not enough tokens");
-        accept(_msgSender(), delegatedWallet);
->>>>>>> ac44fe68
     }
 
     
