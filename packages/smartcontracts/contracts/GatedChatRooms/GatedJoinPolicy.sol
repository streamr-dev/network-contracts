<<<<<<< HEAD
// SPDX-License-Identifier: Unlicense
=======
//SPDX-License-Identifier: MIT
>>>>>>> ac44fe68
pragma solidity ^0.8.9;

import "../StreamRegistry/StreamRegistryV3.sol"; 
import "./DelegatedAccessRegistry.sol";

contract GatedJoinPolicy{
    string public streamId;

    StreamRegistryV3.PermissionType[] public permissions;

    StreamRegistryV3 private streamRegistry;
    DelegatedAccessRegistry private delegatedAccessRegistry;
    
    event Accepted (address indexed mainWallet, address delegatedWallet);

    constructor (
        address streamRegistryAddress,
        address delegatedAccessRegistryAddress,
        string memory streamId_,
        StreamRegistryV3.PermissionType[] memory permissions_
    ) {
        streamRegistry = StreamRegistryV3(streamRegistryAddress);
        delegatedAccessRegistry = DelegatedAccessRegistry(delegatedAccessRegistryAddress);
        streamId = streamId_;
        permissions = permissions_;
    }

    modifier isUserAuthorized(address delegatedWallet){
        require(delegatedAccessRegistry.isUserAuthorized(msg.sender, delegatedWallet), "error_notAuthorized");
        _;
    }


<<<<<<< HEAD
    function accept(address mainWallet, address delegatedWallet) internal {
        for (uint256 i = 0; i < permissions.length; i++) {
            streamRegistry.grantPermission(streamId, mainWallet, permissions[i]);
            streamRegistry.grantPermission(streamId, delegatedWallet, permissions[i]);
        }
        emit Accepted(mainWallet, delegatedWallet);
=======
    function accept(address main, address delegated) internal {
        for (uint256 i = 0; i < permissions.length; i++) {
            streamRegistry.grantPermission(streamId, main, permissions[i]);
            streamRegistry.grantPermission(streamId, delegated, permissions[i]);
        }
        emit Accepted(main);
        emit Accepted(delegated);
>>>>>>> ac44fe68
    }
}<|MERGE_RESOLUTION|>--- conflicted
+++ resolved
@@ -1,8 +1,4 @@
-<<<<<<< HEAD
-// SPDX-License-Identifier: Unlicense
-=======
-//SPDX-License-Identifier: MIT
->>>>>>> ac44fe68
+//SPDX-License-Identifier: Unlicense
 pragma solidity ^0.8.9;
 
 import "../StreamRegistry/StreamRegistryV3.sol"; 
@@ -36,21 +32,11 @@
     }
 
 
-<<<<<<< HEAD
     function accept(address mainWallet, address delegatedWallet) internal {
         for (uint256 i = 0; i < permissions.length; i++) {
             streamRegistry.grantPermission(streamId, mainWallet, permissions[i]);
             streamRegistry.grantPermission(streamId, delegatedWallet, permissions[i]);
         }
         emit Accepted(mainWallet, delegatedWallet);
-=======
-    function accept(address main, address delegated) internal {
-        for (uint256 i = 0; i < permissions.length; i++) {
-            streamRegistry.grantPermission(streamId, main, permissions[i]);
-            streamRegistry.grantPermission(streamId, delegated, permissions[i]);
-        }
-        emit Accepted(main);
-        emit Accepted(delegated);
->>>>>>> ac44fe68
     }
 }