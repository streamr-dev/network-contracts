--- conflicted
+++ resolved
@@ -1,8 +1,4 @@
-<<<<<<< HEAD
-// SPDX-License-Identifier: Unlicense
-=======
-//SPDX-License-Identifier: MIT
->>>>>>> ac44fe68
+//SPDX-License-Identifier: Unlicense
 pragma solidity ^0.8.9;
 
 import "@openzeppelin/contracts/token/ERC1155/IERC1155.sol";
@@ -47,18 +43,10 @@
     function requestDelegatedJoin(
         address delegatedWallet,
         uint256 tokenId_
-<<<<<<< HEAD
-    )
-        public
+    public
         isUserAuthorized(delegatedWallet)
         canJoin(tokenId_)
     {
         accept(msg.sender, delegatedWallet);
-=======
-    ) public {
-        require(delegatedAccessRegistry.isUserAuthorized(_msgSender(), delegatedWallet), "Unauthorized");
-        require(canJoin(_msgSender(), tokenId_), "Not enough tokens");
-        accept(_msgSender(), delegatedWallet);
->>>>>>> ac44fe68
     }
 }