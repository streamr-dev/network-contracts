// SPDX-License-Identifier: MIT
pragma solidity 0.8.6;
pragma experimental ABIEncoderV2;
/* solhint-disable not-rely-on-time */

import "../metatx/ERC2771Context.sol";
import "../chainlinkClient/ENSCache.sol";
import "@openzeppelin/contracts/access/AccessControl.sol";

contract StreamRegistry is ERC2771Context, AccessControl {

    bytes32 public constant TRUSTED_ROLE = keccak256("TRUSTED_ROLE");
    uint256 constant public MAX_INT = 0xffffffffffffffffffffffffffffffffffffffffffffffffffffffffffffffff;

    event StreamCreated(string id, string metadata);
    event StreamDeleted(string id);
    event StreamUpdated(string id, string metadata);
    event PermissionUpdated(string streamId, address user, bool canEdit, bool canDelete, uint256 publishExpiration, uint256 subscribeExpiration, bool canGrant);

    enum PermissionType { Edit, Delete, Publish, Subscribe, Grant }

    struct Permission {
        bool canEdit;
        bool canDelete;
        uint256 publishExpiration;
        uint256 subscribeExpiration;
        bool canGrant;
    }

    // streamid -> keccak256(version, useraddress) -> permission struct above
    mapping (string => mapping(bytes32 => Permission)) public streamIdToPermissions;
    mapping (string => string) public streamIdToMetadata;
    ENSCache private ensCache;

    // incremented when stream is (re-)created, so that users from old streams with same don't re-appear in the new stream (if they have permissions)
    mapping (string => uint32) private streamIdToVersion;

    modifier hasGrantPermission(string calldata streamId) {
        require(streamIdToPermissions[streamId][getAddressKey(streamId, _msgSender())].canGrant, "error_noSharePermission"); //||
        _;
    }
    modifier hasSharePermissionOrIsRemovingOwn(string calldata streamId, address user) {
        require(streamIdToPermissions[streamId][getAddressKey(streamId, _msgSender())].canGrant ||
            _msgSender() == user, "error_noSharePermission"); //||
        _;
    }
    modifier hasDeletePermission(string calldata streamId) {
        require(streamIdToPermissions[streamId][getAddressKey(streamId, _msgSender())].canDelete, "error_noDeletePermission"); //||
        _;
    }
    modifier hasEditPermission(string calldata streamId) {
        require(streamIdToPermissions[streamId][getAddressKey(streamId, _msgSender())].canEdit, "error_noEditPermission"); //||
        _;
    }
    modifier streamExists(string calldata streamId) {
        require(exists(streamId), "error_streamDoesNotExist");
        _;
    }
    modifier isTrusted() {
        require(hasRole(TRUSTED_ROLE, _msgSender()), "error_mustBeTrustedRole");
        _;
    }

    constructor(address ensCacheAddr, address trustedForwarderAddress) ERC2771Context(trustedForwarderAddress) {
        ensCache = ENSCache(ensCacheAddr);
        _setupRole(DEFAULT_ADMIN_ROLE, msg.sender);
    }

     function _msgSender() internal view virtual override(Context, ERC2771Context) returns (address sender) {
        return super._msgSender();
    }

    function _msgData() internal view virtual override(Context, ERC2771Context) returns (bytes calldata) {
        return super._msgData();
    }

    function createStream(string calldata streamIdPath, string calldata metadataJsonString) public {
        string memory ownerstring = addressToString(_msgSender());
        _createStreamAndPermission(ownerstring, streamIdPath, metadataJsonString);
    }

    function createStreamWithENS(string calldata ensName, string calldata streamIdPath, string calldata metadataJsonString) public {
        require(ensCache.owners(ensName) == _msgSender(), "error_notOwnerOfENSName");
        _createStreamAndPermission(ensName, streamIdPath, metadataJsonString);
    }

    function exists(string calldata streamId) public view returns (bool) {
        return bytes(streamIdToMetadata[streamId]).length != 0;
    }

    function _createStreamAndPermission(string memory ownerstring, string calldata streamIdPath, string calldata metadataJsonString) internal {
        require(bytes(metadataJsonString).length != 0, "error_metadataJsonStringIsEmpty");

        bytes memory pathBytes = bytes(streamIdPath);
        require(pathBytes[0] == "/", "error_pathMustStartWithSlash");

        // abi.encodePacked does simple string concatenation here
        string memory streamId = string(abi.encodePacked(ownerstring, streamIdPath));
        require(bytes(streamIdToMetadata[streamId]).length == 0, "error_streamAlreadyExists");

        streamIdToVersion[streamId] = streamIdToVersion[streamId] + 1;
        streamIdToMetadata[streamId] = metadataJsonString;
        streamIdToPermissions[streamId][getAddressKey(streamId, _msgSender())] = Permission({
            canEdit: true,
            canDelete: true,
            publishExpiration: MAX_INT,
            subscribeExpiration: MAX_INT,
            canGrant: true
        });
        emit StreamCreated(streamId, metadataJsonString);
        emit PermissionUpdated(streamId, _msgSender(), true, true, MAX_INT, MAX_INT, true);
    }

    function getAddressKey(string memory streamId, address user) public view returns (bytes32) {
        return keccak256(abi.encode(streamIdToVersion[streamId], user));
    }

    function updateStreamMetadata(string calldata streamId, string calldata metadata) public streamExists(streamId) hasEditPermission(streamId) {
        streamIdToMetadata[streamId] = metadata;
        emit StreamUpdated(streamId, metadata);
    }

    function getStreamMetadata(string calldata streamId) public view streamExists(streamId) returns (string memory des) {
        return streamIdToMetadata[streamId];
    }

    function deleteStream(string calldata streamId) public streamExists(streamId) hasDeletePermission(streamId) {
        delete streamIdToMetadata[streamId];
        emit StreamDeleted(streamId);
    }

    function getPermissionsForUser(string calldata streamId, address user) public view streamExists(streamId) returns (Permission memory permission) {
        permission = streamIdToPermissions[streamId][getAddressKey(streamId, user)];
        Permission memory publicPermission = streamIdToPermissions[streamId][getAddressKey(streamId, address(0))];
        if (permission.publishExpiration < block.timestamp && publicPermission.publishExpiration >= block.timestamp) {
            permission.publishExpiration = publicPermission.publishExpiration;
        }
        if (permission.subscribeExpiration < block.timestamp && publicPermission.subscribeExpiration >= block.timestamp) {
            permission.subscribeExpiration = publicPermission.subscribeExpiration;
        }
        return permission;
    }

    function getDirectPermissionsForUser(string calldata streamId, address user) public view streamExists(streamId) returns (Permission memory permission) {
        return streamIdToPermissions[streamId][getAddressKey(streamId, user)];
    }

    function setPermissionsForUser(string calldata streamId, address user, bool canEdit,
        bool deletePerm, uint256 publishExpiration, uint256 subscribeExpiration, bool canGrant) public hasGrantPermission(streamId) {
            _setPermissionBooleans(streamId, user, canEdit, deletePerm, publishExpiration, subscribeExpiration, canGrant);
    }

    function _setPermissionBooleans(string calldata streamId, address user, bool canEdit,
        bool deletePerm, uint256 publishExpiration, uint256 subscribeExpiration, bool canGrant) private {
        require(user != address(0) || !(canEdit || deletePerm || canGrant),
            "error_publicCanOnlySubsPubl");
        streamIdToPermissions[streamId][getAddressKey(streamId, user)] = Permission({
            canEdit: canEdit,
            canDelete: deletePerm,
            publishExpiration: publishExpiration,
            subscribeExpiration: subscribeExpiration,
            canGrant: canGrant
        });
        emit PermissionUpdated(streamId, user, canEdit, deletePerm, publishExpiration, subscribeExpiration, canGrant);
    }

    function revokeAllPermissionsForUser(string calldata streamId, address user) public hasSharePermissionOrIsRemovingOwn(streamId, user){
        delete streamIdToPermissions[streamId][getAddressKey(streamId, user)];
        emit PermissionUpdated(streamId, user, false, false, 0, 0, false);
    }

    function hasPermission(string calldata streamId, address user, PermissionType permissionType) public view returns (bool userHasPermission) {
        return hasDirectPermission(streamId, user, permissionType) ||
            hasDirectPermission(streamId, address(0), permissionType);
    }

    function hasPublicPermission(string calldata streamId, PermissionType permissionType) public view returns (bool userHasPermission) {
        return hasDirectPermission(streamId, address(0), permissionType);
    }

    function hasDirectPermission(string calldata streamId, address user, PermissionType permissionType) public view returns (bool userHasPermission) {
        if (permissionType == PermissionType.Edit) {
            return streamIdToPermissions[streamId][getAddressKey(streamId, user)].canEdit;
        }
        else if (permissionType == PermissionType.Delete) {
            return streamIdToPermissions[streamId][getAddressKey(streamId, user)].canDelete;
        }
        else if (permissionType == PermissionType.Publish) {
            return streamIdToPermissions[streamId][getAddressKey(streamId, user)].publishExpiration >= block.timestamp;
        }
        else if (permissionType == PermissionType.Subscribe) {
            return streamIdToPermissions[streamId][getAddressKey(streamId, user)].subscribeExpiration >= block.timestamp;
        }
        else if (permissionType == PermissionType.Grant) {
            return streamIdToPermissions[streamId][getAddressKey(streamId, user)].canGrant;
        }
    }

    function setPermissions(string calldata streamId, address[] calldata users, Permission[] calldata permissions) public hasGrantPermission(streamId) {
<<<<<<< HEAD
        require(users.length == permissions.length);
=======
        require(users.length == permissions.length, "error_invalidInputArrayLengths");
>>>>>>> 84680698
        uint arrayLength = users.length;
        for (uint i=0; i<arrayLength; i++) {
            Permission memory permission = permissions[i];
            _setPermissionBooleans(streamId, users[i], permission.canEdit, permission.canDelete, permission.publishExpiration, permission.subscribeExpiration, permission.canGrant);
            emit PermissionUpdated(streamId, users[i], permission.canEdit, permission.canDelete, permission.publishExpiration, permission.subscribeExpiration, permission.canGrant);
        }
    }

    function grantPermission(string calldata streamId, address user, PermissionType permissionType) public hasGrantPermission(streamId) {
        _setPermission(streamId, user, permissionType, true);
    }

    function revokePermission(string calldata streamId, address user, PermissionType permissionType) public hasSharePermissionOrIsRemovingOwn(streamId, user) {
        _setPermission(streamId, user, permissionType, false);
    }

    function _setPermission(string calldata streamId, address user, PermissionType permissionType, bool grant) private {
        require(user != address(0) || permissionType == PermissionType.Subscribe || permissionType == PermissionType.Publish,
            "error_publicCanOnlySubsPubl");
        if (permissionType == PermissionType.Edit) {
            streamIdToPermissions[streamId][getAddressKey(streamId, user)].canEdit = grant;
        }
        else if (permissionType == PermissionType.Delete) {
            streamIdToPermissions[streamId][getAddressKey(streamId, user)].canDelete = grant;
        }
        else if (permissionType == PermissionType.Publish) {
            streamIdToPermissions[streamId][getAddressKey(streamId, user)].publishExpiration = grant ? MAX_INT : 0;
        }
        else if (permissionType == PermissionType.Subscribe) {
            streamIdToPermissions[streamId][getAddressKey(streamId, user)].subscribeExpiration = grant ? MAX_INT : 0;
        }
        else if (permissionType == PermissionType.Grant) {
            streamIdToPermissions[streamId][getAddressKey(streamId, user)].canGrant = grant;
        }
        Permission storage perm = streamIdToPermissions[streamId][getAddressKey(streamId, user)];
        emit PermissionUpdated(streamId, user, perm.canEdit, perm.canDelete, perm.publishExpiration, perm.subscribeExpiration, perm.canGrant);
    }

    function setExpirationTime(string calldata streamId, address user, PermissionType permissionType, uint256 expirationTime) public hasGrantPermission(streamId) {
        require(permissionType == PermissionType.Subscribe || permissionType == PermissionType.Publish, "error_timeOnlyObPubSub");
        if (permissionType == PermissionType.Publish) {
            streamIdToPermissions[streamId][getAddressKey(streamId, user)].publishExpiration = expirationTime;
        }
        else if (permissionType == PermissionType.Subscribe) {
            streamIdToPermissions[streamId][getAddressKey(streamId, user)].subscribeExpiration = expirationTime;
        }
    }

    function grantPublicPermission(string calldata streamId, PermissionType permissionType) public hasGrantPermission(streamId) {
        grantPermission(streamId, address(0), permissionType);
    }

    function revokePublicPermission(string calldata streamId, PermissionType permissionType) public hasGrantPermission(streamId) {
        revokePermission(streamId, address(0), permissionType);
    }

    function setPublicPermission(string calldata streamId, uint256 publishExpiration, uint256 subscribeExpiration) public hasGrantPermission(streamId) {
        setPermissionsForUser(streamId, address(0), false, false, publishExpiration, subscribeExpiration, false);
    }

    function transferAllPermissionsToUser(string calldata streamId, address recipient) public {
        Permission memory permSender = streamIdToPermissions[streamId][getAddressKey(streamId, _msgSender())];
        require(permSender.canEdit || permSender.canDelete || permSender.publishExpiration > 0 || permSender.subscribeExpiration > 0 ||
        permSender.canGrant, "error_noPermissionToTransfer");
        Permission memory permRecipient = streamIdToPermissions[streamId][getAddressKey(streamId, recipient)];
        uint256 publishExpiration = permSender.publishExpiration > permRecipient.publishExpiration ? permSender.publishExpiration : permRecipient.publishExpiration;
        uint256 subscribeExpiration = permSender.subscribeExpiration > permRecipient.subscribeExpiration ? permSender.subscribeExpiration : permRecipient.subscribeExpiration;
        _setPermissionBooleans(streamId, recipient, permSender.canEdit || permRecipient.canEdit, permSender.canDelete || permRecipient.canDelete,
        publishExpiration, subscribeExpiration, permSender.canGrant || permRecipient.canGrant);
        _setPermissionBooleans(streamId, _msgSender(), false, false, 0, 0, false);
    }

    function transferPermissionToUser(string calldata streamId, address recipient, PermissionType permissionType) public {
        require(hasDirectPermission(streamId, _msgSender(), permissionType), "error_noPermissionToTransfer");
        _setPermission(streamId, _msgSender(), permissionType, false);
        _setPermission(streamId, recipient, permissionType, true);
    }

    function trustedSetStream(string calldata streamId, string calldata metadata) public isTrusted() {
        streamIdToMetadata[streamId] = metadata;
        emit StreamUpdated(streamId, metadata);
    }

    function trustedSetPermissionsForUser(string calldata streamId, address user, bool canEdit,
        bool deletePerm, uint256 publishExpiration, uint256 subscribeExpiration, bool canGrant) public isTrusted() {
            _setPermissionBooleans(streamId, user, canEdit, deletePerm, publishExpiration, subscribeExpiration, canGrant);
    }

    function trustedSetStreams(string[] calldata streamids, address[] calldata users, string[] calldata metadatas, Permission[] calldata permissions) public isTrusted() {
        uint arrayLength = streamids.length;
        for (uint i=0; i<arrayLength; i++) {
            string calldata streamId = streamids[i];
            streamIdToMetadata[streamId] = metadatas[i];
            Permission memory permission = permissions[i];
            _setPermissionBooleans(streamId, users[i], permission.canEdit, permission.canDelete, permission.publishExpiration, permission.subscribeExpiration, permission.canGrant);
            emit StreamCreated(streamId, metadatas[i]);
            emit PermissionUpdated(streamId, users[i], permission.canEdit, permission.canDelete, permission.publishExpiration, permission.subscribeExpiration, permission.canGrant);
        }
    }

    function addressToString(address _address) public pure returns(string memory) {
       bytes32 _bytes = bytes32(uint256(uint160(_address)));
       bytes memory _hex = "0123456789abcdef";
       bytes memory _string = new bytes(42);
       _string[0] = "0";
       _string[1] = "x";
       for(uint i = 0; i < 20; i++) {
           _string[2+i*2] = _hex[uint8(_bytes[i + 12] >> 4)];
           _string[3+i*2] = _hex[uint8(_bytes[i + 12] & 0x0f)];
       }
       return string(_string);
    }
}<|MERGE_RESOLUTION|>--- conflicted
+++ resolved
@@ -197,11 +197,7 @@
     }
 
     function setPermissions(string calldata streamId, address[] calldata users, Permission[] calldata permissions) public hasGrantPermission(streamId) {
-<<<<<<< HEAD
-        require(users.length == permissions.length);
-=======
         require(users.length == permissions.length, "error_invalidInputArrayLengths");
->>>>>>> 84680698
         uint arrayLength = users.length;
         for (uint i=0; i<arrayLength; i++) {
             Permission memory permission = permissions[i];
