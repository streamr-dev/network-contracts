--- conflicted
+++ resolved
@@ -26,17 +26,11 @@
         }
     }
 
-<<<<<<< HEAD
-    function checkAbleToJoin(address /* broker */, uint256 /* amount */) external pure returns (bool) {
-        require(false, "test-error: checkAbleToJoin join policy");
-        return false;
-=======
     function checkAbleToJoin(address broker, uint256 amount) external view returns (bool) {
         if (amount == 1) {
             require(false, "test-error: checkAbleToJoin join policy");
         } else if (amount == 2) {
             require(false);
         }
->>>>>>> a7ee4c91
     }
 }