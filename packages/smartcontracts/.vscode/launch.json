--- conflicted
+++ resolved
@@ -21,8 +21,6 @@
             "type": "pwa-node"
         },
         {
-<<<<<<< HEAD
-=======
             "name": "deploy",
             "request": "launch",
             "runtimeArgs": [
@@ -36,7 +34,6 @@
             "type": "pwa-node"
         },
         {
->>>>>>> f0613e2a
             "name": "migrate",
             "request": "launch",
             "runtimeArgs": [
