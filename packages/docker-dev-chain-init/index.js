--- conflicted
+++ resolved
@@ -105,11 +105,7 @@
 let nodeRegistryAddress = ''
 let streamRegistryAddress = ''
 let streamRegistryFromOwner
-<<<<<<< HEAD
-let linkTokenAddress = ''
-=======
 let linkToken
->>>>>>> f0ec845b
 
 async function getProducts() {
     // return await (await fetch(`${streamrUrl}/api/v1/products?publicAccess=true`)).json()
@@ -249,12 +245,7 @@
     log('Deploying Streamregistry and chainlink contracts to sidechain:')
     const linkTokenFactory = new ContractFactory(LinkToken.abi, LinkToken.bytecode, sidechainWalletStreamReg)
     const linkTokenFactoryTx = await linkTokenFactory.deploy()
-<<<<<<< HEAD
-    const linkToken = await linkTokenFactoryTx.deployed()
-    linkTokenAddress = linkToken.address
-=======
     linkToken = await linkTokenFactoryTx.deployed()
->>>>>>> f0ec845b
     log(`Link Token deployed at ${linkToken.address}`)
 
     const oracleFactory = new ContractFactory(ChainlinkOracle.compilerOutput.abi,
@@ -624,9 +615,6 @@
         "Needed for granting permissions to streams using the trusted functions.")
     await(await projectRegistry.grantRole(id("TRUSTED_ROLE"), marketplaceV4.address)).wait()
 
-<<<<<<< HEAD
-    await deployBountyFactory()
-=======
     await deployProjectStakingV1(sidechainWallet, projectRegistry.address, linkToken.address)
 
     // granting here and not right after deployProjectRegistry to avoid changing the addresses of MarketplaceV3, MarketplaceV4 and ProjectStakingV1
@@ -634,7 +622,8 @@
         "Needed for granting permissions to streams using the trusted functions.")
     const grantRoleProjectRegistryTx = await streamRegistryFromOwner.grantRole(role, projectRegistry.address)
     await grantRoleProjectRegistryTx.wait()
->>>>>>> f0ec845b
+
+    await deployBountyFactory()
 
     //put additions here
 
