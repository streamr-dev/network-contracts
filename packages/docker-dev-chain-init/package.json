--- conflicted
+++ resolved
@@ -21,15 +21,9 @@
     "@ethersproject/experimental": "5.5.0",
     "@ethersproject/providers": "5.5.2",
     "@ethersproject/wallet": "5.5.0",
-<<<<<<< HEAD
     "@nomiclabs/hardhat-waffle": "2.0.3",
-    "@openzeppelin/contracts": "4.4.2",
+    "@openzeppelin/contracts": "4.7.3",
     "@openzeppelin/contracts-upgradeable": "4.7.3",
-=======
-    "@nomiclabs/hardhat-waffle": "2.0.1",
-    "@openzeppelin/contracts": "4.7.3",
-    "@openzeppelin/contracts-upgradeable": "4.4.2",
->>>>>>> 3534dc68
     "@openzeppelin/hardhat-upgrades": "1.13.0",
     "@uniswap/v2-core": "1.0.1",
     "@uniswap/v2-periphery": "1.1.0-beta.0",
