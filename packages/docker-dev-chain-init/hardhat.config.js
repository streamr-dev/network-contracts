// import { task } from 'hardhat/config'
// import '@nomiclabs/hardhat-waffle'
// import 'hardhat-typechain'
// import { HardhatUserConfig } from 'hardhat/types'
// import 'hardhat-deploy'
// import 'hardhat-deploy-ethers'
require('@openzeppelin/hardhat-upgrades')

// require('solidity-coverage')
require('hardhat-dependency-compiler')

// This is a sample Hardhat task. To learn how to create your own go to
// https://hardhat.org/guides/create-task.html
// task('accounts', 'Prints the list of accounts', async (args, hre) => {
//     const accounts = await hre.ethers.getSigners()
//     // eslint-disable-next-line no-restricted-syntax
//     for (const account of accounts) {
//         // eslint-disable-next-line no-console
//         console.log(account.address)
//     }
// })

// TODO: add this to the hardhat-dependency-compiler repo as a pull request or whatever
// declare module 'hardhat/types/config' {
//     interface HardhatUserConfig {
//       dependencyCompiler?: any;
//     }
// }

// You need to export an object to set up your config
// Go to https://hardhat.org/config/ to learn more

module.exports = {

    defaultNetwork: 'hardhat',
    networks: {
        hardhat: {
            gas: 12000000,
            blockGasLimit: 0x1fffffffffffff,
            allowUnlimitedContractSize: true
        },
        localsidechain: {
            chainId: 8997,
            url: 'http://10.200.10.1:8546',
            accounts: ['0x5e98cce00cff5dea6b454889f359a4ec06b9fa6b88e9d69b86de8e1c81887da0']
        },
        localmainchain: {
            chainId: 8995,
            url: "http://10.200.10.1:8545",
            accounts: ['0x5e98cce00cff5dea6b454889f359a4ec06b9fa6b88e9d69b86de8e1c81887da0']
        },
        polygonTestMumbai1: {
            chainId: 80001,
            url: 'https://rpc-mumbai.maticvigil.com',
            // accounts: ['0x4059de411f15511a85ce332e7a428f36492ab4e87c7830099dadbf130f1896ae']
        },
        polygonTestMumbai2: {
            chainId: 80001,
            url: 'https://matic-mumbai.chainstacklabs.com/',
            // accounts: ['0x4059de411f15511a85ce332e7a428f36492ab4e87c7830099dadbf130f1896ae']
        },
        polygonMainnet: {
            chainId: 137,
            url: 'https://polygon-rpc.com',
        }
    },
    dependencyCompiler: {
        paths: [
            'smartcontracts/contracts/NodeRegistry/NodeRegistry.sol',
            'smartcontracts/contracts/NodeRegistry/TrackerRegistry.sol',
            'smartcontracts/contracts/StreamRegistry/StreamRegistryV3.sol',
            'smartcontracts/contracts/StreamStorageRegistry/StreamStorageRegistry.sol',
            '@openzeppelin/contracts-upgradeable/metatx/MinimalForwarderUpgradeable.sol',
            '@chainlink/contracts/src/v0.4/LinkToken.sol',
            '@chainlink/contracts/src/v0.6/Oracle.sol',
<<<<<<< HEAD
            'smartcontracts/contracts/BrokerEconomics/BountyFactory.sol',
            'smartcontracts/contracts/BrokerEconomics/policies/StakeWeightedAllocationPolicy.sol',
            'smartcontracts/contracts/BrokerEconomics/policies/AdminKickPolicy.sol',
            'smartcontracts/contracts/BrokerEconomics/policies/DefaultLeavePolicy.sol',
            'smartcontracts/contracts/BrokerEconomics/policies/MaxAmountBrokersJoinPolicy.sol',
            'smartcontracts/contracts/BrokerEconomics/policies/MinimumStakeJoinPolicy.sol'
=======
            'docker-dev-chain-init/ethereumContractSources/MarketplaceV3.sol',
            'docker-dev-chain-init/ethereumContractSources/Uniswap2AdapterForMarketplaceV3.sol'
>>>>>>> d025943e
        ],
    },
    solidity: {
        compilers: [
            {
                version: '0.8.13',
                settings: {
                    optimizer: {
                        enabled: true,
                        runs: 100,
                    },
                },
            },
            {
                version: '0.8.9',
                settings: {
                    optimizer: {
                        enabled: true,
                        runs: 100,
                    },
                },
            },
            {
                version: '0.6.6',
                settings: {
                    optimizer: {
                        enabled: true,
                        runs: 100,
                    },
                },
            },
            {
                version: '0.4.24',
                settings: {
                    optimizer: {
                        enabled: true,
                        runs: 100,
                    },
                },
            },
            {
                version: '0.6.12',
                settings: {
                    optimizer: {
                        enabled: true,
                        runs: 100,
                    },
                },
            }],
    }
}<|MERGE_RESOLUTION|>--- conflicted
+++ resolved
@@ -73,17 +73,8 @@
             '@openzeppelin/contracts-upgradeable/metatx/MinimalForwarderUpgradeable.sol',
             '@chainlink/contracts/src/v0.4/LinkToken.sol',
             '@chainlink/contracts/src/v0.6/Oracle.sol',
-<<<<<<< HEAD
-            'smartcontracts/contracts/BrokerEconomics/BountyFactory.sol',
-            'smartcontracts/contracts/BrokerEconomics/policies/StakeWeightedAllocationPolicy.sol',
-            'smartcontracts/contracts/BrokerEconomics/policies/AdminKickPolicy.sol',
-            'smartcontracts/contracts/BrokerEconomics/policies/DefaultLeavePolicy.sol',
-            'smartcontracts/contracts/BrokerEconomics/policies/MaxAmountBrokersJoinPolicy.sol',
-            'smartcontracts/contracts/BrokerEconomics/policies/MinimumStakeJoinPolicy.sol'
-=======
             'docker-dev-chain-init/ethereumContractSources/MarketplaceV3.sol',
             'docker-dev-chain-init/ethereumContractSources/Uniswap2AdapterForMarketplaceV3.sol'
->>>>>>> d025943e
         ],
     },
     solidity: {
