--- conflicted
+++ resolved
@@ -57,26 +57,16 @@
 
     await streamrEnvDeployer.deployEnvironment({ deployToken: false })
     await streamrEnvDeployer.createFundStakeSponsorshipAndOperator()
-<<<<<<< HEAD
-    // await streamrEnvDeployer.deployEns()
+    // await streamrEnvDeployer.registerEnsName("streamrtest", new Wallet(key))
 
     console.log(JSON.stringify(streamrEnvDeployer.addresses, null, 4))
-    // await streamrEnvDeployer.registerEnsName("streamrtest", new Wallet(key))
-=======
-    await streamrEnvDeployer.registerEnsName("streamrtest", new Wallet(key))
->>>>>>> 518400e9
 
     console.log("Deploying Hub contracts...")
     const hubDeployer = new HubEnvDeployer(key, url, streamrEnvDeployer.addresses.StreamRegistry, 80001)
     await hubDeployer.deployCoreContracts(streamrEnvDeployer.addresses.DATA)
 
-<<<<<<< HEAD
     console.log(JSON.stringify(hubDeployer.addresses, null, 4))
 
-    // const { dataUnionFactory, dataUnionTemplate } = await deployDataUnionContracts(streamrEnvDeployer.addresses.DATA, deployerWallet)
-
-=======
->>>>>>> 518400e9
     // deploy a data union to populate the subgraph
     // const dataUnion = await deployDataUnion(deployerWallet, dataUnionFactory)
     // await (await dataUnion.addMembersWithWeights(
@@ -86,7 +76,6 @@
 
     console.log("\n\n")
     console.log(`Admin wallet: address: ${deployerWallet.address} (private key: ${deployerWallet.privateKey})`)
-<<<<<<< HEAD
     
     // console.log(`Adding ${projects.length} projects to ProjectRegistryV1`)
     // for (const p of projects) {
@@ -106,27 +95,6 @@
     // for (const wallet of streamrEnvDeployer.preloadedDATAWallets) {
     //     console.log(`- address: ${wallet.address} (private key: ${wallet.privateKey})`)
     // }
-=======
-
-    console.log(`Adding ${projects.length} projects to ProjectRegistryV1`)
-    for (const p of projects) {
-        await hubDeployer.contracts.projectRegistryV1.createProject(
-            p.id,
-            p.chainIds,
-            p.paymentDetails,
-            p.streams,
-            p.minimumSubscriptionSeconds,
-            p.isPublicPurchable,
-            p.metadata
-        )
-        console.log('Project created (id: %s)', p.id)
-    }
-
-    console.log("Wallets with preloaded DATA:")
-    for (const wallet of streamrEnvDeployer.preloadedDATAWallets) {
-        console.log(`- address: ${wallet.address} (private key: ${wallet.privateKey})`)
-    }
->>>>>>> 518400e9
 
     const contractAddresses = {
         ...streamrEnvDeployer.addresses,
