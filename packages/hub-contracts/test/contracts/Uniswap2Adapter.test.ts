import { waffle, upgrades, ethers as hardhatEthers } from "hardhat"
import { expect, use } from "chai"
import { utils, Wallet } from "ethers"
import  * as WETH9Json from '@uniswap/v2-periphery/build/WETH9.json'
import  * as UniswapV2FactoryJson from '@uniswap/v2-core/build/UniswapV2Factory.json'
import  * as UniswapV2Router02Json from '@uniswap/v2-periphery/build/UniswapV2Router02.json'
import type { DATAv2, ERC20Mintable, MarketplaceV4, MinimalForwarder, ProjectRegistry, StreamRegistryV4, Uniswap2Adapter } from "../../typechain"
import { signTypedData, SignTypedDataVersion, TypedMessage } from '@metamask/eth-sig-util'

const { provider: waffleProvider } = waffle
const { hexlify, id, parseEther, toUtf8Bytes, zeroPad } = utils
const { getContractFactory } = hardhatEthers

export const log = (..._: unknown[]): void => { /* skip logging */ }
// export const { log } = console

use(waffle.solidity)

const ZERO_ADDRESS = '0x0000000000000000000000000000000000000000'
const types = {
    EIP712Domain: [
        {
            name: 'name', type: 'string'
        },
        {
            name: 'version', type: 'string'
        },
        {
            name: 'chainId', type: 'uint256'
        },
        {
            name: 'verifyingContract', type: 'address'
        },
    ],
    ForwardRequest: [
        {
            name: 'from', type: 'address'
        },
        {
            name: 'to', type: 'address'
        },
        {
            name: 'value', type: 'uint256'
        },
        {
            name: 'gas', type: 'uint256'
        },
        {
            name: 'nonce', type: 'uint256'
        },
        {
            name: 'data', type: 'bytes'
        },
    ],
}

describe("Uniswap2Adapter", () => {
    const [
        admin,
        beneficiary,
        buyer,
        forwarder,
        forwarder2,
        other,
    ]: Wallet[] = waffleProvider.getWallets()

    let dataToken: DATAv2 // the token in which the product is paid to product beneficiary
    let erc677Token: DATAv2
    let fromToken: ERC20Mintable
    let market: MarketplaceV4
    let streamRegistry: StreamRegistryV4
    let projectRegistry: ProjectRegistry
    let minimalForwarder: MinimalForwarder
    let uniswap2Adapter: Uniswap2Adapter
    let uniswapFactory: any
    let uniswapRouter: any
    let wethFactory: any

    const day = 86400
    const productIdbytes = hexlify(zeroPad(toUtf8Bytes("test-adapter"), 32))
    const deployedOnDomainId = 0x706f6c79 // domain id for polygon mainnet
    const domainIds: number[] = [] // not the actual network ids => unique ids assigned by hyperlane
    const paymentDetailsDefault: any[] = [] // PaymentDetailsByChain[]

    before(async () => {
        await deployErc20ContractsAndMintTokens()
        domainIds.push(deployedOnDomainId)
        paymentDetailsDefault.push([
            beneficiary.address, // beneficiary
            dataToken.address, // pricingTokenAddress
            parseEther("1") // pricePerSecond
        ])
        await deployMinimalForwarder()
        await deployStreamRegistry()
        await deployProjectRegistry()
        await projectRegistry.createProject(productIdbytes, domainIds, paymentDetailsDefault, [], 0, true, 'metadata')
        await deployMarketplace()
        await deployUniswap2Contracts(admin)
        await deployUniswap2Adapter()
        await addLiquidityToUniswap()
    })

    async function deployErc20ContractsAndMintTokens() {
        // deploy DATAv2
        const dataTokenFactory = await getContractFactory("DATAv2", admin)
        dataToken = await dataTokenFactory.deploy() as DATAv2
        await dataToken.grantRole(id("MINTER_ROLE"), admin.address)
        
        erc677Token = await dataTokenFactory.deploy() as DATAv2
        await erc677Token.grantRole(id("MINTER_ROLE"), admin.address)

        // deploy ERC20 for testing
        const fromTokenFactory = await getContractFactory("ERC20Mintable", admin)
        fromToken = await fromTokenFactory.deploy() as ERC20Mintable

        // mint tokens for testing
        await dataToken.mint(admin.address, parseEther("100000000"))
        await dataToken.mint(buyer.address, parseEther("100000000"))
        await erc677Token.mint(admin.address, parseEther("100000000"))
        await erc677Token.mint(buyer.address, parseEther("100000000"))
        await fromToken.mint(admin.address, parseEther("100000000"))
        await fromToken.mint(buyer.address, parseEther("100000000"))
    }

    async function deployUniswap2Contracts(creator: Wallet): Promise<void> {
        const factory = await getContractFactory(WETH9Json.abi, WETH9Json.bytecode)
        wethFactory = await factory.deploy()
        log('WETH was deployed at address: ', wethFactory.address)

        const uniswapV2Factory = await getContractFactory(UniswapV2FactoryJson.abi, UniswapV2FactoryJson.bytecode)
        uniswapFactory = await uniswapV2Factory.deploy(creator.address)
        log('UniswapV2Factory was deployed at address: ', uniswapFactory.address)

        const uniswapRouterFactory = await getContractFactory(UniswapV2Router02Json.abi, UniswapV2Router02Json.bytecode)
        uniswapRouter = await uniswapRouterFactory.deploy(uniswapFactory.address, wethFactory.address)
        log('UniswapV2Router02 was deployed at address: ', uniswapRouter.address)
    }

    async function deployUniswap2Adapter(): Promise<void> {
        const uniswap2AdapterFactory = await getContractFactory("Uniswap2AdapterV4")
        uniswap2Adapter = await uniswap2AdapterFactory.deploy(
            market.address,
            projectRegistry.address,
            uniswapRouter.address,
            deployedOnDomainId
        ) as Uniswap2Adapter
        log('Uniswap2Adapter was deployed at address: ', uniswap2Adapter.address)
    }

    async function deployMinimalForwarder(): Promise<void> {
        log("Deploying MinimalForwarder: ")
        const factory = await getContractFactory('MinimalForwarder', forwarder)
        minimalForwarder = await factory.deploy() as MinimalForwarder
        log("   - MinimalForwarder deployed at: ", minimalForwarder.address)
    }

    async function deployStreamRegistry(): Promise<void> {
        const contractFactory = await getContractFactory("StreamRegistryV4", admin)
        const contractFactoryTx = await upgrades.deployProxy(
            contractFactory,
            [ZERO_ADDRESS, ZERO_ADDRESS], // ensCacheAddr & trustedForwarderAddress can be set to zero address while testing this adapter
            { kind: 'uups' })
        streamRegistry = await contractFactoryTx.deployed() as StreamRegistryV4
        log("StreamRegistry was deployed at address: ", streamRegistry.address)
    }

    async function deployProjectRegistry(): Promise<void> {
        const contractFactory = await getContractFactory("ProjectRegistry", admin)
        const contractFactoryTx = await upgrades.deployProxy(contractFactory, [streamRegistry.address], { kind: 'uups' })
        projectRegistry = await contractFactoryTx.deployed() as ProjectRegistry
        log("ProjectRegistry was deployed at address: ", projectRegistry.address)
    }

    async function deployMarketplace(): Promise<void> {
        const marketFactoryV4 = await getContractFactory("MarketplaceV4")
        const marketFactoryV4Tx = await upgrades.deployProxy(marketFactoryV4, [projectRegistry.address, deployedOnDomainId], { kind: 'uups' })
        market = await marketFactoryV4Tx.deployed() as MarketplaceV4
        // grant trusted role to marketpalce contract => needed for granting permissions to buyers
        await projectRegistry.grantRole(id("TRUSTED_ROLE"), market.address)
    }

    async function addLiquidityToUniswap() { // https://docs.uniswap.org/protocol/V2/reference/smart-contracts/router-02
        // 10 dataToken ~= 1 fromToken
        const dataAmount = parseEther("10000") // product token amount
        const fromAmount = parseEther("1000")
<<<<<<< HEAD
        const deadline = (new Date()).setFullYear((new Date()).getFullYear() + 1) // 1 year from now
=======
        const deadline = 2525000000 // epoch time for year 2050
>>>>>>> f0ec845b

        // Approve uniswap to spend DATA and ERC20 tokens
        await dataToken.approve(uniswapRouter.address, parseEther("100000"))
        await erc677Token.approve(uniswapRouter.address, parseEther("100000"))
        await fromToken.approve(uniswapRouter.address, parseEther("100000"))

        let tx = await uniswapRouter.addLiquidity(
            dataToken.address, // A pool token.
            fromToken.address, // A pool token.
            dataAmount, // The amount of dataToken to add as liquidity if the ERC20/DATA price is <= fromAmount/dataAmount (DATA depreciates).
            fromAmount, // The amount of fromToken to add as liquidity if the DATA/ERC20 price is <= dataAmount/fromAmount (ERC20 depreciates).
            0, // Bounds the extent to which the ERC20/DATA price can go up before the transaction reverts. Must be <= dataAmount.
            0, // Bounds the extent to which the DATA/ERC20 price can go up before the transaction reverts. Must be <= fromAmount.
            admin.address, // Recipient of the liquidity tokens.
            deadline // - Unix timestamp after which the transaction will revert.
        )
        await tx.wait()
        log('DATA/ERC20 liquidity pair added: ', await uniswapFactory.getPair(dataToken.address, fromToken.address))

        tx = await uniswapRouter.addLiquidity(
            dataToken.address,
            erc677Token.address,
            dataAmount,
            fromAmount,
            0,
            0,
            admin.address,
            deadline
        )
        await tx.wait()
        log('DATA2/ERC677 liquidity pair added: ', await uniswapFactory.getPair(erc677Token.address, fromToken.address))

        tx = await uniswapRouter.addLiquidityETH(
            dataToken.address, // A pool token.
            dataAmount, // The amount of token to add as liquidity if the WETH/DATA price is <= msg.value/dataAmount (token depreciates).
            0, // amountDATAMin - Bounds the extent to which the WETH/DATA price can go up before the transaction reverts. Must be <= amountData.
            0, // amountETHMin - Bounds the extent to which the DATA/WETH price can go up before the transaction reverts. Must be <= msg.value.
            admin.address, // Recipient of the liquidity tokens.
            deadline, // Unix timestamp after which the transaction will revert.
            {value: fromAmount}
        )
        await tx.wait()

        log('DATA/WETH liquidity pair added: ', await uniswapFactory.getPair(dataToken.address, await uniswapRouter.WETH()))
        log('Liquidity pairs count: ', await uniswapFactory.allPairsLength())
    }

    describe('Check Adaptor', () => {
        it('market is up and running', async () => {
            expect(await market.halted())
                .to.be.false
        })

        it('buyWithETH - negativetest - too many seconds fails', async () => {
            // 1 second = 1 DATA ~= 0.1 eth
            const value = parseEther("10")
            const secondsExpected = 99

            await expect(uniswap2Adapter.connect(buyer).buyWithETH(productIdbytes, secondsExpected + 1, day, { value }))
                .to.be.reverted

            await fromToken.connect(buyer).approve(uniswap2Adapter.address, value)
            await expect(uniswap2Adapter.connect(buyer).buyWithERC20(productIdbytes, secondsExpected + 1, day, fromToken.address, value))
                .to.be.reverted
        })

        it('buyWithETH - positivetest', async () => {
            log('Initialize subscription endTimestamp to block.timestamp')
            await market.connect(buyer).buy(productIdbytes, 0)

            const subBefore = await projectRegistry.getSubscription(productIdbytes, buyer.address)
            log('End timestamp before buy subscription: ', subBefore.endTimestamp)

            // 1 second = 1 DATA ~= 0.1 eth
            const value = parseEther("0.1")
            const secondsExpected = 1 // TODO: retreive expected from the liquidity pool

            await uniswap2Adapter.connect(buyer).buyWithETH(productIdbytes, 0, day, {value})

            const subAfter = await projectRegistry.getSubscription(productIdbytes, buyer.address)
            log('End timestamp after buy subscribtion: ', subAfter.endTimestamp)

            const secondsActual = subAfter.endTimestamp.sub(subBefore.endTimestamp).toNumber()
            log('afterTimestamp - beforeTimestamp: ', secondsActual)

            expect(subAfter.isValid).to.be.true
            expect(secondsActual).gte(secondsExpected)
        })

        it('buyWithERC20 - positivetest', async () => {
            log('Initialize subscription endTimestamp to block.timestamp')
            await market.connect(buyer).buy(productIdbytes, 0)

            const subBefore = await projectRegistry.getSubscription(productIdbytes, buyer.address)
            log('End timestamp before buy subscribtion: ', subBefore.endTimestamp)

            // 1 second ~= 0.1 ERC20
            const value = parseEther("0.1")
            const secondsExpected = 1 // TODO: retreive expected from the liquidity pool
            await fromToken.connect(buyer).approve(uniswap2Adapter.address, value)

            expect(await projectRegistry.hasValidSubscription(productIdbytes, buyer.address))
                .to.be.false
            await uniswap2Adapter.connect(buyer).buyWithERC20(productIdbytes, 0, day, fromToken.address, value)
            expect(await projectRegistry.hasValidSubscription(productIdbytes, buyer.address))
                .to.be.true

            const subAfter = await projectRegistry.getSubscription(productIdbytes, buyer.address)
            log('End timestamp after buy subscribtion: ', subAfter.endTimestamp)

            const secondsActual = subAfter.endTimestamp.sub(subBefore.endTimestamp).toNumber()
            log('afterTimestamp - beforeTimestamp: ', secondsActual)

            expect(subAfter.isValid).to.be.true
            expect(secondsActual).gte(secondsExpected)
        })

        it('transferAndCall - positivetest - can buy products in one transaction using ERC677 tokens', async () => {
            // initialize subscription endTimestamp to block.timestamp + 1
            await projectRegistry.grantSubscription(productIdbytes, 1, admin.address)
            const subscription = await projectRegistry.getOwnSubscription(productIdbytes)

            // erc677Token / dataToken conversion rate is 1:10  (e.g. 1 erc677Token ~= 10 dataToken)
            const erc677TokenIn = 1
            const amountsOut = await uniswapRouter.getAmountsOut(erc677TokenIn, [erc677Token.address, dataToken.address])
            const pricingTokenOut = amountsOut[1].toNumber() // ~= 10 dataToken
            const pricePerSecond = 1 // must be the pricePerSecond value added when the product was created
            const expectedEndTimestamp = subscription.endTimestamp.add(pricingTokenOut / pricePerSecond)

            await expect(erc677Token.transferAndCall(uniswap2Adapter.address, parseEther(String(erc677TokenIn)), productIdbytes))
                .to.emit(projectRegistry, 'Subscribed')
                .withArgs(productIdbytes, admin.address, expectedEndTimestamp)
        })
    })
    
    describe('Metatransactions', (): void => {
        async function prepareBuyWithERC20Metatx(minimalForwarder: MinimalForwarder, signKey: string, gas = '1000000') {
            // 1 second ~= 0.1 ERC20
            const value = parseEther("0.1")

            // buyer is creating and signing transaction, forwarder is posting it and paying for gas
            const data = uniswap2Adapter.interface.encodeFunctionData('buyWithERC20', [productIdbytes, 0, day, fromToken.address, value])
            const req = {
                from: buyer.address,
                to: uniswap2Adapter.address,
                value: '0',
                gas,
                nonce: (await minimalForwarder.getNonce(buyer.address)).toString(),
                data
            }
            const d: TypedMessage<any> = {
                types,
                domain: {
                    name: 'MinimalForwarder',
                    version: '0.0.1',
                    chainId: (await waffleProvider.getNetwork()).chainId,
                    verifyingContract: minimalForwarder.address,
                },
                primaryType: 'ForwardRequest',
                message: req,
            }
            const options = {
                data: d,
                privateKey: utils.arrayify(signKey) as Buffer,
                version: SignTypedDataVersion.V4,
            }
            const sign = signTypedData(options) // forwarder
            return {req, sign, value}
        }

        let trustedForwarderRole: string
        before(async () => {
            trustedForwarderRole = await projectRegistry.TRUSTED_FORWARDER_ROLE()
            await projectRegistry.grantRole(trustedForwarderRole, minimalForwarder.address)
        })
        
        it('isTrustedForwarder - positivetest', async (): Promise<void> => {
            expect(await projectRegistry.isTrustedForwarder(minimalForwarder.address))
                .to.be.true
        })

        it('buyWithERC20 - positivetest', async (): Promise<void> => {
            const {req, sign, value} = await prepareBuyWithERC20Metatx(minimalForwarder.connect(forwarder), buyer.privateKey)
            await fromToken.connect(buyer).approve(uniswap2Adapter.address, value)
            expect(await minimalForwarder.connect(forwarder).verify(req, sign))
                .to.be.true

            expect(await projectRegistry.hasValidSubscription(productIdbytes, buyer.address))
                .to.be.false
            await minimalForwarder.connect(forwarder)
                .execute(req, sign)
            expect(await projectRegistry.hasValidSubscription(productIdbytes, buyer.address))
                .to.be.true
        })

        it('buyWithERC20 - negativetest - wrong forwarder', async (): Promise<void> => {
            // deploy second minimal forwarder
            const factory = await getContractFactory('MinimalForwarder', forwarder)
            const wrongForwarder = await factory.deploy() as MinimalForwarder
            expect(await projectRegistry.isTrustedForwarder(wrongForwarder.address))
                .to.be.false

            // check that metatx works with new forwarder
            const {req, sign} = await prepareBuyWithERC20Metatx(wrongForwarder.connect(forwarder), buyer.privateKey)
            expect(await wrongForwarder.connect(forwarder).verify(req, sign))
                .to.be.true

            // check that the project doesn't have a valid subscription
            expect(await projectRegistry.hasValidSubscription(productIdbytes, buyer.address))
                .to.be.false
            
            await wrongForwarder.connect(forwarder).execute(req, sign)

            // internal call will have failed => subscription not extended
            expect(await projectRegistry.hasValidSubscription(productIdbytes, buyer.address))
                .to.be.false
        })

        it('buyWithERC20 - negativetest - wrong signature', async (): Promise<void> => {
            const wrongKey = other.privateKey // buyer.privateKey would be correct
            const {req, sign} = await prepareBuyWithERC20Metatx(minimalForwarder, wrongKey)
            expect(await minimalForwarder.verify(req, sign))
                .to.be.false
            await expect(minimalForwarder.execute(req, sign))
                .to.be.revertedWith('MinimalForwarder: signature does not match request')
        })

        it('buyWithERC20 - negativetest - not enough gas in internal transaction call', async (): Promise<void> => {
            const {req, sign} = await prepareBuyWithERC20Metatx(minimalForwarder, buyer.privateKey, '1000')
            expect(await minimalForwarder.verify(req, sign))
                .to.be.true

            expect(await projectRegistry.hasValidSubscription(productIdbytes, buyer.address))
                .to.be.false
            await minimalForwarder.execute(req, sign)
            // internal call will have failed => subscription not extended
            expect(await projectRegistry.hasValidSubscription(productIdbytes, buyer.address))
                .to.be.false
        })

        it('buyWithERC20 - positivetest - reset trusted forwarder', async (): Promise<void> => {
            // remove existing forwarder
            expect(await projectRegistry.isTrustedForwarder(minimalForwarder.address))
                .to.be.true
            await projectRegistry.revokeRole(trustedForwarderRole, minimalForwarder.address)
            expect(await projectRegistry.isTrustedForwarder(minimalForwarder.address))
                .to.be.false
            
            // deploy second minimal forwarder
            const factory = await getContractFactory('MinimalForwarder', forwarder2)
            const newForwarder = await factory.deploy() as MinimalForwarder

            // set the new forwarder
            expect(await projectRegistry.isTrustedForwarder(newForwarder.address))
                .to.be.false
            await projectRegistry.grantRole(trustedForwarderRole, newForwarder.address)
            expect(await projectRegistry.isTrustedForwarder(newForwarder.address))
                .to.be.true
                
            // check that metatx works with new forwarder
            const {req, sign, value} = await prepareBuyWithERC20Metatx(newForwarder, buyer.privateKey)
            expect(await newForwarder.verify(req, sign))
                .to.be.true

            expect(await projectRegistry.hasValidSubscription(productIdbytes, buyer.address))
                .to.be.false
            await fromToken.connect(buyer).approve(uniswap2Adapter.address, value)
            await newForwarder.execute(req, sign)
            expect(await projectRegistry.hasValidSubscription(productIdbytes, buyer.address))
                .to.be.true
        })
    })
})<|MERGE_RESOLUTION|>--- conflicted
+++ resolved
@@ -183,11 +183,7 @@
         // 10 dataToken ~= 1 fromToken
         const dataAmount = parseEther("10000") // product token amount
         const fromAmount = parseEther("1000")
-<<<<<<< HEAD
-        const deadline = (new Date()).setFullYear((new Date()).getFullYear() + 1) // 1 year from now
-=======
         const deadline = 2525000000 // epoch time for year 2050
->>>>>>> f0ec845b
 
         // Approve uniswap to spend DATA and ERC20 tokens
         await dataToken.approve(uniswapRouter.address, parseEther("100000"))
