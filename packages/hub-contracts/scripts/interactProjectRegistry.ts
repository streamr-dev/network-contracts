import { ethers as hardhatEthers } from "hardhat"
import { utils, Wallet, providers } from "ethers"
import { Chains } from "@streamr/config"
import { DATAv2, MarketplaceV4, ProjectRegistry, ProjectStakingV1, StreamRegistryV3 } from "../typechain"

const { getContractFactory } = hardhatEthers
const { hexlify, toUtf8Bytes, zeroPad } = utils
const { log } = console

const {
    CHAIN = 'dev1',
    DEPLOYER: DEPLOYER_PRIVATE_KEY = '0x5e98cce00cff5dea6b454889f359a4ec06b9fa6b88e9d69b86de8e1c81887da0', // privateKeys[0]
    ADMIN: PROJECT_ADMIN_KEY = '0x4059de411f15511a85ce332e7a428f36492ab4e87c7830099dadbf130f1896ae', // privateKeys[2]
    BUYER: BUYER_KEY = '0x4059de411f15511a85ce332e7a428f36492ab4e87c7830099dadbf130f1896ae', // deployer/owner of LINK token
} = process.env

const {
    rpcEndpoints: [{
        url: ETHEREUM_RPC_URL
    }],
    contracts: {
        DATA: DATA_V2_ADDRESS,
        LINK: LINK_TOKEN_ADDRESS = '0x3387F44140ea19100232873a5aAf9E46608c791E',
        StreamRegistry: STREAM_REGISTRY_ADDRESS,
        ProjectRegistry: PROJECT_REGISTRY_ADDRESS,
        MarketplaceV4: MARKETPLACE_ADDRESS,
        ProjectStakingV1: PROJECT_STAKING_ADDRESS = '0xBFCF120a8fD17670536f1B27D9737B775b2FD4CF',
    }
} = Chains.load()[CHAIN]

enum StreamRegistryPermissionType { Edit, Delete, Publish, Subscribe, Grant }

let projectRegistry: ProjectRegistry
let projectStaking: ProjectStakingV1
let streamRegistry: StreamRegistryV3
let marketplace: MarketplaceV4
let dataToken: DATAv2
<<<<<<< HEAD
let linkToken: any
let defaultAdminWallet: Wallet
=======
let deployerWallet: Wallet
>>>>>>> f0d943e4
let adminWallet: Wallet
let buyerWallet: Wallet
const domainIds: number[] = []
const paymentDetailsDefault: any[] = [] // PaymentDetailsByChain[]

const connectWallets = () => {
    const provider = new providers.JsonRpcProvider(ETHEREUM_RPC_URL)
    deployerWallet = new Wallet(DEPLOYER_PRIVATE_KEY, provider)
    adminWallet = new Wallet(PROJECT_ADMIN_KEY, provider)
    buyerWallet = new Wallet(BUYER_KEY, provider)
}

const connectContracts = async () => {
    const dataTokenFactory = await getContractFactory("DATAv2", deployerWallet)
    const dataTokenFactoryTx = await dataTokenFactory.attach(DATA_V2_ADDRESS)
    dataToken = await dataTokenFactoryTx.deployed() as DATAv2
    log("DATAv2 deployed at: ", dataToken.address)

<<<<<<< HEAD
    const linkTokenFactory = await getContractFactory("DATAv2", buyerWallet) // used DATAv2 since it only needs the common ERC20 functions
    const linkTokenFactoryTx = await linkTokenFactory.attach(LINK_TOKEN_ADDRESS)
    linkToken = await linkTokenFactoryTx.deployed()
    log("LinkToken deployed at: ", linkToken.address)
    log("LinkToken balance buyer: ", await linkToken.balanceOf(buyerWallet.address))

    const projectRegistryFactory = await getContractFactory("ProjectRegistry")
=======
    const projectRegistryFactory = await getContractFactory("ProjectRegistry", deployerWallet)
>>>>>>> f0d943e4
    const projectRegistryFactoryTx = await projectRegistryFactory.attach(PROJECT_REGISTRY_ADDRESS)
    projectRegistry = await projectRegistryFactoryTx.deployed() as ProjectRegistry
    log("ProjectRegistry deployed at: ", projectRegistry.address)

    const streamRegistryFactory = await getContractFactory("StreamRegistryV3", deployerWallet)
    const streamRegistryFactoryTx = await streamRegistryFactory.attach(STREAM_REGISTRY_ADDRESS)
    streamRegistry = await streamRegistryFactoryTx.deployed() as StreamRegistryV3
    log("StreamRegistryV3 deployed at: ", streamRegistry.address)

    const marketplaceV4Factory = await getContractFactory("MarketplaceV4", deployerWallet)
    const marketplaceV4FactoryTx = await marketplaceV4Factory.attach(MARKETPLACE_ADDRESS)
    marketplace = await marketplaceV4FactoryTx.deployed() as MarketplaceV4
    log("MarketplaceV4 deployed at: ", marketplace.address)

    const projectStakingFactory = await getContractFactory("ProjectStakingV1")
    const projectStakingFactoryTx = await projectStakingFactory.attach(PROJECT_STAKING_ADDRESS)
    projectStaking = await projectStakingFactoryTx.deployed() as ProjectStakingV1
    log("ProjectStakingV1 deployed at: ", projectStaking.address)

    const latestBlock = await hardhatEthers.provider.getBlock("latest")
    log('latestBlock', latestBlock.number)
}

const buyProject = async (
    projectId: string,
    subscriptionSeconds: number,
    buyer: Wallet
): Promise<void> => {
    let tx
    if(buyer) {
        log('   - buyer: ', buyer.address)
        tx = await marketplace.connect(buyer).buy(projectId, subscriptionSeconds)
    } else {
        tx = await marketplace.buy(projectId, subscriptionSeconds) // uses the cli exported KEY
    }
    log('   - subscriptionSeconds: ', subscriptionSeconds)
    log('   - projectId: ', projectId)
    await tx.wait()
}

const createProject = async ({
    id = hexlify(zeroPad(toUtf8Bytes('project-' + Date.now()), 32)),
    paymentDetails = paymentDetailsDefault,
    streams = [],
    minimumSubscriptionSeconds = 1,
    metadata = JSON.stringify({ description: `CreatedAt: ${new Date().toLocaleString()}`, purchableOn: domainIds }),
    isPublicPurchable = true,
    creator = adminWallet,
}: any): Promise<string> => {
    await(await projectRegistry.connect(creator)
        .createProject(id, domainIds, paymentDetails, streams, minimumSubscriptionSeconds, isPublicPurchable, metadata)).wait()
    log('Project created (id: %s)', id)
    return id
}

const deleteProject = async (id: string): Promise<void> => {
    await(await projectRegistry.connect(adminWallet)
        .deleteProject(id)).wait()
    log('Project deleted (id: %s)', id)
}

const updateProject = async ({
    id,
    paymentDetails = paymentDetailsDefault,
    streams = [],
    minimumSubscriptionSeconds = 1,
    metadata = 'metadata-updated-at: ' + new Date().toLocaleString(),
    projectAdmin = adminWallet,
}: any): Promise<void> => {
    await(await projectRegistry.connect(projectAdmin)
        .updateProject(id, domainIds, paymentDetails, streams, minimumSubscriptionSeconds, metadata)).wait()
    log('Project updated (id: %s)', id)
}

const setPermission = async ({
    projectId,
    userAddress = Wallet.createRandom().address,
    canBuy = true,
    canDelete = true,
    canEdit = true,
    canGrant = true
}: any) => {
    await(await projectRegistry.connect(adminWallet)
        .setPermissionBooleans(projectId, userAddress, canBuy, canDelete, canEdit, canGrant)).wait()
    log('Permission set (projectId: %s, userAddress: %s)', projectId, userAddress)
}

const grantSubscription = async ({
    projectId,
    userAddress = Wallet.createRandom().address,
    subscriptionSeconds = 100,
    projectAdmin = adminWallet
}: any) => {
    await(await projectRegistry.connect(projectAdmin)
        .grantSubscription(projectId, subscriptionSeconds, userAddress)).wait()
    log('Subscription granted (projectId: %s, userAddress: %s, subscriptionSeconds: %s)', projectId, userAddress, subscriptionSeconds)
}

const createStream = async (creator = adminWallet): Promise<string> => {
    // create streams using the StreamRegistry contract (will give admin all permisisons to the stream)
    const streamPath = '/projects/' + Date.now()
    const streamMetadata = `{"date": "${new Date().toLocaleString()}", "creator": "${creator.address}"}`
    await(await streamRegistry.connect(creator)
        .createStream(streamPath, streamMetadata)).wait()
    const streamId = creator.address.toLowerCase() + streamPath
    log('Stream created (streamId: %s)', streamId)
    return streamId
}

const grantPermissionToStream = async (streamId: string, userAddress: string, permissionType: number) => {
    await(await streamRegistry.connect(adminWallet)
        .grantPermission(streamId, userAddress, permissionType)).wait()
    log('Permission granted (streamId: %s, userAddress: %s, permissionType: %s)', streamId, userAddress, permissionType)
}

const addStream = async (projectId: string, streamId: string): Promise<void> => {
    // the address adding a stream to project needs Edit permision on the project and Grant permission on the stream
    await(await projectRegistry.connect(adminWallet)
        .addStream(projectId, streamId)).wait()
    log('Stream added (projectId: %s, streamId: %s)', projectId, streamId)
}

const removeStream = async (projectId: string, streamId: string): Promise<void> => {
    await(await projectRegistry.connect(adminWallet)
        .removeStream(projectId, streamId)).wait()
    log('Stream removed (projectId: %s, streamId: %s)', projectId, streamId)
}

const updatePaymentDetails = (domainId: number, beneficiary: string, pricingTokenAddress: string, pricePerSecond: number): void => {
    domainIds.push(domainId)
    paymentDetailsDefault.push([
        beneficiary,
        pricingTokenAddress,
        pricePerSecond
    ])
    log('Payment details added (domainId: %s, beneficiary: %s, pricingTokenAddress: %s, pricePerSecond: %s)',
        domainId, beneficiary, pricingTokenAddress, pricePerSecond)
}

/**
 * npx hardhat run --network dev1 scripts/interactProjectRegistry.ts
 */
async function main() {
    connectWallets()
    await connectContracts()
<<<<<<< HEAD
    updatePaymentDetails(8997, buyerWallet.address, LINK_TOKEN_ADDRESS, 2) // dev1

    // ProjectRegistry
    const projectId = await createProject()
    await updateProject({ id: projectId, pricePerSecond: 2 })
    await setPermission({ projectId, userAddress: Wallet.createRandom().address })
    const streamId = await createStream()
    await addStream(projectId, streamId)
    await grantSubscription(projectId)
    await removeStream(projectId, streamId)
=======
    
    updatePaymentDetails(8997, adminWallet.address, dataToken.address, 2) // dev1

    const streamId1 = await createStream()
    // enable Grant subscription for stream to project registry
    await grantPermissionToStream(streamId1, projectRegistry.address, StreamRegistryPermissionType.Grant)

    const projectId = await createProject({streams: [streamId1]})
    await updateProject({ id: projectId, streams: [], minimumSubscriptionSeconds: 2 })

    await setPermission({ projectId }) // defaults to a random address
    await grantSubscription({ projectId }) // defaults to a random address

    const streamId2 = await createStream()
    // enable Grant subscription for stream to project registry
    await grantPermissionToStream(streamId2, projectRegistry.address, StreamRegistryPermissionType.Grant)
    await addStream(projectId, streamId2)
    await removeStream(projectId, streamId2)

>>>>>>> f0d943e4
    await deleteProject(projectId)

    // MarketplaceV4
    const purchaseInfo = await marketplace.getPurchaseInfo(projectId, 100, domainIds[0], 1)
    log(`Purchase info: ${purchaseInfo}`)
    log(`Buyer can buy project: ${await projectRegistry.canBuyProject(projectId, buyerWallet.address)}`)
    await(await linkToken.connect(buyerWallet).approve(marketplace.address, 200)).wait()
    log(`Buyer subscription before buy: ${await projectRegistry.getSubscription(projectId, buyerWallet.address)}`)
    await buyProject(projectId, 100, buyerWallet)
    log(`Buyer subscription after buy: ${await projectRegistry.getSubscription(projectId, buyerWallet.address)}`)

    // ProjectStakingV1
    await(await linkToken.connect(buyerWallet).approve(projectStaking.address, 200)).wait()
    log(`Stake before staking: ${await projectStaking.getTotalStake()}`)
    await(await projectStaking.connect(buyerWallet).stake(projectId, 200)).wait()
    log(`Stake after staking: ${await projectStaking.getTotalStake()}`)

    log(`Stake before unstaking: ${await projectStaking.getTotalStake()}`)
    log(`Project stake before unstaking: ${await projectStaking.getProjectStake(projectId)}`)
    log(`User stake before unstaking: ${await projectStaking.getUserStake(buyerWallet.address)}`)
    await(await projectStaking.connect(buyerWallet).unstake(projectId, 200)).wait()
    log(`Stake after unstaking: ${await projectStaking.getTotalStake()}`)
}

main().catch((error) => {
    console.error(error)
    process.exitCode = 1
})<|MERGE_RESOLUTION|>--- conflicted
+++ resolved
@@ -35,12 +35,8 @@
 let streamRegistry: StreamRegistryV3
 let marketplace: MarketplaceV4
 let dataToken: DATAv2
-<<<<<<< HEAD
 let linkToken: any
-let defaultAdminWallet: Wallet
-=======
 let deployerWallet: Wallet
->>>>>>> f0d943e4
 let adminWallet: Wallet
 let buyerWallet: Wallet
 const domainIds: number[] = []
@@ -59,17 +55,13 @@
     dataToken = await dataTokenFactoryTx.deployed() as DATAv2
     log("DATAv2 deployed at: ", dataToken.address)
 
-<<<<<<< HEAD
-    const linkTokenFactory = await getContractFactory("DATAv2", buyerWallet) // used DATAv2 since it only needs the common ERC20 functions
+    const linkTokenFactory = await getContractFactory("DATAv2", buyerWallet) // used DATAv2 contract interface for common ERC20 functions
     const linkTokenFactoryTx = await linkTokenFactory.attach(LINK_TOKEN_ADDRESS)
     linkToken = await linkTokenFactoryTx.deployed()
     log("LinkToken deployed at: ", linkToken.address)
     log("LinkToken balance buyer: ", await linkToken.balanceOf(buyerWallet.address))
 
-    const projectRegistryFactory = await getContractFactory("ProjectRegistry")
-=======
     const projectRegistryFactory = await getContractFactory("ProjectRegistry", deployerWallet)
->>>>>>> f0d943e4
     const projectRegistryFactoryTx = await projectRegistryFactory.attach(PROJECT_REGISTRY_ADDRESS)
     projectRegistry = await projectRegistryFactoryTx.deployed() as ProjectRegistry
     log("ProjectRegistry deployed at: ", projectRegistry.address)
@@ -215,20 +207,8 @@
 async function main() {
     connectWallets()
     await connectContracts()
-<<<<<<< HEAD
-    updatePaymentDetails(8997, buyerWallet.address, LINK_TOKEN_ADDRESS, 2) // dev1
-
-    // ProjectRegistry
-    const projectId = await createProject()
-    await updateProject({ id: projectId, pricePerSecond: 2 })
-    await setPermission({ projectId, userAddress: Wallet.createRandom().address })
-    const streamId = await createStream()
-    await addStream(projectId, streamId)
-    await grantSubscription(projectId)
-    await removeStream(projectId, streamId)
-=======
     
-    updatePaymentDetails(8997, adminWallet.address, dataToken.address, 2) // dev1
+    updatePaymentDetails(8997, adminWallet.address, linkToken.address, 2) // dev1
 
     const streamId1 = await createStream()
     // enable Grant subscription for stream to project registry
@@ -246,8 +226,7 @@
     await addStream(projectId, streamId2)
     await removeStream(projectId, streamId2)
 
->>>>>>> f0d943e4
-    await deleteProject(projectId)
+    // await deleteProject(projectId)
 
     // MarketplaceV4
     const purchaseInfo = await marketplace.getPurchaseInfo(projectId, 100, domainIds[0], 1)
