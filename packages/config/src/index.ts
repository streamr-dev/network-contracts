export const config = {
    "dev0": {
        "id": 8995,
        "name": "dev0",
        "rpcEndpoints": [
            {
                "url": "http://10.200.10.1:8545"
            },
            {
                "url": "ws://10.200.10.1:8545"
            }
        ],
        "contracts": {
            "AMB": "0xaFA0dc5Ad21796C9106a36D68f69aAD69994BB64",
            "DATA": "0xbAA81A0179015bE47Ad439566374F2Bae098686F",
            "DataUnionFactory": "0x90a0480c6fA6b2dC967d8F03660c81C8a5A7c465",
            "DataUnionTemplate": "0x07a4CaF6064ACFe4c279e32e5ed2F376B36DcB3F",
            "DefaultFeeOracle": "0x454E0fEcCf4611eA9E41C986E4A2949CFD4b53d4",
            "ENS": "0x92E8435EB56fD01BF4C79B66d47AC1A94338BB03",
            "FIFSRegistrar": "0x57B81a9442805f88c4617B506206531e72d96290",
            "Marketplace": "0xF1371c0f40528406dc4f4cAf89924eA9Da49E866",
            "MarketplaceV3": "0x56e57Bf7422eDe1ED75520D4387829feEe8a8319",
            "MigrationManager": "0xc7aaf6c62e86a36395d8108fe95d5f758794c16c",
            "PublicResolver": "0xBc0c81a318D57ae54dA28DE69184A9c3aE9a1e1c",
            "TokenMediator": "0xedD2aa644a6843F2e5133Fe3d6BD3F4080d97D9F",
            "TrackerRegistry": "0xBFCF120a8fD17670536f1B27D9737B775b2FD4CF",
            "Uniswap2Router": "0xeE1bC9a7BFF1fFD913f4c97B6177D47E804E1920",
            "UniswapAdapter": "0xE4eA76e830a659282368cA2e7E4d18C4AE52D8B3",
            "Uniswap2AdapterForMarketplaceV3": "0xDbcdfB708A006A9AebC592C4520289cD87a95938",
            "XDATA": "0x6d0F3bF9aD2455b4F62f22fFD21317e1E3eEFE5C",
            "core-api": "0xFCAd0B19bB29D4674531d6f115237E16AfCE377c"
        }
    },
    "dev1": {
        "id": 8997,
        "name": "dev1",
        "rpcEndpoints": [
            {
                "url": "http://10.200.10.1:8546"
            },
            {
                "url": "ws://10.200.10.1:8546"
            }
        ],
        "contracts": {
            "AMB": "0xaFA0dc5Ad21796C9106a36D68f69aAD69994BB64",
            "DATA": "0x73Be21733CC5D08e1a14Ea9a399fb27DB3BEf8fF",
            "DataUnionFactory": "0x50aAa135AeBAC61E8394F80fF2Df091fcb66b072",
            "DefaultFeeOracle": "0xd1FA6C06E1D838Bb989640A2C4b8a499FD0ab187",
            "DataUnionTemplate": "0xC2F87E37019e227F2Be5030aabBCc7eAF136e05c",
            "LINK": "0x3387F44140ea19100232873a5aAf9E46608c791E",
            "Marketplace": "0xa072C42CB167d68D4c1cA15d0e4d0bd93E74A80f",
            "MarketplaceV3": "0xA90CeCcA042312b8f2e8B924C04Ce62516CBF7b2",
            "MarketplaceV4": "0xB9372284e0D61607aF3B7EF5f022e7D599Ed2a37",
            "ProjectRegistryV1": "0x3C841B9Aa08166e9B864972930703e878d25804B",
            "ProjectStakingV1": "0xBFCF120a8fD17670536f1B27D9737B775b2FD4CF",
            "Mediator": "0xedD2aa644a6843F2e5133Fe3d6BD3F4080d97D9F",
            "StorageNodeRegistry": "0x231b810D98702782963472e1D60a25496999E75D",
            "StreamRegistry": "0x6cCdd5d866ea766f6DF5965aA98DeCCD629ff222",
            "ENSCacheV2": "0x611900fD07BB133016Ed85553aF9586771da5ff9",
            "StreamStorageRegistry": "0xd04af489677001444280366Dd0885B03dAaDe71D",
            "Uniswap2Router": "0xdc5F6368cd31330adC259386e78604a5E29E9415",
            "StreamrConfig": "0xa86863053cECFD9f6f861e0Fd39a042238411b75",
            "SponsorshipFactory": "0x58C8e321d561123649bE41445cB0690Ec3d27Fe9",
            "SponsorshipDefaultLeavePolicy": "0xa2338F8be0941B361baBebb01ab8da5725CF0a33",
            "SponsorshipMaxOperatorsJoinPolicy": "0x2521E0480004056c35e199a1BBE2FdA9119032A0",
            "SponsorshipOperatorContractOnlyJoinPolicy": "0xd8F0a63e5EB661695620c92af5d981D18d5a484E",
            "SponsorshipStakeWeightedAllocationPolicy": "0xef927F18D2ac3862c6ABCAa953203A4DbF7f519e",
            "SponsorshipVoteKickPolicy": "0x0617466e5bC15027c604A56E35b172E06d689E4f",
            "OperatorFactory": "0xcb5bCb343218044C547AFdcBa2e50Ac728D0DcA3",
            "OperatorDefaultDelegationPolicy": "0x03CF38C75BFb9F4466fBA0aEd95f2613B0D1bCA0",
            "OperatorDefaultUndelegationPolicy": "0x67A0E9C9c21d11dB4eBAe420aBf705626a3a2561",
            "OperatorDefaultExchangeRatePolicy": "0x252743660fACD52e7CEF851CEB1c133B58Fb526d"
        },
        "theGraphUrl": "http://10.200.10.1:8000/subgraphs/name/streamr-dev/network-subgraphs"
    },
    "dev2": {
        "id": 31337,
        "name": "dev2",
        "rpcEndpoints": [
            {
                "url": "http://10.200.10.1:8547"
            }
        ],
        "adminPrivateKey": "0x5e98cce00cff5dea6b454889f359a4ec06b9fa6b88e9d69b86de8e1c81887da0",
        "contracts": {
            "ENS": "0x5Aa81fB577a1765bb61E4841d958bDA75b5fa789",
            "FIFSRegistrar": "0x92958708A4E696A85C8282c946A89B20E4Ca308D",
            "PublicResolver": "0x916FE6b8DB2C0D01FB96F37550CE8ff41F4Ed470",
            "TrackerRegistry": "0xdc5F6368cd31330adC259386e78604a5E29E9415",
            "StorageNodeRegistry": "0x642D2B84A32A9A92FEc78CeAA9488388b3704898",
            "StreamRegistry": "0x231b810D98702782963472e1D60a25496999E75D",
            "ENSCacheV2": "0x6cCdd5d866ea766f6DF5965aA98DeCCD629ff222",
            "StreamStorageRegistry": "0xCcc2CD65bbF6B2f62cEc8116A4d36CE043f13352",
            "StreamrConfig": "0x3C841B9Aa08166e9B864972930703e878d25804B",
            "DATA": "0xAf71Ee871ff1a374F88D6Ff01Cd618cE85127e78",
            "SponsorshipMaxOperatorsJoinPolicy": "0xB9372284e0D61607aF3B7EF5f022e7D599Ed2a37",
            "SponsorshipStakeWeightedAllocationPolicy": "0x36368Be8Cde49558Ab6ceEf2632984b282Db8775",
            "SponsorshipDefaultLeavePolicy": "0xc24BA8c05E5206F1bE57bfA0aD14E9882126eD38",
            "SponsorshipVoteKickPolicy": "0xBFCF120a8fD17670536f1B27D9737B775b2FD4CF",
            "SponsorshipFactory": "0x57B81a9442805f88c4617B506206531e72d96290",
            "OperatorDefaultDelegationPolicy": "0xbfa4EcF9d107De5720446e6dd8162ef6bf4b3873",
            "OperatorDefaultExchangeRatePolicy": "0xF38aA4130AB07Ae1dF1d9F48386A16aD42768166",
            "OperatorDefaultUndelegationPolicy": "0x5159FBF2e0Ff63e35b17293416fdf7a0909a0cDA",
            "OperatorFactory": "0x122E9ee63Fa5e4F2710b7BB66E9a1FF0013Cec15",
            "ProjectRegistryV1": "0x7711fa72e78697c4B3b8bbBc8e9b91C662bC6253",
            "MarketplaceV4": "0xBaD604cd8C38E970b5285D34CA5d146268e2b84A",
            "ProjectStakingV1": "0x862FD06E0a3D5B651ED88e1C650E4f87ffD45018",
            "DataUnionFactory": "0xb8678223183d560280a7BEF68daAbB0E3daBd97D",
            "DataUnionTemplate": "0x4D563c20DB87a4EC4989607cD0Fdf4C95eD14d13"
        },
        "theGraphUrl": "http://10.200.10.1:8800/subgraphs/name/streamr-dev/network-subgraphs"
    },
    "alfajores": {
        "id": 44787,
        "name": "alfajores",
        "rpcEndpoints": [
            {
                "url": "https://alfajores-forno.celo-testnet.org"
            }
        ],
        "contracts": {
            "ProjectRegistryV1": "0x32A142A27A595DC75aD1443728fecCbD5650446A",
            "MarketplaceV4": "0x14577e0D5BD77536E073712d98E471edDaFAE8b4",
            "cUSD": "0x874069Fa1Eb16D44d622F2e0Ca25eeA172369bC1"
        }
    },
    "optGoerli": {
        "id": 420,
        "name": "optGoerli",
        "rpcEndpoints": [
            {
                "url": "https://goerli.optimism.io"
            }
        ],
        "contracts": {
            "RemoteMarketplaceV1": "0xBef916b1EC6EAA3F522368f75094DAed5c228aF6",
            "DAI": "0xDA10009cBd5D07dd0CeCc66161FC93D7c9000da1"
        }
    },
    "ethereum": {
        "id": 1,
        "name": "ethereum",
        "rpcEndpoints": [],
        "contracts": {
            "AMB": "0x4C36d2919e407f0Cc2Ee3c993ccF8ac26d9CE64e",
            "DATA": "0x8f693ca8D21b157107184d29D398A8D082b38b76",
            "ENS": "0x00000000000C2E074eC69A0dFb2997BA6C7d2e1e",
            "Marketplace": "0xdc8d23092b93f9bb7416f45dea36f55996f34867",
            "MediatorDATA": "0x29e572d45cC33D5a68DCc8f92bfc7ded0017Bc59",
            "MediatorXDATA": "0x2eeeDdeECe91c9F4c5bA4C8E1d784A0234C6d015",
            "MigrationManager": "0xf32219E61c840300D1B35c939ed9E54a86163334",
            "TrackerRegistry": "0xab9BEb0e8B106078c953CcAB4D6bF9142BeF854d",
            "UniswapAdapter": "0xbe99db4ea1964ea9a9e80de41517901da6ef9307",
            "XDATA": "0x0cf0ee63788a0849fe5297f3407f701e122cc023",
            "core-api": "0xf3E5A65851C3779f468c9EcB32E6f25D9D68601a"
        }
    },
    "gnosis": {
        "id": 100,
        "name": "gnosis",
        "rpcEndpoints": [
            {
                "url": "https://rpc.gnosischain.com"
            },
            {
                "url": "wss://rpc.gnosischain.com/wss"
            }
        ],
        "contracts": {
            "AMB": "0x75Df5AF045d91108662D8080fD1FEFAd6aA0bb59",
            "BinanceAdapterDATA": "0x193888692673b5dD46e6BC90bA8cBFeDa515c8C1",
            "BinanceAdapterXDATA": "0x0c1aF6edA561fbDA48E9A7B1Dd46D216F31A97cC",
            "DATA": "0x256eb8a51f382650B2A1e946b8811953640ee47D",
            "DataUnionFactory": "0xe4515702878931b45Dfe4D89d3Fb3208910C913C",
            "DataUnionTemplate": "0x1d425525c7A5df3736875fe76Bc3B9E776E89AcA",
            "DataUnionFeeOracle": "0x86686266E7cA80b247151104f26d308079997637",
            "Marketplace": "0x246dd6D96282c1ED9Ca69eF9f3e1f975fC1B8Bd5",
            "MarketplaceV3": "0x2022E1F7749D355726Fb65285E29605A098bcb52",
            "MediatorDATA": "0x53f3F44c434494da73EC44a6E8a8D091332bC2ce",
            "MediatorXDATA": "0x7d55f9981d4E10A193314E001b96f72FCc901e40",
            "MigrationManager": "0x29e572d45cC33D5a68DCc8f92bfc7ded0017Bc59",
            "RemoteMarketplaceV1": "0x023eaE17d3dd65F1e7b4daa355e6478719Bd2BEf",
            "StorageNodeRegistry": "0xC746847d7916623fb75849696f04827bbc34854f",
            "UniswapAdapter": "0xc5Cd4900841a849d798725441b54fB0fec0d0f5b",
            "Uniswap2AdapterForMarketplaceV3": "0xec92c5f94d45D1a4D917f2E07dD959b33e1AFe38",
            "XDATA": "0xE4a2620edE1058D61BEe5F45F6414314fdf10548"
        }
    },
    "binance": {
        "id": 56,
        "name": "binance",
        "rpcEndpoints": [
            {
                "url": "https://bsc-dataseed.binance.org"
            },
            {
                "url": "wss://bsc-dataseed.binance.org"
            }
        ],
        "contracts": {
            "DATA": "0x0864c156b3c5f69824564dec60c629ae6401bf2a",
            "xdaiBridge": "0xa93ee7b4a7215f7e725437a6b6d7a4e7fe1dd8f0"
        }
    },
    "polygon": {
        "id": 137,
        "name": "polygon",
        "rpcEndpoints": [
            {
                "url": "https://polygon-rpc.com"
            },
            {
                "url": "https://poly-rpc.gateway.pokt.network/"
            }
        ],
        "contracts": {
            "ChainlinkOracle": "0x36BF71D0ba2e449fc14f9C4cF51468948E4ED27D",
            "DATA": "0x3a9A81d576d83FF21f26f325066054540720fC34",
            "DataUnionFactory": "0xd0B3a09A6bCee8446d10e6E7e12c78F8725C9B18",
            "DataUnionTemplate": "0xaFe97F5a1cD3edE2c11d990e0EB0270054AA0589",
            "DataUnionFeeOracle": "0x369Be397b3Cfe914728Bbd2329c0e5D1FE2E4202",
            "GSNPayMaster": "0x43E69adABC664617EB9C5E19413a335e9cd4A243",
            "GSNForwarder": "0xdA78a11FD57aF7be2eDD804840eA7f4c2A38801d",
            "ENSCache": "0xEd9d3D29c25e197677DD84E3f7D81cCCD613B2bF",
            "Marketplace": "0x058FbB3Cf628EE51CE8864C9Ee8350f81E495A7D",
            "MarketplaceV3": "0x1e9c22B4C92ce78Fe489C72f9D070C583D8359C3",
            "MarketplaceV4": "0xdF8b74D735197dCD5C94bE933db080E69A958de6",
            "ProjectRegistryV1": "0x496a6154da5aA6a021a3bd0DCd337DA80F48a6e1",
            "ProjectStakingV1": "0xAA7a4BdBE91F143F3103206e48A8AfF21101B6DE",
            "StorageNodeRegistry": "0x080F34fec2bc33928999Ea9e39ADc798bEF3E0d6",
            "StreamRegistry": "0x0D483E10612F327FC11965Fc82E90dC19b141641",
            "StreamStorageRegistry": "0xe8e2660CeDf2a59C917a5ED05B72df4146b58399",
            "Uniswap2Router": "0xa5E0829CaCEd8fFDD4De3c43696c57F7D7A678ff",
            "UniswapAdapter": "0xAd54A57383EcA2D4f0D22337A96A7c4f6Bd51A13",
            "Uniswap2AdapterForMarketplaceV3": "0x83C42F77c6dD09A1A93A7834be65b3bB891106bE"
        }
    },
    "mumbai": {
        "id": 80001,
        "name": "mumbai",
        "rpcEndpoints": [
            {
                "url": "https://rpc-mumbai.maticvigil.com"
            }
        ],
        "contracts": {
            "ENS": "0x65A7AB0C8E0458cec9A74e343165678bb7Af14cC",
            "FIFSRegistrar": "0x51f3f98BD3499ED5c0310A81e7d169951B71ec66",
            "PublicResolver": "0xa5d4DBD2D0a28eDd76DDcddF2a36d960c468EFF7",
            "TrackerRegistry": "0xF9Ea78198E0307141c38e36422cF2A75b33FdAd4",
            "StorageNodeRegistry": "0x1bE4b2b970a9646373BAc8C859a7A327671d865B",
            "StreamRegistry": "0xdD6f4bcc2A450131775AdE05F1c7Ca12802D05D3",
            "ENSCacheV2": "0x1C46c8f30c6320C5463f98a1Ded04477F98B4fC6",
            "StreamStorageRegistry": "0x92e090e27067537e1974105ccc609Cf5A35f98F2",
            "StreamrConfig": "0xD4e8d4A1005B80746d907d57E0E6d24E725eC872",
            "DATA": "0x3c71F49bAbEd8105AbD454C606908577CF139A62",
            "SponsorshipMaxOperatorsJoinPolicy": "0xf879f2dd7e1F9a3e4323B87C22fDFE9d5B0578Af",
            "SponsorshipStakeWeightedAllocationPolicy": "0x4512F3FdE433397B8f09c04D17a8dad17aac803D",
            "SponsorshipDefaultLeavePolicy": "0xd9dd2232e8b8329987318a74aaf3cF5a236620e9",
            "SponsorshipVoteKickPolicy": "0x386BB7E960Fbf5101fedcedDa8608357788D0F24",
            "SponsorshipFactory": "0x13C288cD94733e0bE6fcfc2a0008913fec88aF8A",
            "OperatorDefaultDelegationPolicy": "0x88146e78CC12E3a8683D91De88CE3A31A94f6914",
<<<<<<< HEAD
            "OperatorDefaultPoolYieldPolicy": "0xaBe8B7D2164Bd30021FF838bb741f7566b4f441a",
=======
            "OperatorDefaultExchangeRatePolicy": "0xaBe8B7D2164Bd30021FF838bb741f7566b4f441a",
>>>>>>> acea6ecd
            "OperatorDefaultUndelegationPolicy": "0x12E122a40D6948a94082d901d12512eFcf4525E1",
            "OperatorFactory": "0x30f3614d9c4A4f263696A4037CaaA3609710fCBB",
            "ProjectRegistryV1": "0x2F20D0C62179D0E3440De924515c3b2f608F67cD",
            "MarketplaceV4": "0xa8ec67fbe58b7c035Ae378A5e266f4AA1DaaB22E",
            "ProjectStakingV1": "0x03b2E964D011B5b9407494393175BDB89D3b3F47",
            "DataUnionFactory": "0xD2fB2dDc1186Fdb776E73402560F3A539171A8E4",
            "DataUnionTemplate": "0x0cBF56ec95b01E2EE54e1344dEaAaae15050Cb9B"
        },
        "theGraphUrl": "https://api.thegraph.com/subgraphs/name/samt1803/network-subgraphs"
    }
}<|MERGE_RESOLUTION|>--- conflicted
+++ resolved
@@ -261,11 +261,7 @@
             "SponsorshipVoteKickPolicy": "0x386BB7E960Fbf5101fedcedDa8608357788D0F24",
             "SponsorshipFactory": "0x13C288cD94733e0bE6fcfc2a0008913fec88aF8A",
             "OperatorDefaultDelegationPolicy": "0x88146e78CC12E3a8683D91De88CE3A31A94f6914",
-<<<<<<< HEAD
-            "OperatorDefaultPoolYieldPolicy": "0xaBe8B7D2164Bd30021FF838bb741f7566b4f441a",
-=======
             "OperatorDefaultExchangeRatePolicy": "0xaBe8B7D2164Bd30021FF838bb741f7566b4f441a",
->>>>>>> acea6ecd
             "OperatorDefaultUndelegationPolicy": "0x12E122a40D6948a94082d901d12512eFcf4525E1",
             "OperatorFactory": "0x30f3614d9c4A4f263696A4037CaaA3609710fCBB",
             "ProjectRegistryV1": "0x2F20D0C62179D0E3440De924515c3b2f608F67cD",
