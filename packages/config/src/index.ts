export const config = {
    "dev0": {
        "id": 8995,
        "name": "dev0",
        "nativeCurrency": {
            "symbol": "DEV",
            "name": "Developer Ethereum",
            "decimals": 18
        },
        "rpcEndpoints": [
            {
                "url": "http://10.200.10.1:8545"
            },
            {
                "url": "ws://10.200.10.1:8545"
            }
        ],
        "contracts": {
            "AMB": "0xaFA0dc5Ad21796C9106a36D68f69aAD69994BB64",
            "DATA": "0xbAA81A0179015bE47Ad439566374F2Bae098686F",
            "DataUnionFactory": "0x90a0480c6fA6b2dC967d8F03660c81C8a5A7c465",
            "DataUnionTemplate": "0x07a4CaF6064ACFe4c279e32e5ed2F376B36DcB3F",
            "DefaultFeeOracle": "0x454E0fEcCf4611eA9E41C986E4A2949CFD4b53d4",
            "ENS": "0x92E8435EB56fD01BF4C79B66d47AC1A94338BB03",
            "FIFSRegistrar": "0x57B81a9442805f88c4617B506206531e72d96290",
            "Marketplace": "0xF1371c0f40528406dc4f4cAf89924eA9Da49E866",
            "MarketplaceV3": "0x56e57Bf7422eDe1ED75520D4387829feEe8a8319",
            "MigrationManager": "0xc7aaf6c62e86a36395d8108fe95d5f758794c16c",
            "PublicResolver": "0xBc0c81a318D57ae54dA28DE69184A9c3aE9a1e1c",
            "TokenMediator": "0xedD2aa644a6843F2e5133Fe3d6BD3F4080d97D9F",
            "TrackerRegistry": "0xBFCF120a8fD17670536f1B27D9737B775b2FD4CF",
            "Uniswap2Router": "0xeE1bC9a7BFF1fFD913f4c97B6177D47E804E1920",
            "UniswapAdapter": "0xE4eA76e830a659282368cA2e7E4d18C4AE52D8B3",
            "Uniswap2AdapterForMarketplaceV3": "0xDbcdfB708A006A9AebC592C4520289cD87a95938",
            "XDATA": "0x6d0F3bF9aD2455b4F62f22fFD21317e1E3eEFE5C",
            "core-api": "0xFCAd0B19bB29D4674531d6f115237E16AfCE377c"
        }
    },
    "dev1": {
        "id": 8997,
        "name": "dev1",
        "nativeCurrency": {
            "symbol": "DEV",
            "name": "Developer Ethereum",
            "decimals": 18
        },
        "rpcEndpoints": [
            {
                "url": "http://10.200.10.1:8546"
            },
            {
                "url": "ws://10.200.10.1:8546"
            }
        ],
        "contracts": {
            "AMB": "0xaFA0dc5Ad21796C9106a36D68f69aAD69994BB64",
            "DATA": "0x73Be21733CC5D08e1a14Ea9a399fb27DB3BEf8fF",
            "DataUnionFactory": "0x50aAa135AeBAC61E8394F80fF2Df091fcb66b072",
            "DefaultFeeOracle": "0xd1FA6C06E1D838Bb989640A2C4b8a499FD0ab187",
            "DataUnionTemplate": "0xC2F87E37019e227F2Be5030aabBCc7eAF136e05c",
            "LINK": "0x3387F44140ea19100232873a5aAf9E46608c791E",
            "Marketplace": "0xa072C42CB167d68D4c1cA15d0e4d0bd93E74A80f",
            "MarketplaceV3": "0xA90CeCcA042312b8f2e8B924C04Ce62516CBF7b2",
            "MarketplaceV4": "0xB9372284e0D61607aF3B7EF5f022e7D599Ed2a37",
            "ProjectRegistryV1": "0x3C841B9Aa08166e9B864972930703e878d25804B",
            "ProjectStakingV1": "0xBFCF120a8fD17670536f1B27D9737B775b2FD4CF",
            "Mediator": "0xedD2aa644a6843F2e5133Fe3d6BD3F4080d97D9F",
            "StorageNodeRegistry": "0x231b810D98702782963472e1D60a25496999E75D",
            "StreamRegistry": "0x6cCdd5d866ea766f6DF5965aA98DeCCD629ff222",
            "ENSCacheV2": "0x611900fD07BB133016Ed85553aF9586771da5ff9",
            "StreamStorageRegistry": "0xd04af489677001444280366Dd0885B03dAaDe71D",
            "Uniswap2Router": "0xdc5F6368cd31330adC259386e78604a5E29E9415",
            "StreamrConfig": "0xa86863053cECFD9f6f861e0Fd39a042238411b75",
            "SponsorshipFactory": "0x58C8e321d561123649bE41445cB0690Ec3d27Fe9",
            "SponsorshipDefaultLeavePolicy": "0xa2338F8be0941B361baBebb01ab8da5725CF0a33",
            "SponsorshipMaxOperatorsJoinPolicy": "0x2521E0480004056c35e199a1BBE2FdA9119032A0",
            "SponsorshipOperatorContractOnlyJoinPolicy": "0xd8F0a63e5EB661695620c92af5d981D18d5a484E",
            "SponsorshipStakeWeightedAllocationPolicy": "0xef927F18D2ac3862c6ABCAa953203A4DbF7f519e",
            "SponsorshipVoteKickPolicy": "0x0617466e5bC15027c604A56E35b172E06d689E4f",
            "OperatorFactory": "0xcb5bCb343218044C547AFdcBa2e50Ac728D0DcA3",
            "OperatorDefaultDelegationPolicy": "0x03CF38C75BFb9F4466fBA0aEd95f2613B0D1bCA0",
            "OperatorDefaultUndelegationPolicy": "0x67A0E9C9c21d11dB4eBAe420aBf705626a3a2561",
            "OperatorDefaultExchangeRatePolicy": "0x252743660fACD52e7CEF851CEB1c133B58Fb526d"
        },
        "theGraphUrl": "http://10.200.10.1:8000/subgraphs/name/streamr-dev/network-subgraphs"
    },
    "dev2": {
        "id": 31337,
        "name": "dev2",
        "nativeCurrency": {
            "symbol": "DEV",
            "name": "Developer Ethereum",
            "decimals": 18
        },
        "rpcEndpoints": [
            {
                "url": "http://10.200.10.1:8547"
            }
        ],
        "adminPrivateKey": "0x5e98cce00cff5dea6b454889f359a4ec06b9fa6b88e9d69b86de8e1c81887da0",
        "contracts": {
            "DATA": "0xbAA81A0179015bE47Ad439566374F2Bae098686F",
            "ENS": "0x642D2B84A32A9A92FEc78CeAA9488388b3704898",
            "FIFSRegistrar": "0x338090C5492C5c5E41a4458f5FC4b205cbc54A24",
            "PublicResolver": "0x18E0937099660B82464475Ea2B7e6Af4f2BFE5F0",
            "TrackerRegistry": "0x6cCdd5d866ea766f6DF5965aA98DeCCD629ff222",
            "StorageNodeRegistry": "0xCBAcfA0592B3D809aEc805d527f8ceAe9307D9C0",
            "StreamRegistry": "0xd04af489677001444280366Dd0885B03dAaDe71D",
            "ENSCacheV2": "0xB73189CeBCc870bE6f9aa16764bbB3665e4B49B6",
            "StreamStorageRegistry": "0xB9372284e0D61607aF3B7EF5f022e7D599Ed2a37",
            "StreamrConfig": "0xc24BA8c05E5206F1bE57bfA0aD14E9882126eD38",
            "SponsorshipOperatorContractOnlyJoinPolicy": "0x57B81a9442805f88c4617B506206531e72d96290",
            "SponsorshipMaxOperatorsJoinPolicy": "0x699B4bE95614f017Bb622e427d3232837Cc814E6",
            "SponsorshipStakeWeightedAllocationPolicy": "0xBc0c81a318D57ae54dA28DE69184A9c3aE9a1e1c",
            "SponsorshipDefaultLeavePolicy": "0x611900fD07BB133016Ed85553aF9586771da5ff9",
            "SponsorshipVoteKickPolicy": "0x256D4CB67452b6b8280B2b67F040fD22f1C378f4",
            "SponsorshipFactory": "0xbfa4EcF9d107De5720446e6dd8162ef6bf4b3873",
            "OperatorDefaultDelegationPolicy": "0xeE1bC9a7BFF1fFD913f4c97B6177D47E804E1920",
            "OperatorDefaultExchangeRatePolicy": "0xD13D34d37e2c94cb35EA8D5DE7498Cb7830d26e0",
            "OperatorDefaultUndelegationPolicy": "0x1Cc93b7f91727e7c9bC86025C622A664e93DFb29",
            "OperatorFactory": "0x3AE0ad89b0e094fD09428589849C161f0F7f4E6A",
            "ProjectRegistryV1": "0x05784c543C5155979f82Ece2FbB4cE356181D30e",
            "MarketplaceV4": "0xd73437154Ef05167a083ed8Fe839db4fB076A1A3",
            "ProjectStakingV1": "0x3523F6Ff285D2A3F79A53d1E0953BD41bb7f6022",
            "DataUnionFactory": "0xdc5F6368cd31330adC259386e78604a5E29E9415",
            "DataUnionTemplate": "0xEAA002f7Dc60178B6103f8617Be45a9D3df659B6"
        },
        "theGraphUrl": "http://10.200.10.1:8800/subgraphs/name/streamr-dev/network-subgraphs",
        "entryPoints": [
            {
                "nodeId": "eeeeeeeeeeeeeeeeeeeeeeeeeeeeeeeeeeeeeeee",
                "websocket": {
                    "host": "10.200.10.1",
                    "port": 40500,
                    "tls": false
                }
            }
        ]
    },
    "alfajores": {
        "id": 44787,
        "name": "Celo Alfajores",
        "nativeCurrency": {
            "symbol": "CELO",
            "name": "Celo Alfajores",
            "decimals": 18
        },
        "rpcEndpoints": [
            {
                "url": "https://alfajores-forno.celo-testnet.org"
            }
        ],
        "contracts": {
            "ProjectRegistryV1": "0x32A142A27A595DC75aD1443728fecCbD5650446A",
            "MarketplaceV4": "0x14577e0D5BD77536E073712d98E471edDaFAE8b4",
            "cUSD": "0x874069Fa1Eb16D44d622F2e0Ca25eeA172369bC1"
        },
        "blockExplorerUrl": "https://alfajores.celoscan.io"
    },
    "optGoerli": {
        "id": 420,
        "name": "Optimism Goerli Testnet",
        "nativeCurrency": {
            "symbol": "ETH",
            "name": "Optimism Goerli Testnet Ethereum",
            "decimals": 18
        },
        "rpcEndpoints": [
            {
                "url": "https://goerli.optimism.io"
            }
        ],
        "contracts": {
            "RemoteMarketplaceV1": "0xBef916b1EC6EAA3F522368f75094DAed5c228aF6",
            "DAI": "0xDA10009cBd5D07dd0CeCc66161FC93D7c9000da1"
        },
        "blockExplorerUrl": "https://goerli-optimism.etherscan.io"
    },
    "ethereum": {
        "id": 1,
        "name": "Ethereum",
        "nativeCurrency": {
            "symbol": "ETH",
            "name": "Ethereum",
            "decimals": 18
        },
        "rpcEndpoints": [],
        "contracts": {
            "AMB": "0x4C36d2919e407f0Cc2Ee3c993ccF8ac26d9CE64e",
            "DATA": "0x8f693ca8D21b157107184d29D398A8D082b38b76",
            "ENS": "0x00000000000C2E074eC69A0dFb2997BA6C7d2e1e",
            "PublicResolver": "0x231b0Ee14048e9dCcD1d247744d114a4EB5E8E63",
            "Marketplace": "0xdc8d23092b93f9bb7416f45dea36f55996f34867",
            "MediatorDATA": "0x29e572d45cC33D5a68DCc8f92bfc7ded0017Bc59",
            "MediatorXDATA": "0x2eeeDdeECe91c9F4c5bA4C8E1d784A0234C6d015",
            "MigrationManager": "0xf32219E61c840300D1B35c939ed9E54a86163334",
            "TrackerRegistry": "0xab9BEb0e8B106078c953CcAB4D6bF9142BeF854d",
            "UniswapAdapter": "0xbe99db4ea1964ea9a9e80de41517901da6ef9307",
            "XDATA": "0x0cf0ee63788a0849fe5297f3407f701e122cc023",
            "core-api": "0xf3E5A65851C3779f468c9EcB32E6f25D9D68601a"
        },
        "blockExplorerUrl": "https://etherscan.io"
    },
    "gnosis": {
        "id": 100,
        "name": "Gnosis Chain",
        "nativeCurrency": {
            "symbol": "xDAI",
            "name": "xDai",
            "decimals": 18
        },
        "rpcEndpoints": [
            {
                "url": "https://rpc.gnosischain.com"
            },
            {
                "url": "wss://rpc.gnosischain.com/wss"
            }
        ],
        "contracts": {
            "AMB": "0x75Df5AF045d91108662D8080fD1FEFAd6aA0bb59",
            "BinanceAdapterDATA": "0x193888692673b5dD46e6BC90bA8cBFeDa515c8C1",
            "BinanceAdapterXDATA": "0x0c1aF6edA561fbDA48E9A7B1Dd46D216F31A97cC",
            "DATA": "0x256eb8a51f382650B2A1e946b8811953640ee47D",
            "DataUnionFactory": "0xe4515702878931b45Dfe4D89d3Fb3208910C913C",
            "DataUnionTemplate": "0x1d425525c7A5df3736875fe76Bc3B9E776E89AcA",
            "DataUnionFeeOracle": "0x86686266E7cA80b247151104f26d308079997637",
            "Marketplace": "0x246dd6D96282c1ED9Ca69eF9f3e1f975fC1B8Bd5",
            "MarketplaceV3": "0x2022E1F7749D355726Fb65285E29605A098bcb52",
            "MediatorDATA": "0x53f3F44c434494da73EC44a6E8a8D091332bC2ce",
            "MediatorXDATA": "0x7d55f9981d4E10A193314E001b96f72FCc901e40",
            "MigrationManager": "0x29e572d45cC33D5a68DCc8f92bfc7ded0017Bc59",
            "RemoteMarketplaceV1": "0x023eaE17d3dd65F1e7b4daa355e6478719Bd2BEf",
            "StorageNodeRegistry": "0xC746847d7916623fb75849696f04827bbc34854f",
            "UniswapAdapter": "0xc5Cd4900841a849d798725441b54fB0fec0d0f5b",
            "Uniswap2AdapterForMarketplaceV3": "0xec92c5f94d45D1a4D917f2E07dD959b33e1AFe38",
            "XDATA": "0xE4a2620edE1058D61BEe5F45F6414314fdf10548"
        },
        "blockExplorerUrl": "https://gnosisscan.io"
    },
    "binance": {
        "id": 56,
        "name": "BNB Chain",
        "nativeCurrency":{
            "symbol": "BNB",
            "name": "BNB",
            "decimals": 18
        },
        "rpcEndpoints": [
            {
                "url": "https://bsc-dataseed.binance.org"
            },
            {
                "url": "wss://bsc-dataseed.binance.org"
            }
        ],
        "contracts": {
            "DATA": "0x0864c156b3c5f69824564dec60c629ae6401bf2a",
            "xdaiBridge": "0xa93ee7b4a7215f7e725437a6b6d7a4e7fe1dd8f0"
        },
        "blockExplorerUrl": "https://bscscan.com"
    },
    "polygon": {
        "id": 137,
        "name": "Polygon",
        "nativeCurrency": {
            "symbol": "MATIC",
            "name": "MATIC",
            "decimals": 18
        },
        "rpcEndpoints": [
            {
                "url": "https://polygon-rpc.com"
            },
            {
                "url": "https://polygon.llamarpc.com"
            }
        ],
        "contracts": {
            "ChainlinkOracle": "0x36BF71D0ba2e449fc14f9C4cF51468948E4ED27D",
            "DATA": "0x3a9A81d576d83FF21f26f325066054540720fC34",
            "DataUnionFactory": "0xd0B3a09A6bCee8446d10e6E7e12c78F8725C9B18",
            "DataUnionTemplate": "0xaFe97F5a1cD3edE2c11d990e0EB0270054AA0589",
            "DataUnionFeeOracle": "0x369Be397b3Cfe914728Bbd2329c0e5D1FE2E4202",
            "GSNPayMaster": "0x43E69adABC664617EB9C5E19413a335e9cd4A243",
            "GSNForwarder": "0xdA78a11FD57aF7be2eDD804840eA7f4c2A38801d",
            "ENSCache": "0xEd9d3D29c25e197677DD84E3f7D81cCCD613B2bF",
            "ENSCacheV2": "0xEd9d3D29c25e197677DD84E3f7D81cCCD613B2bF",
            "Marketplace": "0x058FbB3Cf628EE51CE8864C9Ee8350f81E495A7D",
            "MarketplaceV3": "0x1e9c22B4C92ce78Fe489C72f9D070C583D8359C3",
            "MarketplaceV4": "0xdF8b74D735197dCD5C94bE933db080E69A958de6",
            "ProjectRegistryV1": "0x496a6154da5aA6a021a3bd0DCd337DA80F48a6e1",
            "ProjectStakingV1": "0xAA7a4BdBE91F143F3103206e48A8AfF21101B6DE",
            "StorageNodeRegistry": "0x080F34fec2bc33928999Ea9e39ADc798bEF3E0d6",
            "StreamRegistry": "0x0D483E10612F327FC11965Fc82E90dC19b141641",
            "StreamStorageRegistry": "0xe8e2660CeDf2a59C917a5ED05B72df4146b58399",
            "StreamrConfig": "0x869e88dB146ECAF20dDf199a12684cD80c263c8f",
            "SponsorshipOperatorContractOnlyJoinPolicy": "0xa1F3c94A682Cb43d26AcC40dA1Dc31f49e4dA466",
            "SponsorshipMaxOperatorsJoinPolicy": "0x27448061420bAccAE8c84DDC3E7e2e8B2aE4977E",
            "SponsorshipStakeWeightedAllocationPolicy": "0x1Dd16E748308E9f259f3D6097d00e1793BfBdcDB",
            "SponsorshipDefaultLeavePolicy": "0xa953D590098A3d56304a12A8e929D63748D90AAC",
            "SponsorshipVoteKickPolicy": "0xeF3F567D7328849c1130CBCBF8Cd9feB42eA5dB5",
            "SponsorshipFactory": "0x820b2f9a15ed45F9802c59d0CC77C22C81755e45",
            "OperatorDefaultDelegationPolicy": "0x8e449F0B1AFAD807135B5Ea829F41851d5DE1426",
            "OperatorDefaultExchangeRatePolicy": "0xE8F511bB4888D16D81acab7ab1c05A356E37237f",
            "OperatorDefaultUndelegationPolicy": "0x61Ef59166b12B5ECe6DE8083B9d2c050036C557e",
            "OperatorFactory": "0x935734e66729b69260543Cf6e5EfeB42AC962183",
            "Uniswap2Router": "0xa5E0829CaCEd8fFDD4De3c43696c57F7D7A678ff",
            "UniswapAdapter": "0xAd54A57383EcA2D4f0D22337A96A7c4f6Bd51A13",
            "Uniswap2AdapterForMarketplaceV3": "0x83C42F77c6dD09A1A93A7834be65b3bB891106bE"
        },
<<<<<<< HEAD
=======
        "blockExplorerUrl": "https://polygonscan.com",
>>>>>>> 40c19ae1
        // eslint-disable-next-line max-len
        "theGraphUrl": "https://gateway-arbitrum.network.thegraph.com/api/dd0022f5d4d06f3bd55e0c757912fb7d/subgraphs/id/EGWFdhhiWypDuz22Uy7b3F69E9MEkyfU9iAQMttkH5Rj",
        "entryPoints": [
            {
                "nodeId": "e5f87a7ee99b3c91e7b795b70f87ef8ba5497596",
                "websocket": {
                    "host": "polygon-entrypoint-3.streamr.network",
                    "port": 40402,
                    "tls": true
                }
            },
            {
                "nodeId": "6f5b53812fd9cc07f225a0b3a6aa5b96672e852e",
                "websocket": {
                    "host": "polygon-entrypoint-4.streamr.network",
                    "port": 40402,
                    "tls": true
                }
            }
        ]
    },
    "mumbai": {
        "id": 80001,
        "name": "Polygon Mumbai",
        "nativeCurrency": {
            "symbol": "MATIC",
            "name": "Mumbai MATIC",
            "decimals": 18
        },
        "rpcEndpoints": [
            {
                "url": "https://rpc-mumbai.maticvigil.com"
            }
        ],
        "contracts": {
            "DATA": "0x53d8268307c6EE131AafDe5E6FD3575bADbB3D20",
            "ENS": "0x0fEC601fD12fBB544f5fDCc489fb0641B2178954",
            "FIFSRegistrar": "0x9f7251cc9A04Cb0dA4107Ea979ECBe5112A0fE69",
            "PublicResolver": "0x3d381a2B2c588C891BD4986b52255336a267df3e",
            "TrackerRegistry": "0x72BEAbAaBf4a46d5b525B3b46D3D2F9FacC93f2B",
            "StorageNodeRegistry": "0xE6D449A7Ef200C0e50418c56F84079B9fe625199",
            "StreamRegistry": "0x4F0779292bd0aB33B9EBC1DBE8e0868f3940E3F2",
            "ENSCacheV2": "0x5eeb458843D4dE852f295ED8cb01BAd3b464bB67",
            "StreamStorageRegistry": "0xA5a2298c9b48C08DaBF5D76727620d898FD2BEc1",
            "StreamrConfig": "0x4D3F744BC5614986c10aF8Bf36B15372c72252D7",
            "SponsorshipMaxOperatorsJoinPolicy": "0xFCa3ec6c20EeA8E60A631700a42A8B14dA8408D8",
            "SponsorshipStakeWeightedAllocationPolicy": "0x500046908D2C478f71D8788A20d7f9A5c71b892c",
            "SponsorshipDefaultLeavePolicy": "0x002f203d68BB30b00C72D65f7Ad468f138315b11",
            "SponsorshipVoteKickPolicy": "0x7A948aa53f763810bF4aF8610c5A16CDf433206f",
            "SponsorshipFactory": "0x9a842c37575f84A076036F2531134ba0a94a69C6",
            "OperatorDefaultDelegationPolicy": "0xF96E1D4773651850b295cD93DFCc9E769F873749",
            "OperatorDefaultExchangeRatePolicy": "0x1F3dA55fBAd65A417Bc7150C6A3ad3d6308E2Cef",
            "OperatorDefaultUndelegationPolicy": "0x93fDAAEE4D29E04DE4A8C7d8aA8E003AdBe39b91",
            "OperatorFactory": "0xb843fC3cB92c31AAa8d9e0379F7c5c204Faa82cA",
            "ProjectRegistryV1": "0x35062aAda71A3dd6Dc3470866d418033113c3e40",
            "MarketplaceV4": "0x4629ceBEA69F67D04e97f77C3F47E6E8E14114d5",
            "ProjectStakingV1": "0x8E94F3c9453a6d2aEE0ac154eb4Bf8D6517393D0",
            "DataUnionFactory": "0xc7e4042f801A86538c48761bEfCb05b846ab756C",
            "DataUnionTemplate": "0x8d3dc2a15283C0af16895aD27253B9e1A777E789"
        },
        "theGraphUrl": "https://api.thegraph.com/subgraphs/name/streamr-dev/network",
        "blockExplorerUrl": "https://mumbai.polygonscan.com",
        "entryPoints": [
            {
                "nodeId": "d48787fc36eaed43770ec84947ef81557b19ec98",
                "websocket": {
                    "host": "mumbai-entrypoint-1.streamr.network",
                    "port": 40402,
                    "tls": true
                }
            },
            {
                "nodeId": "24395826687b099fd735a730219ba750169c4f40",
                "websocket": {
                    "host": "mumbai-entrypoint-2.streamr.network",
                    "port": 40402,
                    "tls": true
                }
            }
        ]
    }
}<|MERGE_RESOLUTION|>--- conflicted
+++ resolved
@@ -309,10 +309,7 @@
             "UniswapAdapter": "0xAd54A57383EcA2D4f0D22337A96A7c4f6Bd51A13",
             "Uniswap2AdapterForMarketplaceV3": "0x83C42F77c6dD09A1A93A7834be65b3bB891106bE"
         },
-<<<<<<< HEAD
-=======
         "blockExplorerUrl": "https://polygonscan.com",
->>>>>>> 40c19ae1
         // eslint-disable-next-line max-len
         "theGraphUrl": "https://gateway-arbitrum.network.thegraph.com/api/dd0022f5d4d06f3bd55e0c757912fb7d/subgraphs/id/EGWFdhhiWypDuz22Uy7b3F69E9MEkyfU9iAQMttkH5Rj",
         "entryPoints": [
