{
<<<<<<< HEAD
    "version": "2.6.4",
=======
    "version": "3.0.1",
>>>>>>> 44721342
    "name": "@streamr/config",
    "description": "Zero dependency package that contains Streamr Network smart contract addresses",
    "private": false,
    "publishConfig": { "access": "public" },
    "main": "dist/src/index.js",
    "types": "dist/src/index.d.ts",
    "directories": {
        "lib": "./dist",
        "src": "./src",
        "test": "./test"
    },
    "files": [
        "dist"
    ],
    "scripts": {
        "build": "tsc --project tsconfig.json",
        "pretest": "tsc --project tsconfig-test.json",
        "test": "mocha --config mocharc.json"
    },
    "repository": {
        "type": "git",
        "url": "git+https://github.com/streamr-dev/network-contracts.git"
    },
    "keywords": [
        "streamr network",
        "ethereum",
        "ethereum address",
        "smart contract",
        "smart contract address"
    ],
    "author": "Kare Nuorteva <kare.nuorteva@streamr.network>",
    "license": "MIT",
    "bugs": {
        "url": "https://github.com/streamr-dev/network-contracts/issues"
    },
    "homepage": "https://github.com/streamr-dev/network-contracts/tree/master/packages/config#readme"
}<|MERGE_RESOLUTION|>--- conflicted
+++ resolved
@@ -1,9 +1,5 @@
 {
-<<<<<<< HEAD
-    "version": "2.6.4",
-=======
     "version": "3.0.1",
->>>>>>> 44721342
     "name": "@streamr/config",
     "description": "Zero dependency package that contains Streamr Network smart contract addresses",
     "private": false,
