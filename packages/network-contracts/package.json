--- conflicted
+++ resolved
@@ -13,13 +13,9 @@
   "scripts": {
     "build": "hardhat compile",
     "clean": "rm -rf artifacts cache coverage typechain deployments .openzeppelin/unknown-31337.json",
-    "test": "hardhat test test/hardhat/*.test.ts",
+    "test": "hardhat test test/hardhat/**/*.test.ts",
     "coverage": "hardhat coverage",
-<<<<<<< HEAD
-    "lint": "eslint scripts/**/* test/* test/**/* && solhint contracts/**/*.sol",
-=======
     "lint": "eslint scripts/**/* test/**/* && solhint contracts/*/*.sol",
->>>>>>> f0ec845b
     "interactProd": "hardhat run --network polygon scripts/deployToLivenet/2_interactWithContracts.ts",
     "interact": "hardhat run --network dev1 scripts/deployToLivenet/2_interactWithContracts.ts",
     "ens-chainlink-test": "hardhat run --network dev1 test/integration/ens-chainlink.test.ts",
