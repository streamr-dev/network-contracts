{
  "name": "@streamr-contracts/network-contracts",
  "version": "2.4.0",
  "description": "Smart contracts for Streamr Network",
  "files": [
    "contracts",
    ".openzeppelin"
  ],
  "private": false,
  "publishConfig": {
    "access": "public"
  },
  "scripts": {
    "build": "hardhat compile",
    "clean": "rm -rf artifacts cache coverage typechain deployments .openzeppelin/unknown-31337.json",
    "test": "hardhat test",
    "coverage": "hardhat coverage",
<<<<<<< HEAD
    "lint": "eslint scripts/**/* test/**/* && solhint contracts/**/*",
=======
    "lint": "eslint scripts/**/* test/* test/**/* && eslint scripts/**/*.* && solhint contracts/*/*.sol",
>>>>>>> 60d94f3a
    "interactProd": "hardhat run --network polygon scripts/deployToLivenet/2_interactWithContracts.ts",
    "interact": "hardhat run --network dev1 scripts/deployToLivenet/2_interactWithContracts.ts",
    "upgradeStreamRegistry": "hardhat run --network dev1 scripts/deployToLivenet/upgradeStreamRegistry.ts",
    "upgradeStreamStorageRegistry": "hardhat run --network dev1 scripts/deployToLivenet/upgradeStreamStorageRegistry.ts",
    "deploylive": "hardhat run --network dev1 scripts/deployToLivenet/1_deployContracts.ts",
    "deployGSN": "hardhat run --network polygon scripts/deployGSN.ts",
    "interactThroughGSN": "hardhat run --network polygon scripts/transactThroughGSN.ts",
    "deployliveProd": "hardhat run --network polygon scripts/deployToLivenet/1_deployContracts.ts",
    "sstest": "hardhat run --network dev1 scripts/registerStorageNode.ts",
    "verifyPolygonscan": "hardhat verify [DEPLOYED_CONTRACT_ADDRESS] --network polygon"
  },
  "author": "Streamr Network AG",
  "license": "ISC",
  "dependencies": {
    "@chainlink/contracts": "0.3.1",
    "@opengsn/contracts": "2.2.6",
    "@openzeppelin/contracts": "4.4.2",
    "@openzeppelin/contracts-upgradeable-4.4.2": "npm:@openzeppelin/contracts-upgradeable@4.4.2"
  },
  "devDependencies": {
    "@ensdomains/ens": "0.6.2",
    "@ensdomains/resolver": "0.2.4",
    "@metamask/eth-sig-util": "4.0.0",
    "@nomicfoundation/hardhat-chai-matchers": "1.0.5",
    "@nomicfoundation/hardhat-toolbox": "2.0.0",
    "@opengsn/provider": "2.2.6",
    "@openzeppelin/hardhat-upgrades": "1.20.0",
    "@types/debug": "4.1.7",
    "debug": "4.3.3",
    "eth-crypto": "^2.3.0",
    "eth-ens-namehash": "2.0.8",
    "event-stream": "4.0.1",
    "hardhat-dependency-compiler": "1.1.3",
    "hardhat-gas-reporter": "1.0.9",
    "solc": "0.8.6",
    "solhint": "3.3.7",
    "ts-generator": "0.1.1",
    "web3-providers-http": "1.8.0"
  }
}<|MERGE_RESOLUTION|>--- conflicted
+++ resolved
@@ -15,11 +15,7 @@
     "clean": "rm -rf artifacts cache coverage typechain deployments .openzeppelin/unknown-31337.json",
     "test": "hardhat test",
     "coverage": "hardhat coverage",
-<<<<<<< HEAD
     "lint": "eslint scripts/**/* test/**/* && solhint contracts/**/*",
-=======
-    "lint": "eslint scripts/**/* test/* test/**/* && eslint scripts/**/*.* && solhint contracts/*/*.sol",
->>>>>>> 60d94f3a
     "interactProd": "hardhat run --network polygon scripts/deployToLivenet/2_interactWithContracts.ts",
     "interact": "hardhat run --network dev1 scripts/deployToLivenet/2_interactWithContracts.ts",
     "upgradeStreamRegistry": "hardhat run --network dev1 scripts/deployToLivenet/upgradeStreamRegistry.ts",
