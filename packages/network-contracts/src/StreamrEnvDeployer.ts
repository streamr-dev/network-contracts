import { Contract, ContractFactory, Wallet, ethers, providers } from "ethers"

import debug from "debug"
import { DefaultDelegationPolicy, DefaultLeavePolicy, DefaultPoolYieldPolicy, DefaultUndelegationPolicy,
    ENSCacheV2, ENSCacheV2ABI, ENSCacheV2Bytecode, MaxOperatorsJoinPolicy, NodeRegistry, Operator, OperatorContractOnlyJoinPolicy,
    OperatorFactory, Sponsorship, SponsorshipFactory, StakeWeightedAllocationPolicy, StreamRegistry,
    StreamStorageRegistry, StreamrConfig, TestToken, VoteKickPolicy, defaultDelegationPolicyABI,
    defaultDelegationPolicyBytecode, defaultLeavePolicyABI,
    defaultLeavePolicyBytecode, defaultPoolYieldPolicyABI, defaultPoolYieldPolicyBytecode,
    defaultUndelegationPolicyABI, defaultUndelegationPolicyBytecode, ensRegistryABI, ensRegistryBytecode,
    fifsRegistrarABI, fifsRegistrarBytecode, maxOperatorsJoinPolicyABI,
    maxOperatorsJoinPolicyBytecode, nodeRegistryABI, nodeRegistryBytecode, operatorABI, operatorBytecode, operatorFactoryABI,
    operatorFactoryBytecode, publicResolverABI, publicResolverBytecode, sponsorshipABI, sponsorshipBytecode, sponsorshipFactoryABI,
    sponsorshipFactoryBytecode, stakeWeightedAllocationPolicyABI, stakeWeightedAllocationPolicyBytecode,
    streamRegistryABI, streamRegistryBytecode, streamStorageRegistryABI, streamStorageRegistryBytecode, streamrConfigABI, streamrConfigBytecode,
    tokenABI, tokenBytecode, voteKickPolicyABI, voteKickPolicyBytecode } from "./exports"
import { parseEther } from "ethers/lib/utils"

export type StreamrContractAddresses = {
    // DATA token
    "DATA": string,
    // ENS
    "ENS": string,
    "FIFSRegistrar": string,
    "PublicResolver": string,
    // Network
    "TrackerRegistry": string,
    "StorageNodeRegistry": string,
    "StreamRegistry": string,
    "ENSCacheV2": string,
    "StreamStorageRegistry": string,
    // Projects related   TODO: remove, these are deployed by hub-contracts
    // "MarketplaceV4": string,
    // "ProjectRegistryV1": string,
    // "ProjectStakingV1": string,
    // Incentive mechanism
    "StreamrConfig": string,
    "SponsorshipFactory": string,
    "SponsorshipDefaultLeavePolicy": string,
    "SponsorshipMaxOperatorsJoinPolicy": string,
    "SponsorshipOperatorContractOnlyJoinPolicy": string,
    "SponsorshipStakeWeightedAllocationPolicy": string,
    "SponsorshipVoteKickPolicy": string,

    "OperatorFactory": string,
    "OperatorDefaultDelegationPolicy": string,
    "OperatorDefaultUndelegationPolicy": string,
    "OperatorDefaultPoolYieldPolicy": string,

    // Data Unions: // TODO: remove, these are deployed elsewhere
    // "DataUnionFactory": string,
    // "DataUnionTemplate": string,
    // "DefaultFeeOracle": string,
}
export type EnvContracAddresses = StreamrContractAddresses // TODO: remove

export type StreamrContracts = {
    "DATA": TestToken,
    "ENS": Contract,
    "FIFSRegistrar": Contract,
    "publicResolver": Contract,
    "trackerRegistry": NodeRegistry,
    "storageNodeRegistry": NodeRegistry,
    "streamRegistry": StreamRegistry,
    "eNSCacheV2": ENSCacheV2,
    "streamStorageRegistry": StreamStorageRegistry,
    // "marketplaceV4": Contract,
    // "projectRegistryV1": Contract,
    // "projectStakingV1": Contract,
    "streamrConfig": StreamrConfig,
    "sponsorshipFactory": SponsorshipFactory,
    "sponsorshipDefaultLeavePolicy": DefaultLeavePolicy,
    "sponsorshipMaxOperatorsJoinPolicy": MaxOperatorsJoinPolicy,
    "sponsorshipOperatorContractOnlyJoinPolicy": OperatorContractOnlyJoinPolicy,
    "sponsorshipStakeWeightedAllocationPolicy": StakeWeightedAllocationPolicy,
    "sponsorshipVoteKickPolicy": VoteKickPolicy,
    "operatorFactory": OperatorFactory,
    "operatorDefaultDelegationPolicy": DefaultDelegationPolicy,
    "operatorDefaultUndelegationPolicy": DefaultUndelegationPolicy,
    "operatorDefaultPoolYieldPolicy": DefaultPoolYieldPolicy,
    // "dataUnionFactory": Contract,
    // "dataUnionTemplate": Contract,
    // "defaultFeeOracle": Contract
}
export type EnvContracts = StreamrContracts // TODO: remove

const log = debug.log

export class StreamrEnvDeployer {

    readonly adminWallet: Wallet
    readonly addresses: StreamrContractAddresses
    readonly contracts: StreamrContracts
    readonly preloadedDATAWallets: Wallet[] = []
    streamId: string
    sponsorshipAddress: any
    sponsorship?: Sponsorship
    operatorAddress: any
    operator?: Operator
    provider: providers.JsonRpcProvider

    constructor(key: string, chainEndpointUrl: string) {
        this.provider = new providers.JsonRpcProvider(chainEndpointUrl)
        this.adminWallet = new Wallet(key, this.provider)
        this.addresses = {} as StreamrContractAddresses
        this.contracts = {} as StreamrContracts
        this.streamId = ""
    }

    async deployEnvironment(): Promise<void> {
        await this.deployEns()
        await this.deployRegistries()
        await this.deploySponsorshipFactory()
        await this.deployOperatorFactory()
        await this.preloadDATAToken()
    }

    async createFundStakeSponsorshipAndOperator(): Promise<void> {
        await this.createStream()
        await this.deployNewSponsorship()
        await this.sponsorNewSponsorship()
        // await this.stakeOnSponsorship()
        await this.deployOperatorContract()
        await this.investToPool()
        await this.stakeIntoSponsorship()
    }

    async deployEns(): Promise<void> {
        log("Deploying ENS")
        const ensDeploy = new ContractFactory(ensRegistryABI, ensRegistryBytecode, this.adminWallet)
        const ensDeployTx = await ensDeploy.deploy()
        this.contracts.ENS = await ensDeployTx.deployed()
        this.addresses.ENS = this.contracts.ENS.address
        log(`ENS registry deployed at ${this.contracts.ENS.address}`)

        const rootNode = "eth"
        const rootNodeNamehash = ethers.utils.namehash(rootNode)
        const rootNodeSha3 = ethers.utils.keccak256(ethers.utils.toUtf8Bytes(rootNode))
        const fifsDeploy = new ContractFactory(fifsRegistrarABI, fifsRegistrarBytecode, this.adminWallet)
        const fifsDeployTx = await fifsDeploy.deploy(this.contracts.ENS.address, rootNodeNamehash)
        this.contracts.FIFSRegistrar = await fifsDeployTx.deployed()
        this.addresses.FIFSRegistrar = this.contracts.FIFSRegistrar.address
        log(`FIFSRegistrar deployed at ${this.contracts.FIFSRegistrar.address}`)

        await(await this.contracts.ENS.setSubnodeOwner("0x0000000000000000000000000000000000000000000000000000000000000000",
            rootNodeSha3, this.contracts.FIFSRegistrar.address)).wait()
        const resDeploy = new ContractFactory(publicResolverABI, publicResolverBytecode, this.adminWallet)
        const resDeployTx = await resDeploy.deploy(this.contracts.ENS.address)
        this.contracts.publicResolver = await resDeployTx.deployed()
        this.addresses.PublicResolver = this.contracts.publicResolver.address
        log(`PublicResolver deployed at ${this.contracts.publicResolver.address}`)
    }

    async registerEnsName(domain: string, newOwner: Wallet): Promise<void> {
        newOwner = newOwner.connect(this.provider)
        await (await this.adminWallet.sendTransaction({to: newOwner.address, value: ethers.utils.parseEther("1")})).wait()

        const ensName = domain + ".eth"
        const hashedDomain = ethers.utils.keccak256(ethers.utils.toUtf8Bytes(domain))
        const nameHashedENSName = ethers.utils.namehash(ensName)
        let tx = await this.contracts.FIFSRegistrar.register(hashedDomain, newOwner.address)
        await tx.wait()

        log("setting owner (" + newOwner.address + "), resolver and ttl for ens")
        tx = await this.contracts.ENS.connect(newOwner)
            .setRecord(nameHashedENSName, newOwner.address, this.addresses.PublicResolver, BigInt(100000000))
        await tx.wait()
    }

    async deployRegistries(): Promise<void> {
        log("Deploying Registries")

        log("Deploying NodeRegistry contract 1 (tracker registry)")
        const initialTrackerNodes = []
        const initialTrackerMetadata = []
        initialTrackerNodes.push("0xb9e7cEBF7b03AE26458E32a059488386b05798e8")
        initialTrackerMetadata.push("{\"ws\": \"ws://10.200.10.1:30301\", \"http\": \"http://10.200.10.1:30301\"}")
        initialTrackerNodes.push("0x0540A3e144cdD81F402e7772C76a5808B71d2d30")
        initialTrackerMetadata.push("{\"ws\": \"ws://10.200.10.1:30302\", \"http\": \"http://10.200.10.1:30302\"}")
        initialTrackerNodes.push("0xf2C195bE194a2C91e93Eacb1d6d55a00552a85E2")
        initialTrackerMetadata.push("{\"ws\": \"ws://10.200.10.1:30303\", \"http\": \"http://10.200.10.1:30303\"}")

        const nodeRegistryFactory = new ContractFactory(nodeRegistryABI, nodeRegistryBytecode, this.adminWallet)
        const trackerRegDeployTx = await nodeRegistryFactory.deploy()
        const trackerRegistry = await trackerRegDeployTx.deployed() as NodeRegistry
        await (await trackerRegistry.initialize(this.adminWallet.address, false, initialTrackerNodes, initialTrackerMetadata)).wait()
        this.addresses.TrackerRegistry = trackerRegistry.address
        this.contracts.trackerRegistry = trackerRegistry
        log(`TrackerNodeRegistry deployed at ${trackerRegistry.address}`)
        const nodes = await trackerRegistry.getNodes()
        log(`TrackerNodeRegistry nodes : ${JSON.stringify(nodes)}`)

        log("Deploying NodeRegistry contract 2 (storage node registry)")
        const initialStorageNodes = []
        const initialStorageMetadata = []
        initialStorageNodes.push("0xde1112f631486CfC759A50196853011528bC5FA0")
        initialStorageMetadata.push("{\"http\": \"http://10.200.10.1:8891\"}")
        const nodeRegistry = await nodeRegistryFactory.deploy() as NodeRegistry
        await nodeRegistry.deployed()
        await (await nodeRegistry.initialize(this.adminWallet.address,
<<<<<<< HEAD
            false, initialNodes, initialMetadata)).wait()
=======
            false, initialStorageNodes, initialStorageMetadata)).wait()
>>>>>>> 1c4599d6
        this.addresses.StorageNodeRegistry = nodeRegistry.address
        this.contracts.storageNodeRegistry = nodeRegistry
        log(`StorageNodeRegistry deployed at ${this.addresses.StorageNodeRegistry}`)

        const streamRegistryFactory = new ContractFactory(streamRegistryABI, streamRegistryBytecode, this.adminWallet)
        const streamRegistry = await streamRegistryFactory.deploy() as StreamRegistry
        await streamRegistry.deployed()
        await (await streamRegistry.initialize(
            Wallet.createRandom().address,
            Wallet.createRandom().address
        )).wait()
        this.addresses.StreamRegistry = streamRegistry.address
        this.contracts.streamRegistry = streamRegistry
        log(`streamRegistry address ${this.addresses.StreamRegistry}`)

        const storageNodePk = "0xaa7a3b3bb9b4a662e756e978ad8c6464412e7eef1b871f19e5120d4747bce966"
        const storageNodeWallet = new ethers.Wallet(storageNodePk, this.provider)
        const streamRegistry2 = streamRegistry.connect(storageNodeWallet)

        log("Create storage node assignment stream")
        const storageNodeAssignmentPath = "/assignments"
        const storageNodeAssignmentsStreamId = "0xde1112f631486cfc759a50196853011528bc5fa0/assignments"
        await (await streamRegistry2.createStream(storageNodeAssignmentPath, JSON.stringify({ partitions: 1}))).wait()
        await (await streamRegistry2.setPublicPermission(storageNodeAssignmentsStreamId,
            ethers.constants.MaxUint256, ethers.constants.MaxUint256)).wait()
        log("Storage node assignment stream created: " + storageNodeAssignmentsStreamId)

        const scriptKeyAddress = "0xa3d1F77ACfF0060F7213D7BF3c7fEC78df847De1"
        const ensCacheV2Factory = new ContractFactory(ENSCacheV2ABI, ENSCacheV2Bytecode, this.adminWallet)
        const ensCacheV2 = await ensCacheV2Factory.deploy() as ENSCacheV2
        await ensCacheV2.deployed()
        await (await ensCacheV2.initialize(
            scriptKeyAddress,
            streamRegistry.address,
            Wallet.createRandom().address, // # ENSCacheV1, do we need this in dev env?
        )).wait()
        this.addresses.ENSCacheV2 = ensCacheV2.address
        this.contracts.eNSCacheV2 = ensCacheV2
        log(`ENSCacheV2 address ${this.addresses.ENSCacheV2}`)

        const role = await streamRegistry.TRUSTED_ROLE()
        log(`granting trusted role ${role} to self ${this.adminWallet.address}`)
        await (await streamRegistry.grantRole(role, this.adminWallet.address)).wait()

        log("setting ENSCache address in StreamRegistry")
        await (await streamRegistry.setEnsCache(ensCacheV2.address)).wait()

        log(`granting trusted role ${role} ensaddress ${ensCacheV2.address}`)
        await (await streamRegistry.grantRole(role, ensCacheV2.address)).wait()
        log("ensCacheScript address set as trusted role in streamregistry")

        const streamStorageRegistryFactory = new ContractFactory(streamStorageRegistryABI, streamStorageRegistryBytecode, this.adminWallet)
        const streamStorageRegistry = await streamStorageRegistryFactory.deploy() as StreamStorageRegistry
        await streamStorageRegistry.deployed()
        await (await streamStorageRegistry.initialize(
            streamRegistry.address,
            nodeRegistry.address,
            ethers.constants.AddressZero
        )).wait()
        this.addresses.StreamStorageRegistry = streamStorageRegistry.address
        this.contracts.streamStorageRegistry = streamStorageRegistry
        log(`streamStorageRegistry address ${this.addresses.StreamStorageRegistry}`)
    }

    async createStream(): Promise<void> {
        const streampath = "/test" + Date.now()
        log(`creating stream ${streampath}`)
        await ((await this.contracts.streamRegistry.createStream(streampath, "{}")).wait())
        this.streamId = this.adminWallet.address.toLowerCase() + streampath
        log(`streamId ${this.streamId}`)
    }

    async deploySponsorshipFactory(): Promise<void> {
        const streamrConfigFactory = new ContractFactory(streamrConfigABI, streamrConfigBytecode, this.adminWallet)
        const streamrConfig = await streamrConfigFactory.deploy() as StreamrConfig
        await streamrConfig.deployed()
        await (await streamrConfig.initialize()).wait()
        this.addresses.StreamrConfig = streamrConfig.address
        this.contracts.streamrConfig = streamrConfig
        log(`streamrConfig address ${streamrConfig.address}`)
        await (await streamrConfig.setStreamRegistryAddress(this.addresses.StreamRegistry)).wait()

        const tokenFactory = new ContractFactory(tokenABI, tokenBytecode, this.adminWallet)
        const token = await tokenFactory.deploy("Test token", "TEST") as TestToken
        await token.deployed()
        this.addresses.DATA = token.address
        this.contracts.DATA = token
        log(`token address ${token.address}`)

        const maxOperatorsJoinPolicy = await (new ContractFactory(maxOperatorsJoinPolicyABI, maxOperatorsJoinPolicyBytecode,
            this.adminWallet)).deploy() as MaxOperatorsJoinPolicy
        await maxOperatorsJoinPolicy.deployed()
        this.addresses.SponsorshipMaxOperatorsJoinPolicy = maxOperatorsJoinPolicy.address
        this.contracts.sponsorshipMaxOperatorsJoinPolicy = maxOperatorsJoinPolicy
        log(`maxOperatorsJoinPolicy address ${maxOperatorsJoinPolicy.address}`)

        const allocationPolicy = await (new ContractFactory(stakeWeightedAllocationPolicyABI, stakeWeightedAllocationPolicyBytecode,
            this.adminWallet)).deploy() as StakeWeightedAllocationPolicy
        await allocationPolicy.deployed()
        this.addresses.SponsorshipStakeWeightedAllocationPolicy = allocationPolicy.address
        this.contracts.sponsorshipStakeWeightedAllocationPolicy = allocationPolicy
        log(`allocationPolicy address ${allocationPolicy.address}`)

        const leavePolicy = await (new ContractFactory(defaultLeavePolicyABI, defaultLeavePolicyBytecode,
            this.adminWallet)).deploy() as DefaultLeavePolicy
        await leavePolicy.deployed()
        this.addresses.SponsorshipDefaultLeavePolicy = leavePolicy.address
        this.contracts.sponsorshipDefaultLeavePolicy = leavePolicy
        log(`leavePolicy address ${leavePolicy.address}`)

        const voteKickPolicy = await (new ContractFactory(voteKickPolicyABI, voteKickPolicyBytecode,
            this.adminWallet)).deploy() as VoteKickPolicy
        await voteKickPolicy.deployed()
        this.addresses.SponsorshipVoteKickPolicy = voteKickPolicy.address
        this.contracts.sponsorshipVoteKickPolicy = voteKickPolicy
        log(`voteKickPolicy address ${voteKickPolicy.address}`)

        const sponsorshipTemplate = await (new ContractFactory(sponsorshipABI, sponsorshipBytecode,
            this.adminWallet)).deploy() as Sponsorship
        await sponsorshipTemplate.deployed()
        log(`sponsorshipTemplate address ${sponsorshipTemplate.address}`)

        const sponsorshipFactoryFactory = await(new ContractFactory(sponsorshipFactoryABI, sponsorshipFactoryBytecode,
            this.adminWallet)).deploy() as SponsorshipFactory
        const sponsorshipFactory = await sponsorshipFactoryFactory.deployed()
        await ( await sponsorshipFactoryFactory.initialize(sponsorshipTemplate.address,
            token.address, streamrConfig.address)).wait()
        await (await sponsorshipFactory.addTrustedPolicies([maxOperatorsJoinPolicy.address,
            allocationPolicy.address, leavePolicy.address, voteKickPolicy.address])).wait()

        await (await streamrConfig.setSponsorshipFactory(sponsorshipFactory.address)).wait()
        this.addresses.SponsorshipFactory = sponsorshipFactory.address
        this.contracts.sponsorshipFactory = sponsorshipFactory
        log(`sponsorshipFactory address ${sponsorshipFactory.address}`)

        await (await token.mint(this.adminWallet.address, ethers.utils.parseEther("1000000000"))).wait()
        log(`minted 1000000 tokens to ${this.adminWallet.address}`)
    }

    async deployNewSponsorship(): Promise<Sponsorship> {
        const sponsorshiptx = await this.contracts.sponsorshipFactory.deploySponsorship(
            1, this.streamId, "metadata",
            [
                this.addresses.SponsorshipStakeWeightedAllocationPolicy,
                ethers.constants.AddressZero,
                this.addresses.SponsorshipVoteKickPolicy,
            ], [
                ethers.utils.parseEther("0.01"),
                "0",
                "0"
            ]
        )
        const sponsorshipReceipt = await sponsorshiptx.wait()
        this.sponsorshipAddress = sponsorshipReceipt.events?.filter((e) => e.event === "NewSponsorship")[0]?.args?.sponsorshipContract
        this.sponsorship = new Contract(this.sponsorshipAddress, sponsorshipABI, this.adminWallet) as Sponsorship
        log("new sponsorship address: " + this.sponsorshipAddress)
        return this.sponsorship
    }

    async sponsorNewSponsorship(): Promise<void> {
        await (await this.contracts.DATA.approve(this.sponsorshipAddress, ethers.utils.parseEther("7"))).wait()
        const sponsorTx = await this.sponsorship!.sponsor(ethers.utils.parseEther("7"))
        await sponsorTx.wait()
        log("sponsored through token approval")
    }

    async stakeOnSponsorship(): Promise<void> {
        const tx = await this.contracts.DATA.transferAndCall(this.sponsorship!.address, ethers.utils.parseEther("100"),
            this.adminWallet.address)
        await tx.wait()
        log("staked in sponsorship with transfer and call")
    }

    async deployOperatorFactory(): Promise<void> {
        const operatorTemplate = await (new ContractFactory(operatorABI, operatorBytecode, this.adminWallet)).deploy() as Operator
        await operatorTemplate.deployed()
        log("Deployed Operator contract template " + operatorTemplate.address)
        const defaultDelegationPolicy = await (new ContractFactory(defaultDelegationPolicyABI, defaultDelegationPolicyBytecode,
            this.adminWallet)).deploy() as DefaultDelegationPolicy
        await defaultDelegationPolicy.deployed()
        this.addresses.OperatorDefaultDelegationPolicy = defaultDelegationPolicy.address
        log("Deployed default Operator contract delegation policy " + defaultDelegationPolicy.address)
        const defaultPoolYieldPolicy = await (new ContractFactory(defaultPoolYieldPolicyABI, defaultPoolYieldPolicyBytecode,
            this.adminWallet)).deploy() as DefaultPoolYieldPolicy
        await defaultPoolYieldPolicy.deployed()
        this.addresses.OperatorDefaultPoolYieldPolicy = defaultPoolYieldPolicy.address
        log("Deployed default Operator contract yield policy " + defaultPoolYieldPolicy.address)
        const defaultUndelegationPolicy = await (new ContractFactory(defaultUndelegationPolicyABI, defaultUndelegationPolicyBytecode,
            this.adminWallet)).deploy() as DefaultUndelegationPolicy
        await defaultUndelegationPolicy.deployed()
        this.addresses.OperatorDefaultUndelegationPolicy = defaultUndelegationPolicy.address
        log("Deployed default Operator contract undelegation policy " + defaultUndelegationPolicy.address)

        const operatorFactoryFactory = new ContractFactory(operatorFactoryABI, operatorFactoryBytecode,
            this.adminWallet)
        const operatorFactory = await operatorFactoryFactory.deploy() as OperatorFactory
        await operatorFactory.deployed()
        await (await operatorFactory.initialize(
            operatorTemplate.address,
            this.addresses.DATA,
            this.addresses.StreamrConfig)).wait()
        log("Deployed Operator contract factory " + operatorFactory.address)
        this.addresses.OperatorFactory = operatorFactory.address
        this.contracts.operatorFactory = operatorFactory
        await (await operatorFactory.addTrustedPolicies([
            defaultDelegationPolicy.address,
            defaultPoolYieldPolicy.address,
            defaultUndelegationPolicy.address,
        ])).wait()
        log("Added trusted policies")

        await (await this.contracts.streamrConfig.setOperatorFactory(operatorFactory.address)).wait()
        log("Operator contract factory is now set in StreamrConfig")
    }

    async deployOperatorContract(): Promise<Operator> {
        log("Deploying pool")
        const pooltx = await this.contracts.operatorFactory.connect(this.adminWallet).deployOperator(
<<<<<<< HEAD
            parseEther("0.1"),
            `Pool-${Date.now()}`,
            "{}",
=======
            ["TestPool1", "{}"],
>>>>>>> 1c4599d6
            [this.addresses.OperatorDefaultDelegationPolicy, this.addresses.OperatorDefaultPoolYieldPolicy,
                this.addresses.OperatorDefaultUndelegationPolicy],
            [0, 0, 0]
        )
        const poolReceipt = await pooltx.wait()
        const operatorAddress = poolReceipt.events?.find((e: any) => e.event === "NewOperator")?.args?.operatorContractAddress
        log("Operator deployed at: ", operatorAddress)
        this.operatorAddress = operatorAddress
        this.operator = new Contract(operatorAddress, operatorABI, this.adminWallet) as Operator
        return this.operator
    }

    async investToPool(): Promise<void> {
        const tx = await this.contracts.DATA.connect(this.adminWallet).transferAndCall(this.operatorAddress, ethers.utils.parseEther("1000"),
            this.adminWallet.address)
        await tx.wait()
        log("Invested to pool ", this.operatorAddress)
    }

    async stakeIntoSponsorship(): Promise<void> {
        const tx = await this.operator!.connect(this.adminWallet).stake(this.sponsorshipAddress, ethers.utils.parseEther("1000"))
        await tx.wait()
        log("Staked into sponsorship from pool ", this.operatorAddress)
    }

    async preloadDATAToken(): Promise<void> {
        const preloadAmount = ethers.utils.parseEther("1000000")
        const preloadPrivkeys = [
            "0x5e98cce00cff5dea6b454889f359a4ec06b9fa6b88e9d69b86de8e1c81887da0",
            "0xe5af7834455b7239881b85be89d905d6881dcb4751063897f12be1b0dd546bdb",
            "0x4059de411f15511a85ce332e7a428f36492ab4e87c7830099dadbf130f1896ae",
            "0x633a182fb8975f22aaad41e9008cb49a432e9fdfef37f151e9e7c54e96258ef9",
            "0x957a8212980a9a39bf7c03dcbeea3c722d66f2b359c669feceb0e3ba8209a297",
            "0xfe1d528b7e204a5bdfb7668a1ed3adfee45b4b96960a175c9ef0ad16dd58d728",
            "0xd7609ae3a29375768fac8bc0f8c2f6ac81c5f2ffca2b981e6cf15460f01efe14",
            "0xb1abdb742d3924a45b0a54f780f0f21b9d9283b231a0a0b35ce5e455fa5375e7",
            "0x2cd9855d17e01ce041953829398af7e48b24ece04ff9d0e183414de54dc52285"
        ]
        for (const preloadPrivkey of preloadPrivkeys) {
            const preloadWallet = new Wallet(preloadPrivkey, this.provider)
            this.preloadedDATAWallets.push(preloadWallet)
            const preloadAddress = preloadWallet.address
            log(`preloading ${preloadAmount} DATA to ${preloadAddress}`)
            await (await this.contracts.DATA.mint(preloadAddress, preloadAmount)).wait()
        }
    }
}<|MERGE_RESOLUTION|>--- conflicted
+++ resolved
@@ -197,12 +197,7 @@
         initialStorageMetadata.push("{\"http\": \"http://10.200.10.1:8891\"}")
         const nodeRegistry = await nodeRegistryFactory.deploy() as NodeRegistry
         await nodeRegistry.deployed()
-        await (await nodeRegistry.initialize(this.adminWallet.address,
-<<<<<<< HEAD
-            false, initialNodes, initialMetadata)).wait()
-=======
-            false, initialStorageNodes, initialStorageMetadata)).wait()
->>>>>>> 1c4599d6
+        await (await nodeRegistry.initialize(this.adminWallet.address, false, initialStorageNodes, initialStorageMetadata)).wait()
         this.addresses.StorageNodeRegistry = nodeRegistry.address
         this.contracts.storageNodeRegistry = nodeRegistry
         log(`StorageNodeRegistry deployed at ${this.addresses.StorageNodeRegistry}`)
@@ -421,13 +416,9 @@
     async deployOperatorContract(): Promise<Operator> {
         log("Deploying pool")
         const pooltx = await this.contracts.operatorFactory.connect(this.adminWallet).deployOperator(
-<<<<<<< HEAD
             parseEther("0.1"),
             `Pool-${Date.now()}`,
             "{}",
-=======
-            ["TestPool1", "{}"],
->>>>>>> 1c4599d6
             [this.addresses.OperatorDefaultDelegationPolicy, this.addresses.OperatorDefaultPoolYieldPolicy,
                 this.addresses.OperatorDefaultUndelegationPolicy],
             [0, 0, 0]
