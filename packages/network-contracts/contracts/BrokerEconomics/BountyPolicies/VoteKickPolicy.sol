// SPDX-License-Identifier: MIT

pragma solidity ^0.8.13;

import "./IKickPolicy.sol";
import "../Bounty.sol";
import "../BrokerPoolFactory.sol";
import "../BrokerPool.sol";

// import "hardhat/console.sol";

contract VoteKickPolicy is IKickPolicy, Bounty {
    // TODO: move to StreamrConstants?
    uint public constant REVIEWER_COUNT = 5;
    uint public constant REVIEWER_REWARD_WEI = 1 ether;
    uint public constant FLAGGER_REWARD_WEI = 1 ether;
    uint public constant FLAG_STAKE_WEI = 10 ether; // must be >= REVIEWER_COUNT * REVIEWER_REWARD_WEI

    uint public constant REVIEW_PERIOD_SECONDS = 1 days;
    uint public constant VOTING_PERIOD_SECONDS = 1 hours;
    uint public constant PROTECTION_SECONDS = 1 hours; // can't be flagged again right after a no-kick result

    mapping (address => address) public flaggerAddress;

    enum Reviewer {
        NOT_SELECTED,
        IS_SELECTED,
        VOTED_KICK,
        VOTED_NO_KICK,
        IS_SELECTED_SECONDARY
    }

    mapping (address => uint) public flagTimestamp;
    mapping (address => mapping (address => Reviewer)) public reviewerState;
    mapping (address => address[]) public reviewers;
    mapping (address => uint) public votesForKick;
    mapping (address => uint) public votesAgainstKick;
    mapping (address => uint) public protectionEndTimestamp; // can't be flagged again right after a no-kick result

    // 10% of the target's stake that is in the risk of being slashed upon kick
    mapping (address => uint) public targetStakeAtRiskWei;

    // function localData() internal view returns(LocalStorage storage data) {
    //     bytes32 storagePosition = keccak256(abi.encodePacked("agreement.storage.AdminKickPolicy", address(this)));
    //     assembly {data.slot := storagePosition} // solhint-disable-line no-inline-assembly
    // }

    function setParam(uint256) external {

    }

    /**
     * Voting period starts after the review period ends
     * During review period, the target still gets a chance to resume working, so it's a "grace period" for a suspected freerider
     **/
    function canVote(address target) internal view returns (bool) {
        // false if flagTimestamp[broker] == 0
        return block.timestamp > flagTimestamp[target] + REVIEW_PERIOD_SECONDS;  // solhint-disable-line not-rely-on-time
    }

    function voteEndTimestamp(address target) internal view returns (uint) {
        return flagTimestamp[target] + REVIEW_PERIOD_SECONDS + VOTING_PERIOD_SECONDS;
    }

    function getFlagData(address broker) override external view returns (uint flagData) {
        if (flagTimestamp[broker] == 0) {
            return 0;
        }
        return uint(bytes32(abi.encodePacked(
            uint160(flaggerAddress[broker]),
            uint32(flagTimestamp[broker]),
            uint16(reviewers[broker].length),
            uint16(votesForKick[broker]),
            uint16(votesAgainstKick[broker])
            // uint16()
        )));
    }

    /**
     * Start flagging process
     */
    function onFlag(address target) external {
        address flagger = _msgSender();
        require(flagTimestamp[target] == 0 && block.timestamp > protectionEndTimestamp[target], "error_cannotFlagAgain"); // solhint-disable-line not-rely-on-time
        require(globalData().stakedWei[flagger] > FLAG_STAKE_WEI, "error_notEnoughStake");
        require(globalData().stakedWei[target] > 0, "error_flagTargetNotStaked");

        // uint flagStakeWei = globalData().streamrConstants.flagStakeWei(); // TODO?
        globalData().committedStakeWei[flagger] += FLAG_STAKE_WEI;
        require(globalData().committedStakeWei[flagger] <= globalData().stakedWei[flagger] * 9/10, "error_notEnoughStake");
        flaggerAddress[target] = flagger;

        targetStakeAtRiskWei[target] = globalData().stakedWei[target] / 10;
        globalData().committedStakeWei[target] += targetStakeAtRiskWei[target];

        flagTimestamp[target] = block.timestamp; // solhint-disable-line not-rely-on-time

        // only secondarily select peers that are in the same bounty as the flagging target
        address[REVIEWER_COUNT] memory sameBountyPeers;
        uint sameBountyPeerCount = 0;

        BrokerPoolFactory factory = BrokerPoolFactory(globalData().streamrConstants.brokerPoolFactory());
        uint brokerPoolCount = factory.deployedBrokerPoolsLength();
        // uint randomBytes = block.difficulty; // see https://github.com/ethereum/solidity/pull/13759
        bytes32 randomBytes = keccak256(abi.encode(target, brokerPoolCount)); // TODO temporary hack; polygon doesn't seem to support PREVRANDAO yet
        uint maxReviewersSearch = 20;
        assert(REVIEWER_COUNT <= 20); // to raise maxReviewersSearch, tweak >>= below, address gives 160 bits of "randomness"
        // assert(reviewerCount <= 32); // tweak >>= below, prevrandao gives 256 bits of randomness

        // primary selection: live peers that are not in the same bounty
        for (uint i = 0; i < maxReviewersSearch && reviewers[target].length < REVIEWER_COUNT; i++) {
            randomBytes >>= 8; // if REVIEWER_COUNT > 20, replace this with keccak256(randomBytes) or smth
            uint index = uint(randomBytes) % brokerPoolCount;
            BrokerPool pool = factory.deployedBrokerPools(index);
            address poolAddress = address(pool);
            if (poolAddress == _msgSender() || poolAddress == target || reviewerState[target][poolAddress] != Reviewer.NOT_SELECTED) {
                // console.log(index, "skipping", poolAddress);
                continue;
            }
            // TODO: check is broker live
            if (globalData().stakedWei[address(pool)] > 0) {
                if (sameBountyPeerCount + reviewers[target].length < REVIEWER_COUNT) {
                    sameBountyPeers[sameBountyPeerCount++] = poolAddress;
                    reviewerState[target][poolAddress] = Reviewer.IS_SELECTED_SECONDARY;
                }
                // console.log(index, "in same bounty", poolAddress);
                continue;
            }
            // console.log(index, "selecting", peer);
            reviewerState[target][poolAddress] = Reviewer.IS_SELECTED;
            emit ReviewRequest(poolAddress, this, target);
            reviewers[target].push(poolAddress);
        }

        // secondary selection: peers from the same bounty
        for (uint i = 0; i < sameBountyPeerCount; i++) {
            address peer = sameBountyPeers[i];
            if (reviewerState[target][peer] == Reviewer.IS_SELECTED) {
                // console.log("already selected", peer);
                continue;
            }
            if (reviewers[target].length >= REVIEWER_COUNT) {
                reviewerState[target][peer] = Reviewer.NOT_SELECTED;
                // console.log("not selecting", peer);
                continue;
            }
            // console.log("selecting from same bounty", peer);
            reviewerState[target][peer] = Reviewer.IS_SELECTED;
            emit ReviewRequest(peer, this, target);
            reviewers[target].push(peer);
        }
        require(reviewers[target].length > 0, "error_notEnoughReviewers");
    }

    /**
     * Tally votes and trigger resolution when everyone has voted
     * After voting period ends, anyone can trigger the resolution by calling this function
     */
    function onVote(address target, bytes32 voteData) external {
        require(canVote(target), "error_votingNotStarted");
        if (block.timestamp > voteEndTimestamp(target)) { // solhint-disable-line not-rely-on-time
            _endVote(target);
            return;
        }
        address voter = _msgSender(); // ?
        require(reviewerState[target][voter] != Reviewer.NOT_SELECTED, "error_reviewersOnly");
        require(reviewerState[target][voter] == Reviewer.IS_SELECTED, "error_alreadyVoted");
        bool votedKick = uint(voteData) & 0x1 == 1;
        reviewerState[target][voter] = votedKick ? Reviewer.VOTED_KICK : Reviewer.VOTED_NO_KICK;

        // break ties by giving the first voter less weight
        uint totalVotesBefore = votesForKick[target] + votesAgainstKick[target];
        uint addVotes = totalVotesBefore == 0 ? 1 : 2;
        if (votedKick) {
            votesForKick[target] += addVotes;
        } else {
            votesAgainstKick[target] += addVotes;
        }

        // end voting early when everyone's vote is in
        if (totalVotesBefore + addVotes + 1 == 2 * reviewers[target].length) {
            _endVote(target);
        }
    }

    /* solhint-disable reentrancy */ // TODO: figure out what solhint means with this exactly

    function _endVote(address target) internal {
        address flagger = flaggerAddress[target];
<<<<<<< HEAD
        bool flaggerIsGone = globalData().stakedWei[flagger] == 0;
        bool targetIsGone = globalData().stakedWei[target] == 0;
=======
        bool flaggerWasKicked = globalData().stakedWei[flagger] == 0;
>>>>>>> 2e9c14a0
        uint reviewerCount = reviewers[target].length;

        // release stake commitments before vote resolution so that slashings and kickings during resolution aren't affected
        // if either the flagger or the target has forceUnstaked or been kicked, the committed stake was moved to committedFundsWei
        if (flaggerIsGone) {
            globalData().committedFundsWei -= FLAG_STAKE_WEI;
        } else {
            globalData().committedStakeWei[flagger] -= FLAG_STAKE_WEI;
        }
        if (targetIsGone) {
            globalData().committedFundsWei -= targetStakeAtRiskWei[target];
        } else {
            globalData().committedStakeWei[target] -= targetStakeAtRiskWei[target];
        }

        if (votesForKick[target] > votesAgainstKick[target]) {
            uint slashingWei = targetStakeAtRiskWei[target];
            // if targetIsGone: the tokens are still in Bounty, accounted in committedFundsWei (which will be subtracted in cleanup, so no need to _slash)
            if (!targetIsGone) {
                _kick(target, slashingWei);
            }

            // pay the flagger and those reviewers who voted correctly from the slashed stake
<<<<<<< HEAD
            if (!flaggerIsGone) {
=======
            if (!flaggerWasKicked) {
>>>>>>> 2e9c14a0
                token.transfer(flagger, FLAGGER_REWARD_WEI);
                slashingWei -= FLAGGER_REWARD_WEI;
            }
            for (uint i = 0; i < reviewerCount; i++) {
                address reviewer = reviewers[target][i];
                if (reviewerState[target][reviewer] == Reviewer.VOTED_KICK) {
                    token.transfer(BrokerPool(reviewer).broker(), REVIEWER_REWARD_WEI); // TODO: pay broker or BrokerPool?
                    slashingWei -= REVIEWER_REWARD_WEI;
                }
                delete reviewerState[target][reviewer]; // clean up
            }
            _addSponsorship(address(this), slashingWei); // leftovers are added to sponsorship
        } else {
            // false flag, no kick; pay the reviewers who voted correctly from the flagger's stake, return the leftovers to the flagger
            protectionEndTimestamp[target] = block.timestamp + PROTECTION_SECONDS; // solhint-disable-line not-rely-on-time
            uint rewardsWei = 0;
            for (uint i = 0; i < reviewerCount; i++) {
                address reviewer = reviewers[target][i];
                if (reviewerState[target][reviewer] == Reviewer.VOTED_NO_KICK) {
<<<<<<< HEAD
                    token.transfer(BrokerPool(reviewer).broker(), REVIEWER_REWARD_WEI);
=======
                    token.transfer(BrokerPool(reviewer).broker(), REVIEWER_REWARD_WEI); // TODO: pay broker or BrokerPool?
>>>>>>> 2e9c14a0
                    rewardsWei += REVIEWER_REWARD_WEI;
                }
                delete reviewerState[target][reviewer]; // clean up
            }
            if (flaggerIsGone) {
                uint leftoverWei = FLAG_STAKE_WEI - rewardsWei;
                _addSponsorship(address(this), leftoverWei); // flagger forfeited its flagstake, so the leftovers go to sponsorship
            } else {
                _slash(flagger, rewardsWei); // just slash enough to cover the rewards, the rest will be uncommitted = released
            }
<<<<<<< HEAD
=======
            if (flaggerWasKicked) {
                uint leftoverWei = FLAG_STAKE_WEI - rewardsWei;
                _addSponsorship(address(this), leftoverWei); // flagger had been kicked, so the remaining flagstake is added to sponsorship
            } else {
                _slash(flagger, rewardsWei, false); // just slash enough to cover the rewards, the rest will be uncommitted = released
            }
        }
        _cleanup(target); // TODO: if cancelFlag is removed, inline the _cleanup and esp. the delete reviewerState loop
    }

    /* solhint-enable reentrancy */

    /**
     * Cancel the flag before voting starts => every reviewer gets paid
     * If a reviewer was kicked, we assume his flags may have been bad, too => can be cancelled by anyone
     **/
    function onCancelFlag(address target) external {
        address flagger = flaggerAddress[target];
        bool flaggerWasKicked = globalData().stakedWei[flagger] == 0;
        require(!canVote(target), "error_votingStarted");
        require(flagger == _msgSender() || flaggerWasKicked, "error_notFlagger");
        // TODO: protection after cancel can be abused to shield freeriders, because ANYONE in bounty can flag then cancel
        protectionEndTimestamp[target] = block.timestamp + PROTECTION_SECONDS; // solhint-disable-line not-rely-on-time
        uint reviewerCount = reviewers[target].length;
        uint rewardsWei = reviewerCount * REVIEWER_REWARD_WEI;
        if (flaggerWasKicked) {
            uint leftoverWei = FLAG_STAKE_WEI - rewardsWei;
            _addSponsorship(address(this), leftoverWei); // flagger had been kicked, so the remaining flagstake is added to sponsorship
        } else {
            _slash(flagger, rewardsWei, false); // just slash enough to cover the rewards, the rest will be uncommitted = released
        }
        for (uint i = 0; i < reviewerCount; i++) {
            address reviewer = reviewers[target][i];
            token.transfer(BrokerPool(reviewer).broker(), REVIEWER_REWARD_WEI); // TODO: pay broker or BrokerPool?
        }
        _cleanup(target);
    }

    // TODO: if cancelFlag is removed, inline the _cleanup and esp. the delete reviewerState loop
    /** Remove stake commitments and clear flag data */
    function _cleanup(address target) internal {
        // flagger might already have been kicked
        address flagger = flaggerAddress[target];
        if (globalData().committedStakeWei[flagger] >= FLAG_STAKE_WEI) {
            globalData().committedStakeWei[flagger] -= FLAG_STAKE_WEI;
        } else {
            // flagger was kicked during the flag
            globalData().committedFundsWei -= FLAG_STAKE_WEI;
>>>>>>> 2e9c14a0
        }

        delete reviewers[target];
        delete flaggerAddress[target];
        delete flagTimestamp[target];
        delete targetStakeAtRiskWei[target];
        delete votesForKick[target];
        delete votesAgainstKick[target];
    }

    /* solhint-enable reentrancy */
}<|MERGE_RESOLUTION|>--- conflicted
+++ resolved
@@ -187,12 +187,8 @@
 
     function _endVote(address target) internal {
         address flagger = flaggerAddress[target];
-<<<<<<< HEAD
         bool flaggerIsGone = globalData().stakedWei[flagger] == 0;
         bool targetIsGone = globalData().stakedWei[target] == 0;
-=======
-        bool flaggerWasKicked = globalData().stakedWei[flagger] == 0;
->>>>>>> 2e9c14a0
         uint reviewerCount = reviewers[target].length;
 
         // release stake commitments before vote resolution so that slashings and kickings during resolution aren't affected
@@ -216,11 +212,7 @@
             }
 
             // pay the flagger and those reviewers who voted correctly from the slashed stake
-<<<<<<< HEAD
             if (!flaggerIsGone) {
-=======
-            if (!flaggerWasKicked) {
->>>>>>> 2e9c14a0
                 token.transfer(flagger, FLAGGER_REWARD_WEI);
                 slashingWei -= FLAGGER_REWARD_WEI;
             }
@@ -240,11 +232,7 @@
             for (uint i = 0; i < reviewerCount; i++) {
                 address reviewer = reviewers[target][i];
                 if (reviewerState[target][reviewer] == Reviewer.VOTED_NO_KICK) {
-<<<<<<< HEAD
                     token.transfer(BrokerPool(reviewer).broker(), REVIEWER_REWARD_WEI);
-=======
-                    token.transfer(BrokerPool(reviewer).broker(), REVIEWER_REWARD_WEI); // TODO: pay broker or BrokerPool?
->>>>>>> 2e9c14a0
                     rewardsWei += REVIEWER_REWARD_WEI;
                 }
                 delete reviewerState[target][reviewer]; // clean up
@@ -255,57 +243,6 @@
             } else {
                 _slash(flagger, rewardsWei); // just slash enough to cover the rewards, the rest will be uncommitted = released
             }
-<<<<<<< HEAD
-=======
-            if (flaggerWasKicked) {
-                uint leftoverWei = FLAG_STAKE_WEI - rewardsWei;
-                _addSponsorship(address(this), leftoverWei); // flagger had been kicked, so the remaining flagstake is added to sponsorship
-            } else {
-                _slash(flagger, rewardsWei, false); // just slash enough to cover the rewards, the rest will be uncommitted = released
-            }
-        }
-        _cleanup(target); // TODO: if cancelFlag is removed, inline the _cleanup and esp. the delete reviewerState loop
-    }
-
-    /* solhint-enable reentrancy */
-
-    /**
-     * Cancel the flag before voting starts => every reviewer gets paid
-     * If a reviewer was kicked, we assume his flags may have been bad, too => can be cancelled by anyone
-     **/
-    function onCancelFlag(address target) external {
-        address flagger = flaggerAddress[target];
-        bool flaggerWasKicked = globalData().stakedWei[flagger] == 0;
-        require(!canVote(target), "error_votingStarted");
-        require(flagger == _msgSender() || flaggerWasKicked, "error_notFlagger");
-        // TODO: protection after cancel can be abused to shield freeriders, because ANYONE in bounty can flag then cancel
-        protectionEndTimestamp[target] = block.timestamp + PROTECTION_SECONDS; // solhint-disable-line not-rely-on-time
-        uint reviewerCount = reviewers[target].length;
-        uint rewardsWei = reviewerCount * REVIEWER_REWARD_WEI;
-        if (flaggerWasKicked) {
-            uint leftoverWei = FLAG_STAKE_WEI - rewardsWei;
-            _addSponsorship(address(this), leftoverWei); // flagger had been kicked, so the remaining flagstake is added to sponsorship
-        } else {
-            _slash(flagger, rewardsWei, false); // just slash enough to cover the rewards, the rest will be uncommitted = released
-        }
-        for (uint i = 0; i < reviewerCount; i++) {
-            address reviewer = reviewers[target][i];
-            token.transfer(BrokerPool(reviewer).broker(), REVIEWER_REWARD_WEI); // TODO: pay broker or BrokerPool?
-        }
-        _cleanup(target);
-    }
-
-    // TODO: if cancelFlag is removed, inline the _cleanup and esp. the delete reviewerState loop
-    /** Remove stake commitments and clear flag data */
-    function _cleanup(address target) internal {
-        // flagger might already have been kicked
-        address flagger = flaggerAddress[target];
-        if (globalData().committedStakeWei[flagger] >= FLAG_STAKE_WEI) {
-            globalData().committedStakeWei[flagger] -= FLAG_STAKE_WEI;
-        } else {
-            // flagger was kicked during the flag
-            globalData().committedFundsWei -= FLAG_STAKE_WEI;
->>>>>>> 2e9c14a0
         }
 
         delete reviewers[target];
