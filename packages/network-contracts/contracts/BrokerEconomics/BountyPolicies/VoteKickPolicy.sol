--- conflicted
+++ resolved
@@ -225,14 +225,7 @@
                 _slash(flagger, rewardsWei, false); // just slash enough to cover the rewards, the rest will be uncommitted = released
             }
         }
-<<<<<<< HEAD
-        _cleanup(target);
-
-        uint state = votesForKick[target] > votesAgainstKick[target] ? 1 : 2;
-        emit FlagUpdate(flagger, target, targetStakeAtRiskWei[target], state);
-=======
         _cleanup(target); // TODO: if cancelFlag is removed, inline the _cleanup and esp. the delete reviewerState loop
->>>>>>> ac0355e2
     }
 
     /* solhint-enable reentrancy */
