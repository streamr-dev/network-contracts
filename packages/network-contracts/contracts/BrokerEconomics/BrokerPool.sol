// SPDX-License-Identifier: MIT
pragma solidity ^0.8.13;
pragma experimental ABIEncoderV2;

import "@openzeppelin/contracts-upgradeable/access/AccessControlUpgradeable.sol";
import "@openzeppelin/contracts-upgradeable/metatx/ERC2771ContextUpgradeable.sol";
// import "@openzeppelin/contracts-upgradeable/proxy/utils/UUPSUpgradeable.sol";
import "@openzeppelin/contracts-upgradeable/proxy/utils/Initializable.sol";
import "@openzeppelin/contracts-upgradeable/token/ERC20/ERC20Upgradeable.sol";

import "./IERC677.sol";
import "./IERC677Receiver.sol";
import "./IBroker.sol";
import "./BrokerPoolPolicies/IPoolJoinPolicy.sol";
import "./BrokerPoolPolicies/IPoolYieldPolicy.sol";
import "./BrokerPoolPolicies/IPoolExitPolicy.sol";

import "./StreamrConstants.sol";
import "./Bounty.sol";
import "./BountyFactory.sol";

// import "hardhat/console.sol";

/**
 * BrokerPool receives the delegators' tokens and stakes them to Bounties of the streams that the broker services
 * It also is an ERC20 token that each delegator receives and can swap back to DATA when they want to undelegate from the pool
 *
 * The whole token balance of the pool IS THE SAME AS the "free funds", so there's no need to track the unallocated tokens separately
 */
contract BrokerPool is Initializable, ERC2771ContextUpgradeable, IERC677Receiver, AccessControlUpgradeable, ERC20Upgradeable, IBroker { //}, ERC2771Context {

    event Delegated(address indexed delegator, uint amountWei);
    event Undelegated(address indexed delegator, uint amountWei);
    event Staked(Bounty indexed bounty, uint amountWei);
    event Losses(Bounty indexed bounty, uint amountWei);
    event Unstaked(Bounty indexed bounty, uint stakeWei, uint gainsWei);
    event QueuedDataPayout(address user, uint amountPoolTokenWei);
    event QueueUpdated(address user, uint amountPoolTokenWei);
    event NodesSet(address[] nodes);
    event Heartbeat(address indexed nodeAddress, string jsonData);

    event ReviewRequest(Bounty indexed bounty, address indexed targetBroker);

    bytes32 public constant ADMIN_ROLE = keccak256("ADMIN_ROLE");
    bytes32 public constant TRUSTED_FORWARDER_ROLE = keccak256("TRUSTED_FORWARDER_ROLE");

    uint public minimumDelegationWei;

    /**
     * The time the broker is given for paying out the exit queue.
     * If the front of the queue is older than maxQueueSeconds, anyone can call forceUnstake to pay out the queue.
     */
    uint public maxQueueSeconds;
    IPoolJoinPolicy public joinPolicy;
    IPoolYieldPolicy public yieldPolicy;
    IPoolExitPolicy public exitPolicy;

    address public broker;
    struct GlobalStorage {
        IERC677 token;
        uint totalValueInBountiesWei; // DATA value of all stake + earnings in bounties - broker's share of those earnings
        StreamrConstants streamrConstants;
    }

    Bounty[] public bounties;
    mapping(Bounty => uint) public indexOfBounties; // bounties array index PLUS ONE! use 0 as "is it already in the array?" check

    struct UndelegationQueueEntry {
        address user;
        uint amountPoolTokenWei;
        uint timestamp;
    }
    mapping(uint => UndelegationQueueEntry) public undelegationQueue;
    mapping(address => uint) public totalQueuedPerDelegatorWei; // answers 'how much does delegator X have queued in total to be paid out'
    uint public queueLength;
    uint public queuePayoutIndex;

    address[] public nodes;
    mapping(address => uint) public nodeIndex; // index in nodes array PLUS ONE

    // triple bookkeeping
    // 1. real actual poolvalue = local free funds + stake in bounties + allocation in bounties; loops over bounties
    // 2. val = Sum over local mapping approxPoolValueOfBounty + free funds
    // 3. val = approxPoolValue in globalstorage
    mapping(Bounty => uint) public approxPoolValueOfBounty; // in Data wei

    modifier onlyBroker() {
        require(_msgSender() == broker, "error_onlyBroker");
        _;
    }

    modifier onlyNodes() {
        require(nodeIndex[_msgSender()] > 0, "error_onlyNodes");
        _;
    }

    /// @custom:oz-upgrades-unsafe-allow constructor
    constructor() ERC2771ContextUpgradeable(address(0x0)) {}

    function initialize(
        address tokenAddress,
        address streamrConstants,
        address brokerAddress,
        string calldata poolName,
        uint initialMinimumDelegationWei
    ) public initializer {
        __AccessControl_init();
        _setupRole(ADMIN_ROLE, brokerAddress);
        _setRoleAdmin(TRUSTED_FORWARDER_ROLE, ADMIN_ROLE); // admin can set the GSN trusted forwarder
        globalData().token = IERC677(tokenAddress);
        broker = brokerAddress;
        globalData().streamrConstants = StreamrConstants(streamrConstants);
        minimumDelegationWei = initialMinimumDelegationWei;
        ERC20Upgradeable.__ERC20_init(poolName, poolName);

        // fixed queue emptying requirement is simplest for now. This ensures a diligent broker can always pay out the exit queue without getting leavePenalties
        maxQueueSeconds = globalData().streamrConstants.MAX_PENALTY_PERIOD_SECONDS();

        // DEFAULT_ADMIN_ROLE is needed (by factory) for setting modules
        _setupRole(DEFAULT_ADMIN_ROLE, msg.sender);
    }

    function _msgSender() internal view virtual override(ContextUpgradeable, ERC2771ContextUpgradeable) returns (address sender) {
        return super._msgSender();
    }

    function _msgData() internal view virtual override(ContextUpgradeable, ERC2771ContextUpgradeable) returns (bytes calldata) {
        return super._msgData();
    }

    function globalData() internal pure returns(GlobalStorage storage data) {
        bytes32 storagePosition = keccak256("brokerpool.storage.GlobalStorage");
        assembly { data.slot := storagePosition } // solhint-disable-line no-inline-assembly
    }

    /** Pool value (DATA) = staked in bounties + free funds */
    function getApproximatePoolValue() public view returns (uint) {
        return globalData().totalValueInBountiesWei + globalData().token.balanceOf(address(this));
    }

    function getMyBalanceInData() public view returns (uint256 amountDataWei) {
        // console.log("## getMyBalanceInData");
        uint poolTokenBalance = balanceOf(_msgSender());
        (uint dataWei) = moduleGet(abi.encodeWithSelector(yieldPolicy.pooltokenToData.selector, poolTokenBalance, 0, address(yieldPolicy)), "error_pooltokenToData_Failed");
        // console.log("getMyBalanceInData dataWei", dataWei);
        return dataWei;
    }

    /*
     * Override openzeppelin's ERC2771ContextUpgradeable function
     * @dev isTrustedForwarder override and project registry role access adds trusted forwarder reset functionality
     */
    function isTrustedForwarder(address forwarder) public view override returns (bool) {
        return hasRole(TRUSTED_FORWARDER_ROLE, forwarder);
    }

    /////////////////////////////////////////
    // DELEGATOR FUNCTIONS
    /////////////////////////////////////////

    /**
     * ERC677 token callback
     * If the data bytes contains an address, the incoming tokens are delegated on behalf of that delegator
     * If not, the token sender is the delegator
     */
    function onTokenTransfer(address sender, uint amount, bytes calldata data) external {
        // console.log("## onTokenTransfer from", sender);
        // console.log("onTokenTransfer amount", amount);
        require(_msgSender() == address(globalData().token), "error_onlyDATAToken");

        if (data.length == 20) {
            // shift 20 bytes (= 160 bits) to end of uint256 to make it an address => shift by 256 - 160 = 96
            // (this is what abi.encodePacked would produce)
            address delegator;
            assembly { delegator := shr(96, calldataload(data.offset)) } // solhint-disable-line no-inline-assembly
            _delegate(delegator, amount);
        } else if (data.length == 32) {
            // assume the address was encoded by converting address -> uint -> bytes32 -> bytes (already in the least significant bytes)
            // (this is what abi.encode would produce)
            address delegator;
            assembly { delegator := calldataload(data.offset) } // solhint-disable-line no-inline-assembly
            _delegate(delegator, amount);
        } else {
            // check if sender is a bounty: unstaking/withdrawing from bounties will call this method
            // ignore returned tokens, handle them in unstake() instead
            Bounty bounty = Bounty(sender);
            if (indexOfBounties[bounty] > 0) {
                return;
            }

            _delegate(sender, amount);
        }
    }

    /** Delegate by first calling DATA.approve(brokerPool.address, amountWei) then this function */
    function delegate(uint amountWei) public payable {
        // console.log("## delegate");
        globalData().token.transferFrom(_msgSender(), address(this), amountWei);
        _delegate(_msgSender(), amountWei);
    }

    function _delegate(address delegator, uint amountWei) internal {
        if (address(joinPolicy) != address(0)) {
            uint allowedToJoin = moduleGet(abi.encodeWithSelector(joinPolicy.canJoin.selector, delegator, address(joinPolicy)), "error_joinPolicyFailed");
            require(allowedToJoin == 1, "error_joinPolicyFailed");
        }
        // remove amountWei from pool value to get the "Pool Tokens before transfer"
        uint256 amountPoolToken = moduleCall(address(yieldPolicy), abi.encodeWithSelector(yieldPolicy.dataToPooltoken.selector, amountWei, amountWei), "error_yieldPolicy_dataToPooltoken_Failed");
        _mint(delegator, amountPoolToken);
        // console.log("minting", amountPoolToken, "to", delegator);
        emit Delegated(delegator, amountWei);
    }

    /////////////////////////////////////////
    // BROKER FUNCTIONS
    /////////////////////////////////////////

    function stake(Bounty bounty, uint amountWei) external onlyBroker {
        require(BountyFactory(globalData().streamrConstants.bountyFactory()).deploymentTimestamp(address(bounty)) > 0, "error_badBounty");
        require(queueIsEmpty(), "error_firstEmptyQueueThenStake");
        globalData().token.approve(address(bounty), amountWei);
        if (indexOfBounties[bounty] == 0) {
            bounty.stake(address(this), amountWei); // may fail if amountWei < minimumStake
            bounties.push(bounty);
            indexOfBounties[bounty] = bounties.length; // real array index + 1
            approxPoolValueOfBounty[bounty] += amountWei;
            globalData().totalValueInBountiesWei += amountWei;
        }
        emit Staked(bounty, amountWei);
    }

    /**
     * Unstake from a bounty
     * Throws if some of the stake is committed to a flag (being flagged or flagging others)
     **/
    function unstake(Bounty bounty, uint maxQueuePayoutIterations) public onlyBroker {
        uint amountStakedBeforeWei = bounty.getMyStake();
        uint balanceBeforeWei = globalData().token.balanceOf(address(this));
        bounty.unstake();
        _postUnstake(bounty, amountStakedBeforeWei, balanceBeforeWei);
        payOutQueueWithFreeFunds(maxQueuePayoutIterations);
    }

    /**
     * If broker calls this, stake committed to flagging in a bounty will be forteited.
     * If broker hasn't been doing its job, and undelegationQueue hasn't been paid out,
     *   anyone can come along and forceUnstake from bounty to get pay-outs rolling
     * @param bounty the funds (unstake) to pay out the queue
     * @param maxQueuePayoutIterations how many queue items to pay out
     */
    function forceUnstake(Bounty bounty, uint maxQueuePayoutIterations) external {
        // onlyBroker check happens only if grace period hasn't passed yet
        if (block.timestamp < undelegationQueue[queuePayoutIndex].timestamp + maxQueueSeconds) { // solhint-disable-line not-rely-on-time
            require(hasRole(ADMIN_ROLE, msg.sender), "error_onlyBroker");
        }

        uint amountStakedBeforeWei = bounty.getMyStake();
        uint balanceBeforeWei = globalData().token.balanceOf(address(this));
        bounty.forceUnstake();
        _postUnstake(bounty, amountStakedBeforeWei, balanceBeforeWei);
        payOutQueueWithFreeFunds(maxQueuePayoutIterations);
    }

    function _postUnstake(Bounty bounty, uint amountStakedBeforeWei, uint balanceBeforeWei) private {
        uint receivedWei = globalData().token.balanceOf(address(this)) - balanceBeforeWei;
        globalData().totalValueInBountiesWei -= approxPoolValueOfBounty[bounty];
        // console.log("bounties approx pool value", approxPoolValueOfBounty[bounty]);
        // console.log("unstake receivedWei", receivedWei);
        // console.log("unstake new approxPoolValue", globalData().approxPoolValue);
        approxPoolValueOfBounty[bounty] = 0;

        // TODO: here earnings are mixed together with stake. Maybe that's ok though.
        // unallocatedWei += receivedWei;
        if (receivedWei < amountStakedBeforeWei) {
            // TODO: slash handling
            uint lossesWei = amountStakedBeforeWei - receivedWei;
            emit Unstaked(bounty, receivedWei, 0);
            emit Losses(bounty, lossesWei);
        } else {
            // TODO: gains handling
            uint gainsWei = receivedWei - amountStakedBeforeWei;
            moduleCall(address(yieldPolicy), abi.encodeWithSelector(yieldPolicy.deductBrokersShare.selector, gainsWei),
                "error_yieldPolicy_deductBrokersPart_Failed");
            emit Unstaked(bounty, amountStakedBeforeWei, gainsWei);
        }

        _removeBountyFromArray(bounty);
    }

    // remove from array: replace with the last element
    function _removeBountyFromArray(Bounty bounty) internal {
        uint index = indexOfBounties[bounty] - 1; // indexOfBounties is the real array index + 1
        Bounty lastBounty = bounties[bounties.length - 1];
        bounties[index] = lastBounty;
        bounties.pop();
        indexOfBounties[lastBounty] = index + 1; // indexOfBounties is the real array index + 1
        delete indexOfBounties[bounty];
    }

    /**
     * Take out some of the stake from a bounty without completely unstaking
     * Except if you call this with targetStakeWei == 0, then it will actually call unstake
     **/
    function reduceStakeTo(Bounty bounty, uint targetStakeWei) external onlyBroker {
        // console.log("## reduceStake amountWei", amountWei);
        _reduceStakeWithoutQueue(bounty, targetStakeWei);
        payOutQueueWithFreeFunds(0);
    }

    // TODO: internal or inline. There are other method(s) to partially service the queue.
    // TODO: I don't think this is an issue. Either:
    //   1) there ARE free funds, so you can call payOutQueueWithFreeFunds(iterations)
    //   2) there are not enough free funds to pay even the first in queue, so you call reduceStakeTo with just enough
    //         to pay so many in the queue as the gas limit etc. permits. Not sure if there should be a helper function for this:
    function _reduceStakeWithoutQueue(Bounty bounty, uint targetStakeWei) public onlyBroker {
        if (targetStakeWei == 0) {
            unstake(bounty, 10000);
            return;
        }
        bounty.reduceStakeTo(targetStakeWei);
        updateApproximatePoolvalueOfBounty(bounty);
    }

    function withdrawWinningsFromBounty(Bounty bounty) external onlyBroker {
        // console.log("## withdrawWinningsFromBounty");
        updateApproximatePoolvalueOfBounty(bounty);
        _withdrawWinningsFromBountyWithoutQueue(bounty);
        payOutQueueWithFreeFunds(0);
    }

    // TODO: should be internal? probably should demand queue be paid with the withdrawn winnings, at least one slot
    function _withdrawWinningsFromBountyWithoutQueue(Bounty bounty) public onlyBroker {
        // console.log("## withdrawWinnings bounty", address(bounty));
        // require(staked[bounty] > 0, "error_notStaked");
        uint balanceBefore = globalData().token.balanceOf(address(this));
        // console.log("withdrawWinnings balanceBefore", balanceBefore);
        bounty.withdraw();
        // console.log("withdrawWinnings balanceAfter", globalData().token.balanceOf(address(this)));
        uint winnings = globalData().token.balanceOf(address(this)) - balanceBefore;
        // console.log("withdrawWinnings winnings", winnings);
        moduleCall(address(yieldPolicy), abi.encodeWithSelector(yieldPolicy.deductBrokersShare.selector, winnings),
            "error_yieldPolicy_deductBrokersPart_Failed");
        updateApproximatePoolvalueOfBounty(bounty);
    }

    ////////////////////////////////////////
    // NODE FUNCTIONALITY
    // NODE MANAGEMENT
    ////////////////////////////////////////

    function flag(Bounty bounty, address targetBroker) external onlyNodes {
        bounty.flag(targetBroker);
    }

    function voteOnFlag(Bounty bounty, address targetBroker, bytes32 voteData) external onlyNodes {
        bounty.voteOnFlag(targetBroker, voteData);
    }

<<<<<<< HEAD
=======
    /** Nodes announce their ID and other connectivity metadata */
    function heartbeat(string calldata jsonData) external onlyNodes {
        emit Heartbeat(_msgSender(), jsonData);
    }

    // TODO delete in ETH-480
    function setReviewRewardsBeneficiary(address newBeneficiary) external onlyBroker {
        reviewRewardsBeneficiary = newBeneficiary;
    }

>>>>>>> 435146c7
    mapping (address => bool) private isInNewNodes; // lookup used during the setNodeAddresses
    function setNodeAddresses(address[] calldata newNodes) external onlyBroker {
        // add new nodes on top
        for (uint i = 0; i < newNodes.length; i++) {
            address node = newNodes[i];
            if (nodeIndex[node] == 0) {
                _addNode(node);
            }
            isInNewNodes[node] = true;
        }
        // remove from old nodes
        for (uint i = 0; i < nodes.length;) {
            address node = nodes[i];
            if (!isInNewNodes[node]) {
                _removeNode(node);
            } else {
                i++;
            }
        }
        // reset lookup (TODO: replace with transient storage once https://eips.ethereum.org/EIPS/eip-1153 is available)
        for (uint i = 0; i < newNodes.length; i++) {
            address node = newNodes[i];
            delete isInNewNodes[node];
        }
        emit NodesSet(nodes);
    }

    /** First add then remove addresses (if in both lists, ends up removed!) */
    function updateNodeAddresses(address[] calldata addNodes, address[] calldata removeNodes) external onlyBroker {
        for (uint i = 0; i < addNodes.length; i++) {
            address node = addNodes[i];
            if (nodeIndex[node] == 0) {
                _addNode(node);
            }
        }
        for (uint i = 0; i < removeNodes.length; i++) {
            address node = removeNodes[i];
            if (nodeIndex[node] > 0) {
                _removeNode(node);
            }
        }
        emit NodesSet(nodes);
    }

    function _addNode(address node) internal {
        nodes.push(node);
        nodeIndex[node] = nodes.length; // will be +1
    }

    function _removeNode(address node) internal {
        uint index = nodeIndex[node] - 1;
        address lastNode = nodes[nodes.length - 1];
        nodes[index] = lastNode;
        nodes.pop();
        nodeIndex[lastNode] = index + 1;
        delete nodeIndex[node];
    }

    function getNodeAddresses() external view returns (address[] memory) {
        return nodes;
    }

    ////////////////////////////////////////
    // UNDELEGATION QUEUE
    ////////////////////////////////////////

    function queueIsEmpty() public view returns (bool) {
        return queuePayoutIndex == queueLength;
    }

    /* solhint-disable reentrancy */ // TODO: remove when solhint stops being silly

    // TODO: instead of special-casing maxIterations zero, call with a large value
    function payOutQueueWithFreeFunds(uint maxIterations) public {
        if (maxIterations == 0) { maxIterations = 1 ether; } // see TODO above
        for (uint i = 0; i < maxIterations; i++) {
            if (payOutFirstInQueue()) {
                break;
            }
        }
    }

    function payOutFirstInQueue() public returns (bool payoutComplete) {
        uint balanceDataWei = globalData().token.balanceOf(address(this));
        if (balanceDataWei == 0 || queueIsEmpty()) {
            return true;
        }

        // take the first element from the queue, and silently cap it to the amount of pool tokens the exiting delegator has
        address user = undelegationQueue[queuePayoutIndex].user;
        uint amountPoolTokens = undelegationQueue[queuePayoutIndex].amountPoolTokenWei;
        if (balanceOf(user) < amountPoolTokens) {
            amountPoolTokens = balanceOf(user);
        }
        if (amountPoolTokens == 0) {
            // nothing to pay => pop the item
            delete undelegationQueue[queuePayoutIndex];
            queuePayoutIndex++;
            return false;
        }

        // console.log("payOutQueueWithFreeFunds amountPoolTokens", amountPoolTokens);
        uint256 amountDataWei = moduleCall(address(yieldPolicy), abi.encodeWithSelector(yieldPolicy.pooltokenToData.selector,
            amountPoolTokens, 0), "error_yieldPolicy_pooltokenToData_Failed");
        if (balanceDataWei >= amountDataWei) {
            // whole amountDataWei is paid out => pop the item and swap tokens
            delete undelegationQueue[queuePayoutIndex];
            queuePayoutIndex++;
            totalQueuedPerDelegatorWei[user] -= amountPoolTokens;
            _burn(user, amountPoolTokens);
            globalData().token.transfer(user, amountDataWei);
            emit Undelegated(user, amountDataWei);
            return queueIsEmpty();
        } else {
            // whole pool's balance is paid out as a partial payment, update the item in the queue
            uint256 partialAmountPoolTokens = moduleCall(address(yieldPolicy), abi.encodeWithSelector(yieldPolicy.dataToPooltoken.selector,
                balanceDataWei, 0), "error_yieldPolicy_dataToPooltoken_Failed");
            totalQueuedPerDelegatorWei[user] -= partialAmountPoolTokens;
            UndelegationQueueEntry memory oldEntry = undelegationQueue[queuePayoutIndex];
            uint256 poolTokensLeftInQueue = oldEntry.amountPoolTokenWei - partialAmountPoolTokens;
            undelegationQueue[queuePayoutIndex] = UndelegationQueueEntry(oldEntry.user, poolTokensLeftInQueue, oldEntry.timestamp);
            _burn(user, partialAmountPoolTokens);
            globalData().token.transfer(user, balanceDataWei);
            emit Undelegated(user, balanceDataWei);
            emit QueueUpdated(user, poolTokensLeftInQueue);
            return false;
        }
    }

    /* solhint-enable reentrancy */

    function getMyQueuedPayoutPoolTokens() public view returns (uint256 amountDataWei) {
        return totalQueuedPerDelegatorWei[_msgSender()];
    }

    // TODO: undelegate(uint amountPoolTokenWei) public
    function queueDataPayout(uint amountPoolTokenWei) public {
        // console.log("## queueDataPayout");
        queueDataPayoutWithoutQueue(amountPoolTokenWei);
        payOutQueueWithFreeFunds(0);
    }

    // function queue(uint amountPoolTokenWei), should be internal? We don't maybe want to allow just spamming the queue...
    function queueDataPayoutWithoutQueue(uint amountPoolTokenWei) public {
        // console.log("## queueDataPayoutWithoutQueue");
        require(amountPoolTokenWei > 0, "error_payout_amount_zero");
        // require(balanceOf(_msgSender()) >= amountPoolTokenWei, "error_noEnoughPoolTokens");
        // console.log("queueDataPayout amountPoolTokenWei", amountPoolTokenWei);
        // _transfer(_msgSender(), address(this), amountPoolTokenWei);
        // uint256 amountDataWei = moduleCall(address(yieldPolicy), abi.encodeWithSelector(yieldPolicy.pooltokenToData.selector,
        //     amountPoolTokenWei), "error_yieldPolicy_pooltokenToData_Failed");
        // _burn(_msgSender(), amountPoolTokenWei);
        totalQueuedPerDelegatorWei[_msgSender()] += amountPoolTokenWei;
        undelegationQueue[queueLength] = UndelegationQueueEntry(_msgSender(), amountPoolTokenWei, block.timestamp); // solhint-disable-line not-rely-on-time
        queueLength++;
        emit QueuedDataPayout(_msgSender(), amountPoolTokenWei);
    }

    /////////////////////////////////////////
    // BOUNTY CALLBACKS
    /////////////////////////////////////////

    function onSlash() external {
        Bounty bounty = Bounty(msg.sender);
        require(indexOfBounties[bounty] > 0, "error_notMyStakedBounty");
        updateApproximatePoolvalueOfBounty(bounty);
    }

    function onKick() external {
        Bounty bounty = Bounty(msg.sender);
        require(indexOfBounties[bounty] > 0, "error_notMyStakedBounty");
        _removeBountyFromArray(bounty);
        updateApproximatePoolvalueOfBounty(bounty);
        emit Unstaked(bounty, 0, 0);
    }

    function onReviewRequest(address targetBroker) external {
        require(BountyFactory(globalData().streamrConstants.bountyFactory()).deploymentTimestamp(msg.sender) > 0, "error_onlyBounty");
        Bounty bounty = Bounty(msg.sender);
        emit ReviewRequest(bounty, targetBroker);
    }

    ////////////////////////////////////////
    // POLICY MODULES
    ////////////////////////////////////////

    function setJoinPolicy(IPoolJoinPolicy policy, uint256 initialMargin, uint256 minimumMarginPercent) public onlyRole(DEFAULT_ADMIN_ROLE) {
        joinPolicy = policy;
        moduleCall(address(joinPolicy), abi.encodeWithSelector(joinPolicy.setParam.selector, initialMargin, minimumMarginPercent), "error_setJoinPolicyFailed");
    }

    function setYieldPolicy(IPoolYieldPolicy policy,
        uint256 initialMargin,
        uint256 maintenanceMarginPercent,
        uint256 minimumMarginPercent,
        uint256 brokerSharePercent,
        uint256 brokerShareMaxDivertPercent) public onlyRole(DEFAULT_ADMIN_ROLE) {
        yieldPolicy = policy;
        moduleCall(address(yieldPolicy), abi.encodeWithSelector(yieldPolicy.setParam.selector,
            initialMargin, maintenanceMarginPercent, minimumMarginPercent, brokerSharePercent,
            brokerShareMaxDivertPercent), "error_setYieldPolicyFailed");
    }

    function setExitPolicy(IPoolExitPolicy policy, uint param) public onlyRole(DEFAULT_ADMIN_ROLE) {
        exitPolicy = policy;
        moduleCall(address(exitPolicy), abi.encodeWithSelector(exitPolicy.setParam.selector, param), "error_setExitPolicyFailed");
    }

    /* solhint-disable */

    /**
     * Workaround to delegatecall view functions in modules
     * Suggested by https://ethereum.stackexchange.com/questions/82342/how-to-perform-delegate-call-inside-of-view-call-staticall
     * Pass the target module address in an "extra argument" to the getter function
     * @dev note the success value isn't parsed here; that would be double parsing here and then in the actual getter (below)
     * @dev instead, success is determined by the length of returndata: too long means it was a revert
     * @dev hopefully this whole kludge can be replaced with pure solidity once they get their delegate-static-call working
     */
    fallback(bytes calldata args) external returns (bytes memory) {
        require(msg.sender == address(this), "error_mustBeThis");

        // extra argument is 32 bytes per abi encoding; low 20 bytes are the module address
        uint len = args.length; // 4 byte selector + 32 bytes per argument
        address target = address(bytes20(args[len - 20 : len])); // grab the address
        bytes memory data = args[0 : len - 32]; // drop extra argument

        (bool success, bytes memory returndata) = target.delegatecall(data);
        if (!success) { assembly { revert(add(32, returndata), mload(returndata)) } } // re-revert the returndata as-is
        return returndata;
    }

    /**
     * Delegate-call ("library call") a module's method: it will use this Bounty's storage
     * When calling from a view function (staticcall context), use moduleGet instead
     */
    function moduleCall(address moduleAddress, bytes memory callBytes, string memory defaultReason) internal returns (uint returnValue) {
        (bool success, bytes memory returndata) = moduleAddress.delegatecall(callBytes);
        if (!success) {
            if (returndata.length == 0) { revert(defaultReason); }
            assembly { revert(add(32, returndata), mload(returndata)) }
        }
        // assume a successful call returns precisely one uint256 or nothing, so take that out and drop the rest
        // for the function that return nothing, the returnValue will just be garbage
        assembly { returnValue := mload(add(returndata, 32)) }
    }

    /** Call a module's view function via staticcall to local fallback */
    function moduleGet(bytes memory callBytes, string memory defaultReason) internal view returns (uint returnValue) {
        // trampoline through the above callback
        (bool success, bytes memory returndata) = address(this).staticcall(callBytes);
        if (!success) {
            if (returndata.length == 0) { revert(defaultReason); }
            assembly { revert(add(32, returndata), mload(returndata)) }
        }
        // assume a successful call returns precisely one uint256, so take that out and drop the rest
        assembly { returnValue := mload(add(returndata, 32)) }
    }

    /* solhint-enable */

    ////////////////////////////////////////
    // POOL VALUE UPDATING + incentivization
    ////////////////////////////////////////

    /**
     * The broker is supposed to keep the approximate pool value up to date by calling updateApproximatePoolvalueOfBounty
     *   on the bounties that have generated most winnings = discrepancy between the approximate and the real pool value.
     */
    function updateApproximatePoolvalueOfBounty(Bounty bounty) public {
        uint actual = getPoolValueFromBounty(bounty);
        uint approx = approxPoolValueOfBounty[bounty];
        approxPoolValueOfBounty[bounty] = actual;
        globalData().totalValueInBountiesWei = globalData().totalValueInBountiesWei + actual - approx;
    }

    function getPoolValueFromBounty(Bounty bounty) public view returns (uint256 poolValue) {
        uint alloc = bounty.getAllocation(address(this));
        uint share = moduleGet(abi.encodeWithSelector(yieldPolicy.calculateBrokersShare.selector, alloc, address(yieldPolicy)), "error_calculateBrokersShare_Failed");
        poolValue = bounty.getMyStake() + alloc - share;
    }

    /**
     * Convenience method to get all (approximate) bounty values
     * The broker needs to keep an eye on the approximate values at all times, so that the approximation is not too far off.
     * If someone else notices that the approximation is too far off, they can call updateApproximatePoolvalueOfBounties to get a small prize (paid from broker's pool tokens)
     * @dev Don't call from other smart contracts in a transaction, could be expensive!
     **/
    function getApproximatePoolValuesPerBounty() external view returns (
        address[] memory bountyAdresses,
        uint[] memory approxValues,
        uint[] memory realValues
    ) {
        bountyAdresses = new address[](bounties.length);
        approxValues = new uint[](bounties.length);
        realValues = new uint[](bounties.length);
        for (uint i = 0; i < bounties.length; i++) {
            bountyAdresses[i] = address(bounties[i]);
            approxValues[i] = approxPoolValueOfBounty[bounties[i]];
            realValues[i] = getPoolValueFromBounty(bounties[i]);
        }
    }

    /**
     * Get the accurate total pool value; can be compared off-chain against getApproximatePoolValue
     * If the difference is too large. call updateApproximatePoolvalueOfBounties to get a small prize (paid from broker's pool tokens)
     * @dev Don't call from other smart contracts in a transaction, could be expensive!
     * TODO: is this function needed? getApproximatePoolValuesPerBounty gives same info, and more
     */
    function calculatePoolValueInData() external view returns (uint256 poolValue) {
        poolValue = globalData().token.balanceOf(address(this));
        for (uint i = 0; i < bounties.length; i++) {
            poolValue += getPoolValueFromBounty(bounties[i]);
        }
    }

    /**
     * If the difference between calculatePoolValueInData() and getApproximatePoolValue() becomes too large,
     *   then anyone can call this method and point out a set of bounties that together sum up to PERCENT_DIFF_APPROX_POOL_VALUE
     * Caller gets rewarded PUNISH_BROKERS_PT_THOUSANDTH of the broker's pool tokens
     */
    function updateApproximatePoolvalueOfBounties(Bounty[] memory bountyAddresses) public {
        uint sumActual = 0;
        uint sumApprox = 0;
        for (uint i = 0; i < bountyAddresses.length; i++) {
            Bounty bounty = bountyAddresses[i];
            uint actual = getPoolValueFromBounty(bounty);
            uint approx = approxPoolValueOfBounty[bounty];
            sumActual += actual;
            sumApprox += approx;

            approxPoolValueOfBounty[bounty] = actual;
        }
        globalData().totalValueInBountiesWei = globalData().totalValueInBountiesWei + sumActual - sumApprox;

        // if total difference is more than allowed, then slash the broker a bit
        // TODO: this could move pool tokens to someone who isn't delegated into the pool! TODO: Add them if they're not in the pool?
        uint allowedDifference = getApproximatePoolValue() * globalData().streamrConstants.PERCENT_DIFF_APPROX_POOL_VALUE() / 100;
        if (sumActual > sumApprox + allowedDifference) {
            _transfer(broker, _msgSender(),
                balanceOf(broker) * globalData().streamrConstants.PUNISH_BROKERS_PT_THOUSANDTH() / 1000);
        }
    }
}<|MERGE_RESOLUTION|>--- conflicted
+++ resolved
@@ -356,19 +356,11 @@
         bounty.voteOnFlag(targetBroker, voteData);
     }
 
-<<<<<<< HEAD
-=======
     /** Nodes announce their ID and other connectivity metadata */
     function heartbeat(string calldata jsonData) external onlyNodes {
         emit Heartbeat(_msgSender(), jsonData);
     }
 
-    // TODO delete in ETH-480
-    function setReviewRewardsBeneficiary(address newBeneficiary) external onlyBroker {
-        reviewRewardsBeneficiary = newBeneficiary;
-    }
-
->>>>>>> 435146c7
     mapping (address => bool) private isInNewNodes; // lookup used during the setNodeAddresses
     function setNodeAddresses(address[] calldata newNodes) external onlyBroker {
         // add new nodes on top
