// SPDX-License-Identifier: MIT
pragma solidity ^0.8.13;
pragma experimental ABIEncoderV2;

// import "@openzeppelin/contracts-upgradeable/proxy/utils/UUPSUpgradeable.sol";
import "@openzeppelin/contracts-upgradeable/access/AccessControlUpgradeable.sol";
import "@openzeppelin/contracts-upgradeable/metatx/ERC2771ContextUpgradeable.sol";
import "@openzeppelin/contracts-upgradeable/proxy/utils/Initializable.sol";

import "./IERC677.sol";
import "./IERC677Receiver.sol";
import "./IBroker.sol";
import "./BountyPolicies/IJoinPolicy.sol";
import "./BountyPolicies/ILeavePolicy.sol";
import "./BountyPolicies/IKickPolicy.sol";
import "./BountyPolicies/IAllocationPolicy.sol";
import "./StreamrConstants.sol";
// import "../../StreamRegistry/ERC2771ContextUpgradeable.sol";

// import "hardhat/console.sol";

/**
 * `Bounty` ("Stream Agreement") holds the sponsors' tokens and allocates them to brokers
 * Those tokens are the *bounty* that the *sponsor* puts on servicing the stream
 * *Brokers* that have `stake`d on the Bounty and receive *earnings* specified by the `IAllocationPolicy`
 * Brokers can also `unstake` and stop earning, signalling to stop servicing the stream.
 *  NB: If there's a flag on you (or by you) then some of your stake is committed on that flag, which prevents unstaking.
 *      If you really want to stop servicing the stream and are willing to lose the committed stake, you can `forceUnstake`
 * The tokens held by `Bounty` are tracked in several accounts:
 * - totalStakedWei: total amount of tokens staked by all brokers
 *  -> each broker has their `stakedWei`, part of which can be `committedStakeWei` if there are flags on/by them
 * - unallocatedFunds: part of the sponsorship that hasn't been paid out yet
 *  -> decides the `solventUntil` timestamp: more unallocated funds left means the `Bounty` is solvent for a longer time
 * - committedFundsWei: forfeited stakes that were committed to a flag by a past broker who `forceUnstake`d (or was kicked)
 *  -> should be zero when there are no active flags
 *
 * @dev It's important that whenever tokens are moved out (or unaccounted tokens detected) that they be accounted for
 *  either via _stake/_slash (to/from stake) or _addSponsorship (to unallocatedFunds)
 */
contract Bounty is Initializable, ERC2771ContextUpgradeable, IERC677Receiver, AccessControlUpgradeable { //}, ERC2771Context {

    event StakeUpdate(address indexed broker, uint stakedWei, uint allocatedWei);
    event BountyUpdate(uint totalStakeWei, uint unallocatedWei, uint projectedInsolvencyTime, uint32 brokerCount, bool isRunning);
    event FlagUpdate(address indexed flagger, address target, uint targetCommittedStake, uint result);
    event BrokerJoined(address indexed broker);
    event BrokerLeft(address indexed broker, uint returnedStakeWei);
    event SponsorshipReceived(address indexed sponsor, uint amount);
    event BrokerKicked(address indexed broker, uint slashedWei);
    event BrokerSlashed(address indexed broker, uint amountWei);

    // Emitted from the allocation policy
    event InsolvencyStarted(uint startTimeStamp);
    event InsolvencyEnded(uint endTimeStamp, uint forfeitedWeiPerStake, uint forfeitedWei);

    bytes32 public constant ADMIN_ROLE = keccak256("ADMIN_ROLE");
    bytes32 public constant TRUSTED_FORWARDER_ROLE = keccak256("TRUSTED_FORWARDER_ROLE");

    IERC677 public token;
    IJoinPolicy[] public joinPolicies;
    IAllocationPolicy public allocationPolicy;
    ILeavePolicy public leavePolicy;
    IKickPolicy public kickPolicy;
    string public streamId;

    // TODO: remove GlobalStorage, also remove the below getters functions
    // storage variables available to all modules
    struct GlobalStorage {
        StreamrConstants streamrConstants;
        mapping(address => uint) stakedWei; // how much each broker has staked, if 0 broker is considered not part of bounty
        mapping(address => uint) joinTimeOfBroker;
        mapping(address => uint) committedStakeWei; // how much can not be unstaked (during e.g. flagging)
        uint committedFundsWei; // committedStakeWei that has been forfeited but still needs to be tracked to e.g. pay the flag reviewers
        uint32 brokerCount;
        uint32 minBrokerCount;
        uint32 minHorizonSeconds;
        uint totalStakedWei;
        uint unallocatedFunds;
        uint minimumStakeWei;
    }

    function globalData() internal pure returns(GlobalStorage storage data) {
        bytes32 storagePosition = keccak256("bounty.storage.GlobalStorage");
        assembly { data.slot := storagePosition } // solhint-disable-line no-inline-assembly
    }

    function getUnallocatedWei() public view returns(uint) {
        return globalData().unallocatedFunds;
    }

    function totalStakedWei() public view returns(uint) {
        return globalData().totalStakedWei;
    }

    function getBrokerCount() public view returns(uint) {
        return globalData().brokerCount;
    }

    function isAdmin(address a) public view returns(bool) {
        return hasRole(ADMIN_ROLE, a);
    }

    function getStake(address broker) external view returns (uint) {
        return globalData().stakedWei[broker];
    }

    function getMyStake() public view returns (uint) {
        return globalData().stakedWei[_msgSender()];
    }

    /**
     * You can't unstake the committed part or go below the minimum stake (by cashing out your stake),
     *   hence there is an individual limit for reduceStakeTo.
     * When joining, committed stake is zero, so the it's the same minimumStakeWei for everyone.
     */
    function minimumStakeOf(address broker) public view returns (uint minimumStakeWei) {
        GlobalStorage storage s = globalData();
        return max(s.committedStakeWei[broker], s.minimumStakeWei);
    }

    /**
     * Running means there's enough brokers signed up for the bounty,
     *  and the bounty should pay tokens to the brokers from the remaining sponsorship
     * See https://hackmd.io/i8M8iFQLSIa9RbDn-d5Szg?view#Mechanisms
     */
    function isRunning() public view returns (bool) {
        return globalData().brokerCount >= globalData().minBrokerCount;
    }

    /**
     * Funded means there's enough sponsorship to cover minHorizonSeconds of payments to brokers
     * DefaultLeavePolicy states brokers are free to leave an underfunded bounty
     */
    function isFunded() public view returns (bool) {
        return solventUntil() > block.timestamp + globalData().minHorizonSeconds; // solhint-disable-line not-rely-on-time
    }

    constructor() ERC2771ContextUpgradeable(address(0x0)) {}

    function initialize(
        string calldata streamId_,
        StreamrConstants streamrConstants,
        address newOwner,
        address tokenAddress,
        uint initialMinimumStakeWei,
        uint32 initialMinHorizonSeconds,
        uint32 initialMinBrokerCount,
        IAllocationPolicy initialAllocationPolicy,
        uint allocationPolicyParam
    ) public initializer {
        require(initialMinBrokerCount > 0, "error_minBrokerCountZero");
        require(initialMinimumStakeWei > 0, "error_minimumStakeZero");
        __AccessControl_init();
        _setupRole(DEFAULT_ADMIN_ROLE, newOwner);
        _setupRole(ADMIN_ROLE, newOwner);
        _setRoleAdmin(ADMIN_ROLE, ADMIN_ROLE); // admins can make others admin, too
        token = IERC677(tokenAddress);
<<<<<<< HEAD
        streamId = streamId_;
=======
        globalData().minimumStakeWei = initialMinimumStakeWei;
>>>>>>> d998d67e
        globalData().minHorizonSeconds = initialMinHorizonSeconds;
        globalData().minBrokerCount = initialMinBrokerCount;
        globalData().streamrConstants = StreamrConstants(streamrConstants);
        setAllocationPolicy(initialAllocationPolicy, allocationPolicyParam);
    }

    /**
     * ERC677 token callback
     * If the data bytes contains an address, the incoming tokens are staked for that broker
     */
    function onTokenTransfer(address sender, uint amount, bytes calldata data) external {
        require(_msgSender() == address(token), "error_onlyDATAToken");
        if (data.length == 20) {
            // shift 20 bytes (= 160 bits) to end of uint256 to make it an address => shift by 256 - 160 = 96
            // (this is what abi.encodePacked would produce)
            address stakeBeneficiary;
            assembly { stakeBeneficiary := shr(96, calldataload(data.offset)) } // solhint-disable-line no-inline-assembly
            _stake(stakeBeneficiary, amount);
        } else if (data.length == 32) {
            // assume the address was encoded by converting address -> uint -> bytes32 -> bytes (already in the least significant bytes)
            // (this is what abi.encode would produce)
            address stakeBeneficiary;
            assembly { stakeBeneficiary := calldataload(data.offset) } // solhint-disable-line no-inline-assembly
            _stake(stakeBeneficiary, amount);
        } else {
            _addSponsorship(sender, amount);
        }
    }

    /**
     * Sponsor a stream by first calling DATA.approve(bounty.address, amountWei) then this function (2-step ERC20)
     *   or alternatively call DATA.transferAndCall(bounty.address, amountWei, "0x") (1-step ERC677)
     */
    function sponsor(uint amountWei) external {
        token.transferFrom(_msgSender(), address(this), amountWei);
        _addSponsorship(_msgSender(), amountWei);
    }

    function _addSponsorship(address sponsorAddress, uint amountWei) internal {
        // TODO: sweep also unaccounted tokens into unallocated funds?
        moduleCall(address(allocationPolicy), abi.encodeWithSelector(allocationPolicy.onSponsor.selector, sponsorAddress, amountWei), "error_sponsorFailed");
        globalData().unallocatedFunds += amountWei;
        emit SponsorshipReceived(sponsorAddress, amountWei);
        emit BountyUpdate(globalData().totalStakedWei, globalData().unallocatedFunds, solventUntil(), globalData().brokerCount, isRunning());
    }

    /**
     * Stake by first calling DATA.approve(bounty.address, amountWei) then this function (2-step ERC20)
     *   or alternatively call DATA.transferAndCall(bounty.address, amountWei, brokerAddress) (1-step ERC677)
     */
    function stake(address broker, uint amountWei) external {
        token.transferFrom(_msgSender(), address(this), amountWei);
        _stake(broker, amountWei);
    }

    function _stake(address broker, uint amountWei) internal {
        // console.log("join/stake at ", block.timestamp, broker, amountWei);
        GlobalStorage storage s = globalData();
        require(amountWei >= s.minimumStakeWei, "error_minimumStake");
        if (s.stakedWei[broker] == 0) {
           // console.log("Broker joins and stakes", broker, amountWei);
            for (uint i = 0; i < joinPolicies.length; i++) {
                IJoinPolicy joinPolicy = joinPolicies[i];
                moduleCall(address(joinPolicy), abi.encodeWithSelector(joinPolicy.onJoin.selector, broker, amountWei), "error_joinPolicyOnJoin");
            }
            s.stakedWei[broker] += amountWei;
            s.brokerCount += 1;
            s.totalStakedWei += amountWei;
            s.joinTimeOfBroker[broker] = block.timestamp; // solhint-disable-line not-rely-on-time
            moduleCall(address(allocationPolicy), abi.encodeWithSelector(allocationPolicy.onJoin.selector, broker), "error_allocationPolicyOnJoin");
            emit BrokerJoined(broker);
        } else {
           // console.log("Broker already joined, increasing stake", broker, amountWei);
            s.stakedWei[broker] += amountWei;
            s.totalStakedWei += amountWei;
            moduleCall(address(allocationPolicy), abi.encodeWithSelector(allocationPolicy.onStakeChange.selector, broker, int(amountWei)), "error_stakeIncreaseFailed");
        }
        emit StakeUpdate(broker, s.stakedWei[broker], getAllocation(broker));
        emit BountyUpdate(s.totalStakedWei, s.unallocatedFunds, solventUntil(), s.brokerCount, isRunning());
    }

    /**
     * Get all the stake and allocations out
     * Throw if that's not possible due to open flags or leave penalty (e.g. leaving too early)
     */
    function unstake() public {
        address broker = _msgSender();
        uint penaltyWei = getLeavePenalty(broker);
        require(penaltyWei == 0, "error_leavePenalty");
        require(globalData().committedStakeWei[broker] == 0, "error_activeFlag");
        _removeBroker(broker);
    }

    /** Get both stake and allocations out, forfeitting leavePenalty and all stake that is committed to flags */
    function forceUnstake() public {
        address broker = _msgSender();
        uint penaltyWei = getLeavePenalty(broker);
        if (penaltyWei > 0) {
            _slash(broker, penaltyWei);
            _addSponsorship(address(this), penaltyWei);
        }
        _removeBroker(broker); // forfeits committed stake
    }

    /** Reduce your stake in the bounty without leaving */
    function reduceStakeTo(uint targetStakeWei) external {
        address broker = _msgSender();
        GlobalStorage storage s = globalData();
        require(targetStakeWei < s.stakedWei[broker], "error_cannotIncreaseStake");
        require(targetStakeWei >= minimumStakeOf(broker), "error_minimumStake");

        uint cashoutWei = s.stakedWei[broker] - targetStakeWei;
        _reduceStakeBy(broker, cashoutWei);
        token.transfer(broker, cashoutWei);

        emit StakeUpdate(broker, s.stakedWei[broker], getAllocation(broker));
        emit BountyUpdate(s.totalStakedWei, s.unallocatedFunds, solventUntil(), s.brokerCount, isRunning());
    }

    /**
     * Slashing moves tokens from a broker's stake to "free funds" (that are not in unallocatedFunds!)
     * @dev The caller MUST ensure those tokens are added to some other account, e.g. unallocatedFunds, via _addSponsorship
     * @dev do not slash more than the whole stake!
     **/
    function _slash(address broker, uint amountWei) internal {
        _reduceStakeBy(broker, amountWei);
        emit BrokerSlashed(broker, amountWei);
        if (broker.code.length > 0) {
            try IBroker(broker).onSlash() {} catch {}
        }
        emit StakeUpdate(broker, globalData().stakedWei[broker], getAllocation(broker));
    }

    /**
     * Kicking does what slashing does, plus removes the broker
     * @dev The caller MUST ensure those tokens are added to some other account, e.g. unallocatedFunds, via _addSponsorship
     * @dev do not slash more than the whole stake!
     */
    function _kick(address broker, uint slashingWei) internal {
        _reduceStakeBy(broker, slashingWei);
        _removeBroker(broker);
        emit BrokerKicked(broker, slashingWei);
        if (broker.code.length > 0) {
            try IBroker(broker).onKick() {} catch {}
        }
    }

    /**
     * Moves tokens from a broker's stake to "free funds" (that are not in unallocatedFunds!)
     * Does not actually send out tokens!
     * @dev The caller MUST ensure those tokens are added to some other account, e.g. unallocatedFunds, via _addSponsorship
     **/
    function _reduceStakeBy(address broker, uint amountWei) private {
        GlobalStorage storage s = globalData();
        assert(amountWei <= s.stakedWei[broker]); // should never happen! _slashing must be designed to not slash more than the whole stake
        s.stakedWei[broker] -= amountWei;
        s.totalStakedWei -= amountWei;
        moduleCall(address(allocationPolicy), abi.encodeWithSelector(allocationPolicy.onStakeChange.selector, broker, -int(amountWei)), "error_stakeChangeHandlerFailed");
    }

    /**
     * Broker stops servicing the stream and withdraws their stake + earnings.
     * If number of brokers falls below minBrokerCount, the bounty will no longer be "running" and the stream will be closed.
     * If broker had any committed stake, it is forfeited and accounted as committedFundsWei, under control of e.g. the VoteKickPolicy.
     */
    function _removeBroker(address broker) internal {
        GlobalStorage storage s = globalData();
        require(s.stakedWei[broker] > 0, "error_brokerNotStaked");
        // console.log("_removeBroker", broker);

        if (globalData().committedStakeWei[broker] > 0) {
            _slash(broker, globalData().committedStakeWei[broker]);
            globalData().committedFundsWei += globalData().committedStakeWei[broker];
            globalData().committedStakeWei[broker] = 0;
        }

        // send out both allocations and stake
        _withdraw(broker);
        uint paidOutStakeWei = s.stakedWei[broker];
        require(token.transferAndCall(broker, paidOutStakeWei, "stake"), "error_transfer");

        s.brokerCount -= 1;
        s.totalStakedWei -= paidOutStakeWei;
        delete s.stakedWei[broker];
        delete s.joinTimeOfBroker[broker];

        moduleCall(address(allocationPolicy), abi.encodeWithSelector(allocationPolicy.onLeave.selector, broker), "error_leaveHandlerFailed");
        emit StakeUpdate(broker, 0, 0); // stake and allocation must be zero when the broker is gone
        emit BountyUpdate(s.totalStakedWei, s.unallocatedFunds, solventUntil(), s.brokerCount, isRunning());
        emit BrokerLeft(broker, paidOutStakeWei);
    }

    // TODO: why not let withdraw for others?
    /** Get allocations out, leave stake in */
    function withdraw() external {
        address broker = _msgSender();
        uint stakedWei = globalData().stakedWei[broker];
        require(stakedWei > 0, "error_brokerNotStaked");

        uint payoutWei = _withdraw(broker);
        if (payoutWei > 0) {
            emit StakeUpdate(broker, globalData().stakedWei[broker], 0); // allocation will be zero after withdraw (see test)
            emit BountyUpdate(globalData().totalStakedWei, globalData().unallocatedFunds, solventUntil(), globalData().brokerCount, isRunning());
        }
    }

    function _withdraw(address broker) internal returns (uint payoutWei) {
        payoutWei = moduleCall(address(allocationPolicy), abi.encodeWithSelector(allocationPolicy.onWithdraw.selector, broker), "error_withdrawFailed");
        // console.log("withdraw ->", broker, payoutWei);
        if (payoutWei > 0) {
            require(token.transferAndCall(broker, payoutWei, "allocation"), "error_transfer");
        }
    }

    /** Start the flagging process to kick an abusive broker */
    function flag(address target) external {
        require(address(kickPolicy) != address(0), "error_notSupported");
        moduleCall(address(kickPolicy), abi.encodeWithSelector(kickPolicy.onFlag.selector, target), "error_kickPolicyFailed");
    }

    /** Peer reviewers vote on the flag */
    function voteOnFlag(address target, bytes32 voteData) external {
        require(address(kickPolicy) != address(0), "error_notSupported");
        moduleCall(address(kickPolicy), abi.encodeWithSelector(kickPolicy.onVote.selector, target, voteData), "error_kickPolicyFailed");
    }

    /** Read information about a flag, see the flag policy how that info is packed into the 256 bits of flagData */
    function getFlag(address target) external view returns (uint flagData) {
        require(address(kickPolicy) != address(0), "error_notSupported");
        return moduleGet(abi.encodeWithSelector(kickPolicy.getFlagData.selector, target, address(kickPolicy)), "error_kickPolicyFailed");
    }

    /////////////////////////////////////////
    // POLICY SETUP
    // This should happen during initialization and be done by the BountyFactory
    /////////////////////////////////////////

    function setAllocationPolicy(IAllocationPolicy newAllocationPolicy, uint param) public onlyRole(DEFAULT_ADMIN_ROLE) {
        allocationPolicy = newAllocationPolicy;
        moduleCall(address(allocationPolicy), abi.encodeWithSelector(allocationPolicy.setParam.selector, param), "error_setAllocationPolicyFailed");
    }

    function setLeavePolicy(ILeavePolicy newLeavePolicy, uint param) public onlyRole(DEFAULT_ADMIN_ROLE) {
        leavePolicy = newLeavePolicy;
        moduleCall(address(leavePolicy), abi.encodeWithSelector(leavePolicy.setParam.selector, param), "error_setLeavePolicyFailed");
    }

    function setKickPolicy(IKickPolicy newKickPolicy, uint param) public onlyRole(DEFAULT_ADMIN_ROLE) {
        kickPolicy = newKickPolicy;
        moduleCall(address(kickPolicy), abi.encodeWithSelector(kickPolicy.setParam.selector, param), "error_setKickPolicyFailed");
    }

    function addJoinPolicy(IJoinPolicy newJoinPolicy, uint param) public onlyRole(DEFAULT_ADMIN_ROLE) {
        joinPolicies.push(newJoinPolicy);
        moduleCall(address(newJoinPolicy), abi.encodeWithSelector(newJoinPolicy.setParam.selector, param), "error_addJoinPolicyFailed");
    }

    /////////////////////////////////////////
    // MODULE CALLS
    // moduleCall for transactions, moduleGet for view functions
    /////////////////////////////////////////
    /* solhint-disable */

    /**
     * Delegate-call ("library call") a module's method: it will use this Bounty's storage
     * When calling from a view function (staticcall context), use moduleGet instead
     */
    function moduleCall(address moduleAddress, bytes memory callBytes, string memory defaultReason) internal returns (uint returnValue) {
        (bool success, bytes memory returndata) = moduleAddress.delegatecall(callBytes);
        if (!success) {
            if (returndata.length == 0) { revert(defaultReason); }
            assembly { revert(add(32, returndata), mload(returndata)) }
        }
        // assume a successful call returns precisely one uint256 or nothing, so take that out and drop the rest
        // for the function that return nothing, the returnValue will just be garbage
        assembly { returnValue := mload(add(returndata, 32)) }
    }

    /**
     * Workaround to delegatecall view functions in modules
     * Suggested by https://ethereum.stackexchange.com/questions/82342/how-to-perform-delegate-call-inside-of-view-call-staticall
     * Pass the target module address in an "extra argument" to the getter function
     * @dev note the success value isn't parsed here; that would be double parsing here and then in the actual getter (below)
     * @dev instead, success is determined by the length of returndata: too long means it was a revert
     * @dev hopefully this whole kludge can be replaced with pure solidity once they get their delegate-static-call working
     */
    fallback(bytes calldata args) external returns (bytes memory) {
        require(msg.sender == address(this), "error_mustBeThis");

        // extra argument is 32 bytes per abi encoding; low 20 bytes are the module address
        uint len = args.length; // 4 byte selector + 32 bytes per argument
        address target = address(bytes20(args[len - 20 : len])); // grab the address
        bytes memory data = args[0 : len - 32]; // drop extra argument

        (bool success, bytes memory returndata) = target.delegatecall(data);
        if (!success) { assembly { revert(add(32, returndata), mload(returndata)) } } // re-revert the returndata as-is
        return returndata;
    }

    /** Call a module's view function (staticcall) */
    function moduleGet(bytes memory callBytes, string memory defaultReason) internal view returns (uint returnValue) {
        // trampoline through the above callback
        (bool success, bytes memory returndata) = address(this).staticcall(callBytes);
        if (!success) {
            if (returndata.length == 0) { revert(defaultReason); }
            assembly { revert(add(32, returndata), mload(returndata)) }
        }
        // assume a successful call returns precisely one uint256, so take that out and drop the rest
        assembly { returnValue := mload(add(returndata, 32)) }
    }

    /* solhint-enable */

    function solventUntil() public view returns(uint256 horizon) {
        return moduleGet(abi.encodeWithSelector(allocationPolicy.getInsolvencyTimestamp.selector, address(allocationPolicy)), "error_getInsolvencyTimestampFailed");
    }

    function getAllocation(address broker) public view returns(uint256 allocation) {
        return moduleGet(abi.encodeWithSelector(allocationPolicy.calculateAllocation.selector, broker, address(allocationPolicy)), "error_getAllocationFailed");
    }

    function getLeavePenalty(address broker) public view returns(uint256 leavePenalty) {
        if (address(leavePolicy) == address(0)) { return 0; }
        return moduleGet(abi.encodeWithSelector(leavePolicy.getLeavePenaltyWei.selector, broker, address(leavePolicy)), "error_getLeavePenaltyFailed");
    }

    function _msgSender() internal view virtual override(ContextUpgradeable, ERC2771ContextUpgradeable) returns (address sender) {
        return super._msgSender();
    }

    function _msgData() internal view virtual override(ContextUpgradeable, ERC2771ContextUpgradeable) returns (bytes calldata) {
        return super._msgData();
    }

    /*
     * Override openzeppelin's ERC2771ContextUpgradeable function
     * @dev isTrustedForwarder override and project registry role access adds trusted forwarder reset functionality
     */
    function isTrustedForwarder(address forwarder) public view override returns (bool) {
        return hasRole(TRUSTED_FORWARDER_ROLE, forwarder);
    }

    function max(uint a, uint b) internal pure returns (uint) {
        return a > b ? a : b;
    }
}<|MERGE_RESOLUTION|>--- conflicted
+++ resolved
@@ -154,11 +154,8 @@
         _setupRole(ADMIN_ROLE, newOwner);
         _setRoleAdmin(ADMIN_ROLE, ADMIN_ROLE); // admins can make others admin, too
         token = IERC677(tokenAddress);
-<<<<<<< HEAD
         streamId = streamId_;
-=======
         globalData().minimumStakeWei = initialMinimumStakeWei;
->>>>>>> d998d67e
         globalData().minHorizonSeconds = initialMinHorizonSeconds;
         globalData().minBrokerCount = initialMinBrokerCount;
         globalData().streamrConstants = StreamrConstants(streamrConstants);
