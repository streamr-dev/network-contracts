// SPDX-License-Identifier: MIT
pragma solidity ^0.8.13;
pragma experimental ABIEncoderV2;

// import "@openzeppelin/contracts-upgradeable/proxy/utils/UUPSUpgradeable.sol";
import "@openzeppelin/contracts-upgradeable/access/AccessControlUpgradeable.sol";
import "@openzeppelin/contracts-upgradeable/metatx/ERC2771ContextUpgradeable.sol";
import "@openzeppelin/contracts-upgradeable/proxy/utils/Initializable.sol";

import "./IERC677.sol";
import "./IERC677Receiver.sol";
import "./IBroker.sol";
import "./BountyPolicies/IJoinPolicy.sol";
import "./BountyPolicies/ILeavePolicy.sol";
import "./BountyPolicies/IKickPolicy.sol";
import "./BountyPolicies/IAllocationPolicy.sol";
import "./StreamrConstants.sol";
// import "../../StreamRegistry/ERC2771ContextUpgradeable.sol";

// import "hardhat/console.sol";

/**
 * `Bounty` ("Stream Agreement") holds the sponsors' tokens and allocates them to brokers
 * Those tokens are the *bounty* that the *sponsor* puts on servicing the stream
 * *Brokers* that have `stake`d on the Bounty and receive *earnings* specified by the `IAllocationPolicy`
 * Brokers can also `unstake` and stop earning, signalling to stop servicing the stream.
 *  NB: If there's a flag on you (or by you) then some of your stake is committed on that flag, which prevents unstaking.
 *      If you really want to stop servicing the stream and are willing to lose the committed stake, you can `forceUnstake`
 * The tokens held by `Bounty` are tracked in several accounts:
 * - totalStakedWei: total amount of tokens staked by all brokers
 *  -> each broker has their `stakedWei`, part of which can be `committedStakeWei` if there are flags on/by them
 * - unallocatedFunds: part of the sponsorship that hasn't been paid out yet
 *  -> decides the `solventUntil` timestamp: more unallocated funds left means the `Bounty` is solvent for a longer time
 * - committedFundsWei: forfeited stakes that were committed to a flag by a past broker who `forceUnstake`d (or was kicked)
 *  -> should be zero when there are no active flags
 *
 * @dev It's important that whenever tokens are moved out (or unaccounted tokens detected) that they be accounted for
 *  either via _stake/_slash (to/from stake) or _addSponsorship (to unallocatedFunds)
 */
contract Bounty is Initializable, ERC2771ContextUpgradeable, IERC677Receiver, AccessControlUpgradeable { //}, ERC2771Context {

    event StakeUpdate(address indexed broker, uint stakedWei, uint allocatedWei);
    event BountyUpdate(uint totalStakeWei, uint unallocatedWei, uint projectedInsolvencyTime, uint32 brokerCount, bool isRunning);
    event FlagUpdate(address indexed flagger, address target, uint targetCommittedStake, uint result);
    event BrokerJoined(address indexed broker);
    event BrokerLeft(address indexed broker, uint returnedStakeWei);
    event SponsorshipReceived(address indexed sponsor, uint amount);
    event BrokerKicked(address indexed broker, uint slashedWei);
    event BrokerSlashed(address indexed broker, uint amountWei);

    // Emitted from the allocation policy
    event InsolvencyStarted(uint startTimeStamp);
    event InsolvencyEnded(uint endTimeStamp, uint forfeitedWeiPerStake, uint forfeitedWei);

<<<<<<< HEAD
    // Emitted from the VoteKickPolicy
    event ReviewRequest(address indexed reviewer, Bounty indexed bounty, address indexed target);

=======
>>>>>>> deb770e6
    bytes32 public constant ADMIN_ROLE = keccak256("ADMIN_ROLE");
    bytes32 public constant TRUSTED_FORWARDER_ROLE = keccak256("TRUSTED_FORWARDER_ROLE");

    IERC677 public token;
    IJoinPolicy[] public joinPolicies;
    IAllocationPolicy public allocationPolicy;
    ILeavePolicy public leavePolicy;
    IKickPolicy public kickPolicy;

    // storage variables available to all modules
    struct GlobalStorage {
        StreamrConstants streamrConstants;
        mapping(address => uint) stakedWei; // how much each broker has staked, if 0 broker is considered not part of bounty
        mapping(address => uint) joinTimeOfBroker;
        mapping(address => uint) committedStakeWei; // how much can not be unstaked (during e.g. flagging)
        uint committedFundsWei; // committedStakeWei that has been forfeited but still needs to be tracked to e.g. pay the flag reviewers
        uint32 brokerCount;
        uint32 minBrokerCount;
        uint32 minHorizonSeconds;
        uint totalStakedWei;
        uint unallocatedFunds;
        uint minimumStakeWei;
    }

    function globalData() internal pure returns(GlobalStorage storage data) {
        bytes32 storagePosition = keccak256("bounty.storage.GlobalStorage");
        assembly { data.slot := storagePosition } // solhint-disable-line no-inline-assembly
    }

    function getUnallocatedWei() public view returns(uint) {
        return globalData().unallocatedFunds;
    }

    function getBrokerCount() public view returns(uint) {
        return globalData().brokerCount;
    }

    function isAdmin(address a) public view returns(bool) {
        return hasRole(ADMIN_ROLE, a);
    }

    /**
     * Running means there's enough brokers signed up for the bounty,
     *  and the bounty should pay tokens to the brokers from the remaining sponsorship
     * See https://hackmd.io/i8M8iFQLSIa9RbDn-d5Szg?view#Mechanisms
     */
    function isRunning() public view returns (bool) {
        return globalData().brokerCount >= globalData().minBrokerCount;
    }

    /**
     * Funded means there's enough sponsorship to cover minHorizonSeconds of payments to brokers
     * DefaultLeavePolicy states brokers are free to leave an underfunded bounty
     */
    function isFunded() public view returns (bool) {
        return solventUntil() > block.timestamp + globalData().minHorizonSeconds; // solhint-disable-line not-rely-on-time
    }

    constructor() ERC2771ContextUpgradeable(address(0x0)) {}

    function initialize(
        StreamrConstants streamrConstants,
        address newOwner,
        address tokenAddress,
        uint initialMinimumStakeWei,
        uint32 initialMinHorizonSeconds,
        uint32 initialMinBrokerCount,
        IAllocationPolicy initialAllocationPolicy,
        uint allocationPolicyParam
    ) public initializer {
        require(initialMinBrokerCount > 0, "error_minBrokerCountZero");
        require(initialMinimumStakeWei > 0, "error_minimumStakeZero");
        // __AccessControl_init();
        _setupRole(DEFAULT_ADMIN_ROLE, newOwner);
        _setupRole(ADMIN_ROLE, newOwner);
        _setRoleAdmin(ADMIN_ROLE, ADMIN_ROLE); // admins can make others admin, too
        token = IERC677(tokenAddress);
        globalData().minimumStakeWei = initialMinimumStakeWei;
        globalData().minHorizonSeconds = initialMinHorizonSeconds;
        globalData().minBrokerCount = initialMinBrokerCount;
        globalData().streamrConstants = StreamrConstants(streamrConstants);
        setAllocationPolicy(initialAllocationPolicy, allocationPolicyParam);
    }

    /**
     * ERC677 token callback
     * If the data bytes contains an address, the incoming tokens are staked for that broker
     */
    function onTokenTransfer(address sender, uint amount, bytes calldata data) external {
        require(_msgSender() == address(token), "error_onlyDATAToken");
        if (data.length == 20) {
            // shift 20 bytes (= 160 bits) to end of uint256 to make it an address => shift by 256 - 160 = 96
            // (this is what abi.encodePacked would produce)
            address stakeBeneficiary;
            assembly { stakeBeneficiary := shr(96, calldataload(data.offset)) } // solhint-disable-line no-inline-assembly
            _stake(stakeBeneficiary, amount);
        } else if (data.length == 32) {
            // assume the address was encoded by converting address -> uint -> bytes32 -> bytes (already in the least significant bytes)
            // (this is what abi.encode would produce)
            address stakeBeneficiary;
            assembly { stakeBeneficiary := calldataload(data.offset) } // solhint-disable-line no-inline-assembly
            _stake(stakeBeneficiary, amount);
        } else {
            _addSponsorship(sender, amount);
        }
    }

    /** Stake by first calling DATA.approve(bounty.address, amountWei) then this function */
    function stake(address broker, uint amountWei) external {
        token.transferFrom(_msgSender(), address(this), amountWei);
        _stake(broker, amountWei);
    }

    function _stake(address broker, uint amountWei) internal {
        // console.log("join/stake at ", block.timestamp, broker, amountWei);
        GlobalStorage storage s = globalData();
        require(amountWei >= s.minimumStakeWei, "error_minimumStake");
        if (s.stakedWei[broker] == 0) {
           // console.log("Broker joins and stakes", broker, amountWei);
            for (uint i = 0; i < joinPolicies.length; i++) {
                IJoinPolicy joinPolicy = joinPolicies[i];
                moduleCall(address(joinPolicy), abi.encodeWithSelector(joinPolicy.onJoin.selector, broker, amountWei), "error_joinPolicyOnJoin");
            }
            s.stakedWei[broker] += amountWei;
            s.brokerCount += 1;
            s.totalStakedWei += amountWei;
            s.joinTimeOfBroker[broker] = block.timestamp; // solhint-disable-line not-rely-on-time
            moduleCall(address(allocationPolicy), abi.encodeWithSelector(allocationPolicy.onJoin.selector, broker), "error_allocationPolicyOnJoin");
            emit BrokerJoined(broker);
        } else {
           // console.log("Broker already joined, increasing stake", broker, amountWei);
            s.stakedWei[broker] += amountWei;
            s.totalStakedWei += amountWei;
            moduleCall(address(allocationPolicy), abi.encodeWithSelector(allocationPolicy.onStakeChange.selector, broker, int(amountWei)), "error_stakeIncreaseFailed");
        }
        emit StakeUpdate(broker, s.stakedWei[broker], getAllocation(broker));
        emit BountyUpdate(s.totalStakedWei, s.unallocatedFunds, solventUntil(), s.brokerCount, isRunning());
    }

    /** Get both stake and allocations out, throw if that's not possible */
    function unstake() public {
        address broker = _msgSender();
        require(globalData().committedStakeWei[broker] == 0, "error_activeFlag");
        forceUnstake();
    }

    /** Get both stake and allocations out, forfeitting all stake that is committed to flagging */
    function forceUnstake() public {
        require(getMyStake() > 0, "error_notStaked"); // TODO: add this to other methods too? Turn into modifier?
        address broker = _msgSender();
        uint penaltyWei = getLeavePenalty(broker);
        if (penaltyWei > 0) {
            _slash(broker, penaltyWei);
            _addSponsorship(address(this), penaltyWei);
        }
        _removeBroker(broker);
    }

    /**
     * In order to pay for all the flags AND still afford to get slashed 10%, there's a limit to how much stake can be reduced
     *     stake >= committedStake + 10 % of stake for slashing
     * =>  stake * 9/10 >= committedStake
     * =>  stake >= committedStake * 10/9
     */
    function minimumStakeOf(address broker) public view returns (uint minimumStakeWei) {
        GlobalStorage storage s = globalData();
        return max(s.committedStakeWei[broker] * 10/9, s.minimumStakeWei);
    }

    /** Reduce your stake in the bounty without leaving */
    function reduceStakeTo(uint targetStakeWei) external {
        address broker = _msgSender();
        require(targetStakeWei < globalData().stakedWei[broker], "error_cannotIncreaseStake");
        require(targetStakeWei >= minimumStakeOf(broker), "error_minimumStake");

        uint cashoutWei = globalData().stakedWei[broker] - targetStakeWei;
        _reduceStakeBy(broker, cashoutWei);
        token.transfer(broker, cashoutWei);
    }

    /**
     * Slashing moves tokens from a broker's stake to "free funds" (that are not in unallocatedFunds!)
     * @dev The caller MUST ensure those tokens are added to some other account, e.g. unallocatedFunds, via _addSponsorship
     * @dev do not slash more than the whole stake!
     **/
    function _slash(address broker, uint amountWei) internal {
        _reduceStakeBy(broker, amountWei);
        emit BrokerSlashed(broker, amountWei);
        if (broker.code.length > 0) {
            try IBroker(broker).onSlash() {} catch {}
        }
    }

    /**
     * Kicking does what slashing does, plus removes the broker
     * @dev The caller MUST ensure those tokens are added to some other account, e.g. unallocatedFunds, via _addSponsorship
     * @dev do not slash more than the whole stake!
     */
    function _kick(address broker, uint slashingWei) internal {
        _reduceStakeBy(broker, slashingWei);
        _removeBroker(broker);
        emit BrokerKicked(broker, slashingWei);
        if (broker.code.length > 0) {
            try IBroker(broker).onKick() {} catch {}
        }
    }

    /**
     * Moves tokens from a broker's stake to "free funds" (that are not in unallocatedFunds!)
     * Does not actually send out tokens!
     * @dev The caller MUST ensure those tokens are added to some other account, e.g. unallocatedFunds, via _addSponsorship
     **/
    function _reduceStakeBy(address broker, uint amountWei) internal {
        GlobalStorage storage s = globalData();
        assert(amountWei <= s.stakedWei[broker]); // should never happen! _slashing must be designed to not slash more than the whole stake
        s.stakedWei[broker] -= amountWei;
        s.totalStakedWei -= amountWei;
        moduleCall(address(allocationPolicy), abi.encodeWithSelector(allocationPolicy.onStakeChange.selector, broker, -int(amountWei)), "error_stakeChangeHandlerFailed");
        if (s.stakedWei[broker] < minimumStakeOf(broker)) {
            _removeBroker(broker);
        } else {
            emit StakeUpdate(broker, s.stakedWei[broker], getAllocation(broker));
            emit BountyUpdate(s.totalStakedWei, s.unallocatedFunds, solventUntil(), s.brokerCount, isRunning());
        }
    }

    /**
     * Broker stops servicing the stream and withdraws their stake + earnings.
     * If number of brokers falls below minBrokerCount, the bounty will no longer be "running" and the stream will be closed.
     * If broker had any committed stake, it is forfeited and accounted as committedFundsWei, under control of e.g. the VoteKickPolicy.
     */
    function _removeBroker(address broker) internal {
        GlobalStorage storage s = globalData();
        require(s.stakedWei[broker] > 0, "error_brokerNotStaked");
        // console.log("leaving:", broker);

        if (globalData().committedStakeWei[broker] > 0) {
            _slash(broker, globalData().committedStakeWei[broker]);
            globalData().committedFundsWei += globalData().committedStakeWei[broker];
            globalData().committedStakeWei[broker] = 0;
        }

        // send out both allocations and stake
        _withdraw(broker);
        uint paidOutStakeWei = s.stakedWei[broker];
        require(token.transferAndCall(broker, paidOutStakeWei, "stake"), "error_transfer");

        s.brokerCount -= 1;
        s.totalStakedWei -= paidOutStakeWei;
        delete s.stakedWei[broker];
        delete s.joinTimeOfBroker[broker];

        moduleCall(address(allocationPolicy), abi.encodeWithSelector(allocationPolicy.onLeave.selector, broker), "error_leaveHandlerFailed");
        emit StakeUpdate(broker, 0, 0); // stake and allocation must be zero when the broker is gone
        emit BountyUpdate(s.totalStakedWei, s.unallocatedFunds, solventUntil(), s.brokerCount, isRunning());
        emit BrokerLeft(broker, paidOutStakeWei);
    }

    /** Get allocations out, leave stake in */
    function withdraw() external {
        _withdraw(_msgSender());
    }

    function _withdraw(address broker) internal {
        uint stakedWei = globalData().stakedWei[broker];
        require(stakedWei > 0, "error_brokerNotStaked");

        uint payoutWei = moduleCall(address(allocationPolicy), abi.encodeWithSelector(allocationPolicy.onWithdraw.selector, broker), "error_withdrawFailed");
        // console.log("withdraw ->", broker, payoutWei);
        if (payoutWei > 0) {
            require(token.transferAndCall(broker, payoutWei, "allocation"), "error_transfer");

            emit StakeUpdate(broker, globalData().stakedWei[broker], 0); // allocation will be zero after withdraw (see test)
            emit BountyUpdate(globalData().totalStakedWei, globalData().unallocatedFunds, solventUntil(), globalData().brokerCount, isRunning());
        }
    }

    /** Sponsor a stream by first calling DATA.approve(bounty.address, amountWei) then this function */
    function sponsor(uint amountWei) external {
        token.transferFrom(_msgSender(), address(this), amountWei);
        _addSponsorship(_msgSender(), amountWei);
    }

    function _addSponsorship(address sponsorAddress, uint amountWei) internal {
        // TODO: sweep also unaccounted tokens into unallocated funds?
        moduleCall(address(allocationPolicy), abi.encodeWithSelector(allocationPolicy.onSponsor.selector, sponsorAddress, amountWei), "error_sponsorFailed");
        globalData().unallocatedFunds += amountWei;
        emit SponsorshipReceived(sponsorAddress, amountWei);
        emit BountyUpdate(globalData().totalStakedWei, globalData().unallocatedFunds, solventUntil(), globalData().brokerCount, isRunning());
    }

    function getStake(address broker) external view returns (uint) {
        return globalData().stakedWei[broker];
    }

    function getMyStake() public view returns (uint) {
        return globalData().stakedWei[_msgSender()];
    }

    /** Start the flagging process to kick an abusive broker */
    function flag(address target) external {
        require(address(kickPolicy) != address(0), "error_notSupported");
        moduleCall(address(kickPolicy), abi.encodeWithSelector(kickPolicy.onFlag.selector, target), "error_kickPolicyFailed");
    }

    /** Peer reviewers vote on the flag */
    function voteOnFlag(address target, bytes32 voteData) external {
        require(address(kickPolicy) != address(0), "error_notSupported");
        moduleCall(address(kickPolicy), abi.encodeWithSelector(kickPolicy.onVote.selector, target, voteData), "error_kickPolicyFailed");
    }

    /** Read information about a flag, see the flag policy how that info is packed into the 256 bits of flagData */
    function getFlag(address target) external view returns (uint flagData) {
        require(address(kickPolicy) != address(0), "error_notSupported");
        return moduleGet(abi.encodeWithSelector(kickPolicy.getFlagData.selector, target, address(kickPolicy)), "error_kickPolicyFailed");
    }

    /////////////////////////////////////////
    // POLICY SETUP
    // This should happen during initialization and be done by the BountyFactory
    /////////////////////////////////////////

    function setAllocationPolicy(IAllocationPolicy newAllocationPolicy, uint param) public onlyRole(DEFAULT_ADMIN_ROLE) {
        allocationPolicy = newAllocationPolicy;
        moduleCall(address(allocationPolicy), abi.encodeWithSelector(allocationPolicy.setParam.selector, param), "error_setAllocationPolicyFailed");
    }

    function setLeavePolicy(ILeavePolicy newLeavePolicy, uint param) public onlyRole(DEFAULT_ADMIN_ROLE) {
        leavePolicy = newLeavePolicy;
        moduleCall(address(leavePolicy), abi.encodeWithSelector(leavePolicy.setParam.selector, param), "error_setLeavePolicyFailed");
    }

    function setKickPolicy(IKickPolicy newKickPolicy, uint param) public onlyRole(DEFAULT_ADMIN_ROLE) {
        kickPolicy = newKickPolicy;
        moduleCall(address(kickPolicy), abi.encodeWithSelector(kickPolicy.setParam.selector, param), "error_setKickPolicyFailed");
    }

    function addJoinPolicy(IJoinPolicy newJoinPolicy, uint param) public onlyRole(DEFAULT_ADMIN_ROLE) {
        joinPolicies.push(newJoinPolicy);
        moduleCall(address(newJoinPolicy), abi.encodeWithSelector(newJoinPolicy.setParam.selector, param), "error_addJoinPolicyFailed");
    }

    /////////////////////////////////////////
    // MODULE CALLS
    // moduleCall for transactions, moduleGet for view functions
    /////////////////////////////////////////
    /* solhint-disable */

    /**
     * Delegate-call ("library call") a module's method: it will use this Bounty's storage
     * When calling from a view function (staticcall context), use moduleGet instead
     */
    function moduleCall(address moduleAddress, bytes memory callBytes, string memory defaultReason) internal returns (uint returnValue) {
        (bool success, bytes memory returndata) = moduleAddress.delegatecall(callBytes);
        if (!success) {
            if (returndata.length == 0) { revert(defaultReason); }
            assembly { revert(add(32, returndata), mload(returndata)) }
        }
        // assume a successful call returns precisely one uint256 or nothing, so take that out and drop the rest
        // for the function that return nothing, the returnValue will just be garbage
        assembly { returnValue := mload(add(returndata, 32)) }
    }

    /**
     * Workaround to delegatecall view functions in modules
     * Suggested by https://ethereum.stackexchange.com/questions/82342/how-to-perform-delegate-call-inside-of-view-call-staticall
     * Pass the target module address in an "extra argument" to the getter function
     * @dev note the success value isn't parsed here; that would be double parsing here and then in the actual getter (below)
     * @dev instead, success is determined by the length of returndata: too long means it was a revert
     * @dev hopefully this whole kludge can be replaced with pure solidity once they get their delegate-static-call working
     */
    fallback(bytes calldata args) external returns (bytes memory) {
        require(msg.sender == address(this), "error_mustBeThis");

        // extra argument is 32 bytes per abi encoding; low 20 bytes are the module address
        uint len = args.length; // 4 byte selector + 32 bytes per argument
        address target = address(bytes20(args[len - 20 : len])); // grab the address
        bytes memory data = args[0 : len - 32]; // drop extra argument

        (bool success, bytes memory returndata) = target.delegatecall(data);
        if (!success) { assembly { revert(add(32, returndata), mload(returndata)) } } // re-revert the returndata as-is
        return returndata;
    }

    /** Call a module's view function (staticcall) */
    function moduleGet(bytes memory callBytes, string memory defaultReason) internal view returns (uint returnValue) {
        // trampoline through the above callback
        (bool success, bytes memory returndata) = address(this).staticcall(callBytes);
        if (!success) {
            if (returndata.length == 0) { revert(defaultReason); }
            assembly { revert(add(32, returndata), mload(returndata)) }
        }
        // assume a successful call returns precisely one uint256, so take that out and drop the rest
        assembly { returnValue := mload(add(returndata, 32)) }
    }

    /* solhint-enable */

    function solventUntil() public view returns(uint256 horizon) {
        return moduleGet(abi.encodeWithSelector(allocationPolicy.getInsolvencyTimestamp.selector, address(allocationPolicy)), "error_getInsolvencyTimestampFailed");
    }

    function getAllocation(address broker) public view returns(uint256 allocation) {
        return moduleGet(abi.encodeWithSelector(allocationPolicy.calculateAllocation.selector, broker, address(allocationPolicy)), "error_getAllocationFailed");
    }

    function getLeavePenalty(address broker) public view returns(uint256 leavePenalty) {
        if (address(leavePolicy) == address(0)) { return 0; }
        return moduleGet(abi.encodeWithSelector(leavePolicy.getLeavePenaltyWei.selector, broker, address(leavePolicy)), "error_getLeavePenaltyFailed");
    }

    function _msgSender() internal view virtual override(ContextUpgradeable, ERC2771ContextUpgradeable) returns (address sender) {
        return super._msgSender();
    }

    function _msgData() internal view virtual override(ContextUpgradeable, ERC2771ContextUpgradeable) returns (bytes calldata) {
        return super._msgData();
    }

    /*
     * Override openzeppelin's ERC2771ContextUpgradeable function
     * @dev isTrustedForwarder override and project registry role access adds trusted forwarder reset functionality
     */
    function isTrustedForwarder(address forwarder) public view override returns (bool) {
        return hasRole(TRUSTED_FORWARDER_ROLE, forwarder);
    }

    function max(uint a, uint b) internal pure returns (uint) {
        return a > b ? a : b;
    }
}<|MERGE_RESOLUTION|>--- conflicted
+++ resolved
@@ -52,12 +52,6 @@
     event InsolvencyStarted(uint startTimeStamp);
     event InsolvencyEnded(uint endTimeStamp, uint forfeitedWeiPerStake, uint forfeitedWei);
 
-<<<<<<< HEAD
-    // Emitted from the VoteKickPolicy
-    event ReviewRequest(address indexed reviewer, Bounty indexed bounty, address indexed target);
-
-=======
->>>>>>> deb770e6
     bytes32 public constant ADMIN_ROLE = keccak256("ADMIN_ROLE");
     bytes32 public constant TRUSTED_FORWARDER_ROLE = keccak256("TRUSTED_FORWARDER_ROLE");
 
