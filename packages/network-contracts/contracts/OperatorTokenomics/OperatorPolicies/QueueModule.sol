// SPDX-License-Identifier: MIT

pragma solidity ^0.8.13;

import "./IQueueModule.sol";
import "../StreamrConfig.sol";
import "../Operator.sol";

contract QueueModule is IQueueModule, Operator {

    /** Add the request to undelegate into the undelegation queue */
    function _undelegate(uint amountDataWei, address undelegator) public {
        if (amountDataWei == 0) { // TODO: should there be minimum undelegation amount?
            revert ZeroUndelegation();
        }

        // check if the undelegation policy allows this undelegation
        // this check must happen here because payOutQueue can't be allowed to fail
        if (address(undelegationPolicy) != address(0)) {
            moduleCall(address(undelegationPolicy), abi.encodeWithSelector(undelegationPolicy.onUndelegate.selector, undelegator, amountDataWei));
        }

        queueEntryAt[queueLastIndex] = UndelegationQueueEntry(undelegator, amountDataWei, block.timestamp); // solhint-disable-line not-rely-on-time
        emit QueuedDataPayout(undelegator, amountDataWei, queueLastIndex);
        queueLastIndex++;
        _payOutQueue(0);
    }

    /** Pay out up to maxIterations items in the queue */
    function _payOutQueue(uint maxIterations) public {
        if (maxIterations == 0) { maxIterations = 1 ether; }
        for (uint i = 0; i < maxIterations; i++) {
            if (_payOutFirstInQueue() == 1) {
                break;
            }
        }
    }

    /**
     * Pay out the first item in the undelegation queue.
     * If this contract's DATA balance runs out, only pay the first item partially and leave it in front of the queue.
     * @return payoutComplete true if the queue is empty afterwards or funds have run out
     */
    function _payOutFirstInQueue() public returns (uint payoutComplete) {
        uint balanceDataWei = token.balanceOf(address(this));
        if (balanceDataWei == 0 || queueIsEmpty()) {
            return 1;
        }

        address delegator = queueEntryAt[queueCurrentIndex].delegator;
        uint amountDataWei = min(queueEntryAt[queueCurrentIndex].amountWei, valueWithoutEarnings());

        // Silently cap the undelegation to the amount of operator tokens the exiting delegator has,
        //   this means it's ok to add infinity DATA tokens to undelegation queue, it means "undelegate all my tokens".
        // Also, if the delegator would be left with less than minimumDelegationWei, just undelegate the whole balance (don't leave sand delegations)
        uint amountOperatorTokens = moduleCall(address(exchangeRatePolicy), abi.encodeWithSelector(exchangeRatePolicy.operatorTokenToDataInverse.selector, amountDataWei));
        if (balanceOf(delegator) < amountOperatorTokens + streamrConfig.minimumDelegationWei()) {
            amountOperatorTokens = balanceOf(delegator);
            amountDataWei = moduleCall(address(exchangeRatePolicy), abi.encodeWithSelector(exchangeRatePolicy.operatorTokenToData.selector, amountOperatorTokens));
        }

        // nothing to pay => pop the queue item
<<<<<<< HEAD
        if (amountDataWei == 0) {
            delete queueEntryAt[queueCurrentIndex];
=======
        if (amountDataWei == 0 || amountOperatorTokens == 0) {
            delete undelegationQueue[queueCurrentIndex];
>>>>>>> 8dc015f6
            emit QueueUpdated(delegator, 0, queueCurrentIndex);
            queueCurrentIndex++;
            return 0;
        }

        // Pay out the whole amountDataWei if there's enough DATA, then pop the queue item
        if (balanceDataWei >= amountDataWei) {
            delete queueEntryAt[queueCurrentIndex];
            emit QueueUpdated(delegator, 0, queueCurrentIndex);
            queueCurrentIndex++;
        } else {
            // not enough DATA for full payout => all DATA tokens are paid out as a partial payment, update the item in the queue
            amountDataWei = balanceDataWei;
            amountOperatorTokens = moduleCall(address(exchangeRatePolicy), abi.encodeWithSelector(exchangeRatePolicy.operatorTokenToDataInverse.selector, amountDataWei));
<<<<<<< HEAD
            UndelegationQueueEntry memory oldEntry = queueEntryAt[queueCurrentIndex];
=======

            // there's not enough DATA in the contract to pay out even one operator token wei, so stop the payouts for now, wait for more DATA to arrive
            if (amountOperatorTokens == 0) { return 1; }

            UndelegationQueueEntry memory oldEntry = undelegationQueue[queueCurrentIndex];
>>>>>>> 8dc015f6
            uint remainingWei = oldEntry.amountWei - amountDataWei;
            queueEntryAt[queueCurrentIndex] = UndelegationQueueEntry(oldEntry.delegator, remainingWei, oldEntry.timestamp);
            emit QueueUpdated(delegator, remainingWei, queueCurrentIndex);
        }

        _burn(delegator, amountOperatorTokens);
        token.transfer(delegator, amountDataWei);
        emit Undelegated(delegator, amountDataWei);
        emit BalanceUpdate(delegator, balanceOf(delegator), totalSupply(), valueWithoutEarnings());
        emit OperatorValueUpdate(totalStakedIntoSponsorshipsWei - totalSlashedInSponsorshipsWei, token.balanceOf(address(this)));

        return token.balanceOf(address(this)) == 0 || queueIsEmpty() ? 1 : 0;
    }

    /**
     * Fisherman function: if there are too many earnings in another Operator, call them out and receive a reward
     * The reward will be re-delegated for the owner (same way as withdrawn earnings)
     * This function can only be called if there really are too many earnings in the other Operator.
     **/
    function _triggerAnotherOperatorWithdraw(address otherOperatorAddress, Sponsorship[] memory sponsorshipAddresses) public {
        uint balanceBeforeWei = token.balanceOf(address(this));
        Operator(otherOperatorAddress).withdrawEarningsFromSponsorships(sponsorshipAddresses);
        uint balanceAfterWei = token.balanceOf(address(this));
        uint earnings = balanceAfterWei - balanceBeforeWei;
        if (earnings == 0) {
            revert DidNotReceiveReward();
        }
        // new DATA tokens are still unaccounted, will go to self-delegation instead of Profit
        _mintOperatorTokensWorth(owner, earnings);
        emit OperatorValueUpdate(totalStakedIntoSponsorshipsWei - totalSlashedInSponsorshipsWei, token.balanceOf(address(this)));
    }
}<|MERGE_RESOLUTION|>--- conflicted
+++ resolved
@@ -60,13 +60,8 @@
         }
 
         // nothing to pay => pop the queue item
-<<<<<<< HEAD
-        if (amountDataWei == 0) {
+        if (amountDataWei == 0 || amountOperatorTokens == 0) {
             delete queueEntryAt[queueCurrentIndex];
-=======
-        if (amountDataWei == 0 || amountOperatorTokens == 0) {
-            delete undelegationQueue[queueCurrentIndex];
->>>>>>> 8dc015f6
             emit QueueUpdated(delegator, 0, queueCurrentIndex);
             queueCurrentIndex++;
             return 0;
@@ -81,15 +76,11 @@
             // not enough DATA for full payout => all DATA tokens are paid out as a partial payment, update the item in the queue
             amountDataWei = balanceDataWei;
             amountOperatorTokens = moduleCall(address(exchangeRatePolicy), abi.encodeWithSelector(exchangeRatePolicy.operatorTokenToDataInverse.selector, amountDataWei));
-<<<<<<< HEAD
-            UndelegationQueueEntry memory oldEntry = queueEntryAt[queueCurrentIndex];
-=======
 
             // there's not enough DATA in the contract to pay out even one operator token wei, so stop the payouts for now, wait for more DATA to arrive
             if (amountOperatorTokens == 0) { return 1; }
 
-            UndelegationQueueEntry memory oldEntry = undelegationQueue[queueCurrentIndex];
->>>>>>> 8dc015f6
+            UndelegationQueueEntry memory oldEntry = queueEntryAt[queueCurrentIndex];
             uint remainingWei = oldEntry.amountWei - amountDataWei;
             queueEntryAt[queueCurrentIndex] = UndelegationQueueEntry(oldEntry.delegator, remainingWei, oldEntry.timestamp);
             emit QueueUpdated(delegator, remainingWei, queueCurrentIndex);
