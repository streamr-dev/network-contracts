// SPDX-License-Identifier: MIT

pragma solidity ^0.8.13;

import "./IStakeModule.sol";
import "../StreamrConfig.sol";
import "../Operator.sol";

contract StakeModule is IStakeModule, Operator {

    /** Stake DATA tokens from this contract's DATA balance into Sponsorships. */
    function _stake(Sponsorship sponsorship, uint amountWei) external {
        if (SponsorshipFactory(streamrConfig.sponsorshipFactory()).deploymentTimestamp(address(sponsorship)) == 0) {
            revert AccessDeniedStreamrSponsorshipOnly();
        }
        if (!queueIsEmpty()) {
            revert FirstEmptyQueueThenStake();
        }
<<<<<<< HEAD
        if (balanceOf(owner) == 0) {
=======
        if (totalSupply() == 0) {
            // this could happen if the operator funds the contract initially with an ERC-20 transfer
            // it would enable the operator to cause an extreme exchange rate (~1 : 1e18) after a withdraw
>>>>>>> 8dc015f6
            revert NoSelfDelegation();
        }
        token.approve(address(sponsorship), amountWei);
        sponsorship.stake(address(this), amountWei); // may fail if amountWei < minimumStake
        stakedInto[sponsorship] += amountWei;
        totalStakedIntoSponsorshipsWei += amountWei;

        if (indexOfSponsorships[sponsorship] == 0) { // initial staking in a new sponsorship
            sponsorships.push(sponsorship);
            indexOfSponsorships[sponsorship] = sponsorships.length; // real array index + 1
            emit Staked(sponsorship);
        }

        IVoterRegistry(streamrConfig.voterRegistry()).updateStake(totalStakedIntoSponsorshipsWei);
        emit StakeUpdate(sponsorship, stakedInto[sponsorship] - slashedIn[sponsorship]);
        emit OperatorValueUpdate(totalStakedIntoSponsorshipsWei - totalSlashedInSponsorshipsWei, token.balanceOf(address(this)));
    }

    /** In case the queue is very long (e.g. due to spamming), give the operator an option to free funds from Sponsorships to pay out the queue in parts */
    function _reduceStakeTo(Sponsorship sponsorship, uint targetStakeWei) public {
        if (targetStakeWei == 0) {
            _unstake(sponsorship);
            return;
        }
        uint cashoutWei = sponsorship.reduceStakeTo(targetStakeWei);
        stakedInto[sponsorship] -= cashoutWei;
        totalStakedIntoSponsorshipsWei -= cashoutWei;
        IVoterRegistry(streamrConfig.voterRegistry()).updateStake(totalStakedIntoSponsorshipsWei);
        emit StakeUpdate(sponsorship, stakedInto[sponsorship] - slashedIn[sponsorship]);
        emit OperatorValueUpdate(totalStakedIntoSponsorshipsWei - totalSlashedInSponsorshipsWei, token.balanceOf(address(this)));
    }

    /** In case the queue is very long (e.g. due to spamming), give the operator an option to free funds from Sponsorships to pay out the queue in parts */
    function _unstake(Sponsorship sponsorship) public {
        uint balanceBeforeWei = token.balanceOf(address(this));
        sponsorship.unstake();
        _removeSponsorship(sponsorship, token.balanceOf(address(this)) - balanceBeforeWei);
    }

    /**
     * Self-service undelegation queue handling.
     * If the operator hasn't been doing its job, and undelegationQueue hasn't been paid out,
     *   anyone can come along and forceUnstake from a sponsorship to get the payouts rolling
     * Operator can also call this, if they want to forfeit the stake locked to flagging in a sponsorship (normal unstake would revert for safety)
     * @param sponsorship the funds (unstake) to pay out the queue
     */
    function _forceUnstake(Sponsorship sponsorship) external {
        uint balanceBeforeWei = token.balanceOf(address(this));
        sponsorship.forceUnstake();
        _removeSponsorship(sponsorship, token.balanceOf(address(this)) - balanceBeforeWei);
    }

    /**
     * Remove a Sponsorship from bookkeeping - either we unstaked from it or got kicked out.
     * Also calculate the Profit/Loss from that investment at this point.
     * Earnings were mixed together with stake in the unstaking process; only earnings on top of what has been staked is emitted in Profit event.
     * This means whatever was slashed gets also deducted from the operator's share
     */
    function _removeSponsorship(Sponsorship sponsorship, uint receivedDuringUnstakingWei) public {
        totalStakedIntoSponsorshipsWei -= stakedInto[sponsorship];
        totalSlashedInSponsorshipsWei -= slashedIn[sponsorship];

        if (receivedDuringUnstakingWei < stakedInto[sponsorship]) {
            uint lossWei = stakedInto[sponsorship] - receivedDuringUnstakingWei;
            emit Loss(lossWei);
        } else {
            uint profitDataWei = receivedDuringUnstakingWei - stakedInto[sponsorship];
            _splitEarnings(profitDataWei);
        }

        // remove from array: replace with the last element
        uint index = indexOfSponsorships[sponsorship] - 1; // indexOfSponsorships is the real array index + 1
        Sponsorship lastSponsorship = sponsorships[sponsorships.length - 1];
        sponsorships[index] = lastSponsorship;
        sponsorships.pop();
        indexOfSponsorships[lastSponsorship] = index + 1; // indexOfSponsorships is the real array index + 1
        delete indexOfSponsorships[sponsorship];

        // remove from stake/slashing tracking
        stakedInto[sponsorship] = 0;
        slashedIn[sponsorship] = 0;
        emit Unstaked(sponsorship);
        emit StakeUpdate(sponsorship, 0);
        emit OperatorValueUpdate(totalStakedIntoSponsorshipsWei - totalSlashedInSponsorshipsWei, token.balanceOf(address(this)));
        try IVoterRegistry(streamrConfig.voterRegistry()).updateStake(totalStakedIntoSponsorshipsWei) {} catch {}
    }

    /** @dev this is in stakeModule because it calls _splitEarnings */
    function _withdrawEarnings(Sponsorship[] memory sponsorshipAddresses) public returns (uint sumEarnings) {
        for (uint i = 0; i < sponsorshipAddresses.length; i++) {
            sumEarnings += sponsorshipAddresses[i].withdraw(); // this contract receives DATA tokens
        }
        if (sumEarnings == 0) {
            revert NoEarnings();
        }
        _splitEarnings(sumEarnings);
        emit OperatorValueUpdate(totalStakedIntoSponsorshipsWei - totalSlashedInSponsorshipsWei, token.balanceOf(address(this)));
    }

    /**
     * Whenever earnings from Sponsorships come in, split them as follows:
     *  1) to protocol: send out protocolFeeFraction * earnings as protocol fee, and then
     *  2) to delegators: leave (earnings - protocol fee - operator's cut) to this contract's DATA balance as profit, inflating the operator token value, and finally
     *  3) to operator: leave operatorsCutFraction * (earnings - protocol fee) to this contract's DATA balance as operator's cut,
     *                  paid in self-delegation (by minting operator tokens to Operator)
     * @param earningsDataWei income to be processed, in DATA
     **/
    function _splitEarnings(uint earningsDataWei) public {
        uint protocolFee = earningsDataWei * streamrConfig.protocolFeeFraction() / 1 ether;
        token.transfer(streamrConfig.protocolFeeBeneficiary(), protocolFee);

        // "self-delegate" the operator's share === mint new operator tokens
        // because _delegate is assumed to be called AFTER the DATA token transfer, the result of calling it is equivalent to:
        //  1) send operator's cut in DATA tokens to the operator (removed from DATA balance, NO burning of tokens)
        //  2) the operator delegates them back to the contract (added back to DATA balance, minting new tokens)
        uint operatorsCutDataWei = (earningsDataWei - protocolFee) * operatorsCutFraction / 1 ether;
        _mintOperatorTokensWorth(owner, operatorsCutDataWei);

        // the rest just goes to the Operator contract's DATA balance, inflating the Operator token value, and so is counted as Profit
        emit Profit(earningsDataWei - protocolFee - operatorsCutDataWei, operatorsCutDataWei, protocolFee);
    }
}<|MERGE_RESOLUTION|>--- conflicted
+++ resolved
@@ -10,21 +10,10 @@
 
     /** Stake DATA tokens from this contract's DATA balance into Sponsorships. */
     function _stake(Sponsorship sponsorship, uint amountWei) external {
-        if (SponsorshipFactory(streamrConfig.sponsorshipFactory()).deploymentTimestamp(address(sponsorship)) == 0) {
-            revert AccessDeniedStreamrSponsorshipOnly();
-        }
-        if (!queueIsEmpty()) {
-            revert FirstEmptyQueueThenStake();
-        }
-<<<<<<< HEAD
-        if (balanceOf(owner) == 0) {
-=======
-        if (totalSupply() == 0) {
-            // this could happen if the operator funds the contract initially with an ERC-20 transfer
-            // it would enable the operator to cause an extreme exchange rate (~1 : 1e18) after a withdraw
->>>>>>> 8dc015f6
-            revert NoSelfDelegation();
-        }
+        if (SponsorshipFactory(streamrConfig.sponsorshipFactory()).deploymentTimestamp(address(sponsorship)) == 0) { revert AccessDeniedStreamrSponsorshipOnly(); }
+        if (!queueIsEmpty()) { revert FirstEmptyQueueThenStake(); }
+        if (balanceOf(owner) == 0) { revert NoSelfDelegation(); }
+
         token.approve(address(sponsorship), amountWei);
         sponsorship.stake(address(this), amountWei); // may fail if amountWei < minimumStake
         stakedInto[sponsorship] += amountWei;
@@ -41,7 +30,6 @@
         emit OperatorValueUpdate(totalStakedIntoSponsorshipsWei - totalSlashedInSponsorshipsWei, token.balanceOf(address(this)));
     }
 
-    /** In case the queue is very long (e.g. due to spamming), give the operator an option to free funds from Sponsorships to pay out the queue in parts */
     function _reduceStakeTo(Sponsorship sponsorship, uint targetStakeWei) public {
         if (targetStakeWei == 0) {
             _unstake(sponsorship);
@@ -55,7 +43,6 @@
         emit OperatorValueUpdate(totalStakedIntoSponsorshipsWei - totalSlashedInSponsorshipsWei, token.balanceOf(address(this)));
     }
 
-    /** In case the queue is very long (e.g. due to spamming), give the operator an option to free funds from Sponsorships to pay out the queue in parts */
     function _unstake(Sponsorship sponsorship) public {
         uint balanceBeforeWei = token.balanceOf(address(this));
         sponsorship.unstake();
