--- conflicted
+++ resolved
@@ -361,60 +361,6 @@
         emit StakeUpdate(sponsorship, stakedInto[sponsorship] - slashedIn[sponsorship]);
         totalStakedIntoSponsorshipsWei -= cashoutWei;
         emit PoolValueUpdate(totalStakedIntoSponsorshipsWei - totalSlashedInSponsorshipsWei, token.balanceOf(address(this)));
-    }
-
-<<<<<<< HEAD
-=======
-    /** In case the queue is very long (e.g. due to spamming), give the operator an option to free funds from Sponsorships to pay out the queue in parts */
-    function withdrawEarningsFromSponsorshipWithoutQueue(Sponsorship sponsorship) public onlyOperator {
-        // takes all earnings, including the operator's share
-        uint earningsDataWei = sponsorship.withdraw();
-        _handleProfit(earningsDataWei, 0, address(0));
-    }
-
-    /**
-     * If the sum of accumulated earnings over all staked Sponsorships (includes operator's share of the earnings) becomes too large,
-     *   then anyone can call this method and point out a set of sponsorships where earnings together sum up to poolValueDriftLimitFraction.
-     * Caller gets poolValueDriftPenaltyFraction of the operator's earnings share as a reward, if they provide that set of sponsorships.
-     */
-    function withdrawEarningsFromSponsorships(Sponsorship[] memory sponsorshipAddresses) public {
-        uint poolValueBeforeWithdraw = getApproximatePoolValue();
-
-        uint sumEarnings = 0;
-        for (uint i = 0; i < sponsorshipAddresses.length; i++) {
-            sumEarnings += sponsorshipAddresses[i].withdraw(); // this contract receives DATA tokens
-        }
-        require(sumEarnings > 0, "error_noEarnings");
-
-        // if sum of earnings are more than allowed, then give poolValueDriftPenaltyFraction of the operator's cut to the caller as a reward
-        address penaltyRecipient = address(0);
-        uint penaltyFraction = 0;
-        if (!hasRole(CONTROLLER_ROLE, _msgSender())) {
-            uint allowedDifference = poolValueBeforeWithdraw * streamrConfig.poolValueDriftLimitFraction() / 1 ether;
-            if (sumEarnings > allowedDifference) {
-                penaltyRecipient = _msgSender();
-                penaltyFraction = streamrConfig.poolValueDriftPenaltyFraction();
-            }
-        }
-        _handleProfit(sumEarnings, penaltyFraction, penaltyRecipient);
-
-        payOutQueueWithFreeFunds(0);
-    }
-
-    /**
-     * Fisherman function: if there are too many unwithdrawn earnings in another Operator, call them out and receive a reward
-     * The reward will be re-delegated for the owner (same way as withdrawn earnings)
-     * This function can only be called if there really are too many unwithdrawn earnings in the other Operator.
-     **/
-    function triggerAnotherOperatorWithdraw(Operator other, Sponsorship[] memory sponsorshipAddresses) public onlyOperator {
-        uint balanceBeforeWei = token.balanceOf(address(this));
-        other.withdrawEarningsFromSponsorships(sponsorshipAddresses);
-        uint balanceAfterWei = token.balanceOf(address(this));
-        uint earnings = balanceAfterWei - balanceBeforeWei;
-        require(earnings > 0, "error_didNotReceiveReward");
-        // new DATA tokens are still unaccounted, will go to self-delegation instead of Profit
-        _mintPoolTokensFor(owner, earnings);
-        emit PoolValueUpdate(totalStakedIntoSponsorshipsWei - totalSlashedInSponsorshipsWei, balanceAfterWei);
     }
 
     /**
@@ -438,7 +384,6 @@
         rewardThreshold = getApproximatePoolValue() * streamrConfig.poolValueDriftLimitFraction() / 1 ether;
     }
 
->>>>>>> c6f44b85
     /**
      * Unstake from a sponsorship
      * Throws if some of the stake is committed to a flag (being flagged or flagging others)
