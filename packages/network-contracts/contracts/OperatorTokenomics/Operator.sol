--- conflicted
+++ resolved
@@ -230,12 +230,6 @@
         return token.balanceOf(address(this)) + totalStakedIntoSponsorshipsWei - totalSlashedInSponsorshipsWei;
     }
 
-<<<<<<< HEAD
-    function getMyBalanceInData() public view returns (uint amountDataWei) {
-        uint poolTokenBalance = balanceOf(_msgSender());
-        (uint dataWei) = moduleGet(abi.encodeWithSelector(yieldPolicy.pooltokenToData.selector, poolTokenBalance, 0, address(yieldPolicy)));
-        return dataWei;
-=======
     /**
      * Return the value of delegations, if they were to undelegate right now
      * The actual returns for "undelegate all" transaction can in fact be more, if new earnings arrive while queuing.
@@ -243,7 +237,6 @@
     function balanceInData(address delegator) public view returns (uint amountDataWei) {
         if (balanceOf(delegator) == 0) { return 0; }
         return moduleGet(abi.encodeWithSelector(exchangeRatePolicy.operatorTokenToData.selector, balanceOf(delegator), address(exchangeRatePolicy)));
->>>>>>> 1dedd5b8
     }
 
     /*
