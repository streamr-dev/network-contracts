--- conflicted
+++ resolved
@@ -176,11 +176,7 @@
     /** Sweep all non-staked tokens into "unallocated" bin. This also takes care of tokens sent using plain `ERC20.transfer` without calling `sponsor` */
     function _addSponsorship(address sponsorAddress, uint amountWei) internal {
         uint unallocatedWeiBefore = unallocatedWei;
-<<<<<<< HEAD
-        uint unallocatedWeiAfter = token.balanceOf(address(this)) - totalStakedWei - committedFundsWei;
-=======
         uint unallocatedWeiAfter = token.balanceOf(address(this)) - totalStakedWei - committedForfeitedStakeWei;
->>>>>>> c1a3071f
         uint newTokensWei = unallocatedWeiAfter - unallocatedWeiBefore;
 
         // newTokens >= amount: tokens can't be lost if ERC677.onTokenTransfer or ERC20.transferFrom works correctly
