// SPDX-License-Identifier: MIT
pragma solidity ^0.8.13;
pragma experimental ABIEncoderV2;

// import "@openzeppelin/contracts-upgradeable/proxy/utils/UUPSUpgradeable.sol";
import "@openzeppelin/contracts-upgradeable/access/AccessControlUpgradeable.sol";
import "@openzeppelin/contracts-upgradeable/metatx/ERC2771ContextUpgradeable.sol";
import "@openzeppelin/contracts-upgradeable/proxy/utils/Initializable.sol";

import "./IERC677.sol";
import "./IERC677Receiver.sol";
import "./IOperator.sol";
import "./SponsorshipPolicies/IJoinPolicy.sol";
import "./SponsorshipPolicies/ILeavePolicy.sol";
import "./SponsorshipPolicies/IKickPolicy.sol";
import "./SponsorshipPolicies/IAllocationPolicy.sol";
import "./StreamrConfig.sol";
// import "../../StreamRegistry/ERC2771ContextUpgradeable.sol";

// import "hardhat/console.sol";

/**
 * `Sponsorship` ("Stream Agreement") holds the sponsors' tokens and allocates them to operators
 * Those tokens are the *sponsorship* that the *sponsor* puts on servicing the stream
 * *Operators* that have `stake`d on the Sponsorship and receive *earnings* specified by the `IAllocationPolicy`
 * Operators can also `unstake` and stop earning, signalling to stop servicing the stream.
 *  NB: If there's a flag on you (or by you) then some of your stake is committed on that flag, which prevents unstaking.
 *      If you really want to stop servicing the stream and are willing to lose the committed stake, you can `forceUnstake`
 * The tokens held by `Sponsorship` are tracked in three accounts:
 * - totalStakedWei: total amount of tokens staked by all operators
 *  -> each operator has their `stakedWei`, part of which can be `committedStakeWei` if there are flags on/by them
 * - unallocatedWei: part of the sponsorship that hasn't been paid out yet
 *  -> decides the `solventUntilTimestamp()`: more unallocated funds left means the `Sponsorship` is solvent for a longer time
 * - committedFundsWei: forfeited stakes that were committed to a flag by a past operator who `forceUnstake`d (or was kicked)
 *  -> should be zero when there are no active flags
 *
 * @dev It's important that whenever tokens are moved out (or unaccounted tokens detected) that they be accounted for
 *  either via _stake/_slash (to/from stake) or _addSponsorship (to unallocatedWei)
 */
contract Sponsorship is Initializable, ERC2771ContextUpgradeable, IERC677Receiver, AccessControlUpgradeable { //}, ERC2771Context {

    event StakeUpdate(address indexed operator, uint stakedWei, uint allocatedWei); // TODO change: allocatedWei -> earningsWei
    event SponsorshipUpdate(uint totalStakeWei, uint unallocatedWei, uint32 operatorCount, bool isRunning); // TODO: change uint32 -> uint, stake -> staked
    event FlagUpdate(address indexed flagger, address target, uint targetCommittedStake, uint result);
    event OperatorJoined(address indexed operator);
    event OperatorLeft(address indexed operator, uint returnedStakeWei);
    event SponsorshipReceived(address indexed sponsor, uint amount);
    event OperatorKicked(address indexed operator);
    event OperatorSlashed(address indexed operator, uint amountWei);

    // Emitted from the allocation policy
    event ProjectedInsolvencyUpdate(uint projectedInsolvencyTimestamp);
    event InsolvencyStarted(uint startTimeStamp);
    event InsolvencyEnded(uint endTimeStamp, uint forfeitedWeiPerStake, uint forfeitedWei);

    bytes32 public constant TRUSTED_FORWARDER_ROLE = keccak256("TRUSTED_FORWARDER_ROLE");

    StreamrConfig public streamrConfig;
    IERC677 public token;
    IJoinPolicy[] public joinPolicies;
    IAllocationPolicy public allocationPolicy;
    ILeavePolicy public leavePolicy;
    IKickPolicy public kickPolicy;
    string public streamId;
    string public metadata;

    mapping(address => uint) public stakedWei; // how much each operator has staked, if 0 operator is considered not part of sponsorship
    mapping(address => uint) public joinTimeOfOperator;
    mapping(address => uint) public committedStakeWei; // how much can not be unstaked (during e.g. flagging)
    uint public committedFundsWei; // committedStakeWei that has been forfeited but still needs to be tracked to e.g. pay the flag reviewers
    uint public totalStakedWei;
    uint public operatorCount;
    uint public minOperatorCount;
    uint public minHorizonSeconds;
    uint public unallocatedWei;

    function getMyStake() public view returns (uint) {
        return stakedWei[_msgSender()];
    }

    /**
     * You can't unstake the committed part or go below the minimum stake (by cashing out your stake),
     *   hence there is an individual limit for reduceStakeTo.
     * When joining, committed stake is zero, so the it's the same minimumStakeWei for everyone.
     */
    function minimumStakeOf(address operator) public view returns (uint) {
        uint minimumStakeWei = streamrConfig.minimumStakeWei();
        return max(committedStakeWei[operator], minimumStakeWei);
    }

    /**
     * Running means there's enough operators signed up for the sponsorship,
     *  and the sponsorship should pay tokens to the operators from the remaining sponsorship
     * See https://hackmd.io/i8M8iFQLSIa9RbDn-d5Szg?view#Mechanisms
     */
    function isRunning() public view returns (bool) {
        return operatorCount >= minOperatorCount;
    }

    /**
     * Funded means there's enough sponsorship to cover minHorizonSeconds of payments to operators
     * DefaultLeavePolicy states operators are free to leave an underfunded sponsorship
     */
    function isFunded() public view returns (bool) {
        return solventUntilTimestamp() > block.timestamp + minHorizonSeconds; // solhint-disable-line not-rely-on-time
    }

    constructor() ERC2771ContextUpgradeable(address(0x0)) {}

    /**
<<<<<<< HEAD
     * @param initParams array of: [0] initialMinHorizonSeconds, [1] initialMinOperatorCount, [2] weiPerSecond
=======
     * @param initParams uint arguments packed into an array to avoid the "stack too deep" error
     *  [0] minHorizonSeconds: if there's less than this much sponsorship left, Operators can leave without penalty (not used for now)
     *  [1] minOperatorCount: when will the Sponsorship start paying (or stop paying if Operator count goes below this)
     *  [2] weiPerSecond (parameter sent to the allocation policy)
>>>>>>> 7d68f098
     */
    function initialize(
        string calldata streamId_,
        string calldata metadata_,
        StreamrConfig globalStreamrConfig,
        address tokenAddress,
        uint[3] calldata initParams,
        IAllocationPolicy initialAllocationPolicy
    ) public initializer {
        minHorizonSeconds = uint32(initParams[0]);
        minOperatorCount = uint32(initParams[1]);
        uint allocationPerSecond = initParams[2];

        require(minOperatorCount > 0, "error_minOperatorCountZero");
        token = IERC677(tokenAddress);
        streamId = streamId_;
        metadata = metadata_;
        streamrConfig = globalStreamrConfig;
        __AccessControl_init();
        _setupRole(DEFAULT_ADMIN_ROLE, _msgSender()); // factory needs this to set policies, (self-)revoke after policies are set!
        setAllocationPolicy(initialAllocationPolicy, allocationPerSecond);
    }

    /**
     * ERC677 token callback
     * If the data bytes contains an address, the incoming tokens are staked for that operator
     */
    function onTokenTransfer(address sender, uint amount, bytes calldata data) external {
        require(_msgSender() == address(token), "error_onlyDATAToken");
        if (data.length == 20) {
            // shift the 20 address bytes (= 160 bits) to end of uint256 to populate an address variable => shift by 256 - 160 = 96
            // (this is what abi.encodePacked would produce)
            address stakeBeneficiary;
            assembly { stakeBeneficiary := shr(96, calldataload(data.offset)) } // solhint-disable-line no-inline-assembly
            _stake(stakeBeneficiary, amount);
        } else if (data.length == 32) {
            // assume the address was encoded by converting address -> uint -> bytes32 -> bytes
            // (already in the least significant bytes, no shifting needed; this is what abi.encode would produce)
            address stakeBeneficiary;
            assembly { stakeBeneficiary := calldataload(data.offset) } // solhint-disable-line no-inline-assembly
            _stake(stakeBeneficiary, amount);
        } else {
            _addSponsorship(sender, amount);
        }
    }

    /**
     * Sponsor a stream in one of three ways:
     * 1. 1-step ERC677: `DATA.transferAndCall(sponsorship.address, amountWei, "0x")` (preferred method!)
     * 2. 2-step ERC20: first `DATA.approve(sponsorship.address, amountWei)` then `sponsorship.sponsor(amountWei)` (ERC20 compatibility)
     * 3. 2-step ERC20: first `DATA.transfer(sponsorship.address, amountWei)` then `sponsorship.sponsor(0)` (fix if tokens were accidentally sent using ERC20.transfer)
     * Method 3 will not attribute the tokens to the sponsor, so it should be avoided and only considered as a fix.
     * The problem with ERC20.transfer is that it doesn't allow the recipient to know who sent the tokens, so the contract can't attribute them to the sender.
     */
    function sponsor(uint amountWei) external {
        if (amountWei > 0) {
            token.transferFrom(_msgSender(), address(this), amountWei);
        }
        _addSponsorship(_msgSender(), amountWei);
    }

    /** Sweep all non-staked tokens into "unallocated" bin. This also takes care of tokens sent using plain `ERC20.transfer` without calling `sponsor` */
    function _addSponsorship(address sponsorAddress, uint amountWei) internal {
        uint unallocatedWeiBefore = unallocatedWei;
        uint unallocatedWeiAfter = token.balanceOf(address(this)) - totalStakedWei - committedFundsWei;
        uint newTokensWei = unallocatedWeiAfter - unallocatedWeiBefore;

        // newTokens >= amount: tokens can't be lost if ERC677.onTokenTransfer or ERC20.transferFrom works correctly
        uint unknownTokensWei = newTokensWei - amountWei;

        moduleCall(address(allocationPolicy), abi.encodeWithSelector(allocationPolicy.onSponsor.selector, sponsorAddress, newTokensWei), "error_allocationPolicyOnSponsor");
        unallocatedWei = unallocatedWeiAfter;
        emit SponsorshipReceived(sponsorAddress, amountWei);
        if (unknownTokensWei > 0) {
            emit SponsorshipReceived(address(0), unknownTokensWei);
        }
        emit SponsorshipUpdate(totalStakedWei, unallocatedWei, uint32(operatorCount), isRunning());
    }

    /**
     * Stake by first calling DATA.approve(sponsorship.address, amountWei) then this function (2-step ERC20)
     *   or alternatively call DATA.transferAndCall(sponsorship.address, amountWei, operatorAddress) (1-step ERC677)
     * @param operator the operator to stake for (can stake on behalf of someone else)
     */
    function stake(address operator, uint amountWei) external {
        token.transferFrom(_msgSender(), address(this), amountWei);
        _stake(operator, amountWei);
    }

    function _stake(address operator, uint amountWei) internal {
        // console.log("join/stake at ", block.timestamp, operator, amountWei);
        bool newStaker = stakedWei[operator] == 0;
        stakedWei[operator] += amountWei;
        totalStakedWei += amountWei;
        require(stakedWei[operator] >= streamrConfig.minimumStakeWei(), "error_minimumStake");

        if (newStaker) {
            // console.log("Operator joins and stakes", operator, amountWei);
            operatorCount += 1;
            joinTimeOfOperator[operator] = block.timestamp; // solhint-disable-line not-rely-on-time
            for (uint i = 0; i < joinPolicies.length; i++) {
                IJoinPolicy joinPolicy = joinPolicies[i];
                moduleCall(address(joinPolicy), abi.encodeWithSelector(joinPolicy.onJoin.selector, operator, amountWei), "error_joinPolicyOnJoin");
            }
            moduleCall(address(allocationPolicy), abi.encodeWithSelector(allocationPolicy.onJoin.selector, operator), "error_allocationPolicyOnJoin");
            emit OperatorJoined(operator);
        } else {
            // console.log("Operator already joined, increasing stake", operator, amountWei);
            moduleCall(address(allocationPolicy), abi.encodeWithSelector(allocationPolicy.onStakeChange.selector, operator, int(amountWei)), "error_stakeIncreaseFailed");
        }

        emit StakeUpdate(operator, stakedWei[operator], getEarnings(operator));
        emit SponsorshipUpdate(totalStakedWei, unallocatedWei, uint32(operatorCount), isRunning());
    }

    /**
     * Get all the stake and allocations out
     * Throw if that's not possible due to open flags or leave penalty (e.g. leaving too early)
     */
    function unstake() public returns (uint payoutWei) {
        address operator = _msgSender();
        uint penaltyWei = getLeavePenalty(operator);
        require(penaltyWei == 0, "error_leavePenalty");
        require(committedStakeWei[operator] == 0, "error_activeFlag");
        payoutWei = _removeOperator(operator);
    }

    /** Get both stake and allocations out, forfeitting leavePenalty and all stake that is committed to flags */
    function forceUnstake() public returns (uint payoutWei) {
        address operator = _msgSender();
        uint penaltyWei = getLeavePenalty(operator);
        if (penaltyWei > 0) {
            _slash(operator, penaltyWei);
            _addSponsorship(address(this), penaltyWei);
        }
        payoutWei =_removeOperator(operator); // forfeits committed stake
    }

    /** Reduce your stake in the sponsorship without leaving */
    function reduceStakeTo(uint targetStakeWei) external returns (uint payoutWei) {
        address operator = _msgSender();
        require(targetStakeWei < stakedWei[operator], "error_cannotIncreaseStake");
        require(targetStakeWei >= minimumStakeOf(operator), "error_minimumStake");

        payoutWei = stakedWei[operator] - targetStakeWei;
        _reduceStakeBy(operator, payoutWei);
        token.transfer(operator, payoutWei);

        emit StakeUpdate(operator, stakedWei[operator], getEarnings(operator));
        emit SponsorshipUpdate(totalStakedWei, unallocatedWei, uint32(operatorCount), isRunning());
    }

    /**
     * Slashing moves tokens from an operator's stake to "free funds" (that are not in unallocatedWei!)
     * @dev The caller MUST ensure those tokens are added to some other account, e.g. unallocatedWei, via _addSponsorship
     * @dev do not slash more than the whole stake!
     **/
    function _slash(address operator, uint amountWei) internal {
        _reduceStakeBy(operator, amountWei);
        emit OperatorSlashed(operator, amountWei);
        if (operator.code.length > 0) {
            try IOperator(operator).onSlash(amountWei) {} catch {}
        }
        emit StakeUpdate(operator, stakedWei[operator], getEarnings(operator));
    }

    /**
     * Kicking does what slashing does, plus removes the operator
     * @dev The caller MUST ensure those tokens are added to some other account, e.g. unallocatedWei, via _addSponsorship
     * @dev do not slash more than the whole stake!
     */
    function _kick(address operator, uint slashingWei) internal {
        if (slashingWei > 0) {
            _reduceStakeBy(operator, slashingWei);
            emit OperatorSlashed(operator, slashingWei);
        }
        uint payoutWei = _removeOperator(operator);
        emit OperatorKicked(operator);
        if (operator.code.length > 0) {
            try IOperator(operator).onKick(slashingWei, payoutWei) {} catch {}
        }
    }

    /**
     * Moves tokens from an operator's stake to "free funds" (that are not in unallocatedWei!)
     * Does not actually send out tokens!
     * @dev The caller MUST ensure those tokens are added to some other account, e.g. unallocatedWei, via _addSponsorship
     **/
    function _reduceStakeBy(address operator, uint amountWei) private {
        assert(amountWei <= stakedWei[operator]); // should never happen! _slashing must be designed to not slash more than the whole stake
        stakedWei[operator] -= amountWei;
        totalStakedWei -= amountWei;
        moduleCall(address(allocationPolicy), abi.encodeWithSelector(allocationPolicy.onStakeChange.selector, operator, -int(amountWei)), "error_stakeChangeHandlerFailed");
    }

    /**
     * Operator stops servicing the stream and withdraws their stake + earnings.
     * If number of operators falls below minOperatorCount, the sponsorship will no longer be "running" and the stream will be closed.
     * If operator had any committed stake, it is forfeited and accounted as committedFundsWei, under control of e.g. the VoteKickPolicy.
     */
    function _removeOperator(address operator) internal returns (uint payoutWei) {
        require(stakedWei[operator] > 0, "error_operatorNotStaked");
        // console.log("_removeOperator", operator);

        if (committedStakeWei[operator] > 0) {
            _slash(operator, committedStakeWei[operator]);
            committedFundsWei += committedStakeWei[operator];
            committedStakeWei[operator] = 0;
        }

        // send out both allocations and stake
        uint paidOutEarningsWei = _withdraw(operator);
        uint paidOutStakeWei = stakedWei[operator];
        require(token.transferAndCall(operator, paidOutStakeWei, "stake"), "error_transfer");

        operatorCount -= 1;
        totalStakedWei -= paidOutStakeWei;
        delete stakedWei[operator];
        delete joinTimeOfOperator[operator];

        moduleCall(address(allocationPolicy), abi.encodeWithSelector(allocationPolicy.onLeave.selector, operator), "error_leaveHandlerFailed");
        emit StakeUpdate(operator, 0, 0); // stake and allocation must be zero when the operator is gone
        emit SponsorshipUpdate(totalStakedWei, unallocatedWei, uint32(operatorCount), isRunning());
        emit OperatorLeft(operator, paidOutStakeWei);

        return paidOutEarningsWei + paidOutStakeWei;
    }

    /** Get earnings out, leave stake in */
    function withdraw() external returns (uint payoutWei) {
        address operator = _msgSender();
        require(stakedWei[operator] > 0, "error_operatorNotStaked");

        payoutWei = _withdraw(operator);
        if (payoutWei > 0) {
            emit StakeUpdate(operator, stakedWei[operator], 0); // earnings will be zero after withdraw (see test)
            emit SponsorshipUpdate(totalStakedWei, unallocatedWei, uint32(operatorCount), isRunning());
        }
    }

    function _withdraw(address operator) internal returns (uint payoutWei) {
        payoutWei = moduleCall(address(allocationPolicy), abi.encodeWithSelector(allocationPolicy.onWithdraw.selector, operator), "error_withdrawFailed");
        // console.log("withdraw ->", operator, payoutWei);
        if (payoutWei > 0) {
            require(token.transferAndCall(operator, payoutWei, "allocation"), "error_transfer");
        }
    }

    /** Start the flagging process to kick an abusive operator */
    function flag(address target) external {
        require(address(kickPolicy) != address(0), "error_notSupported");
        moduleCall(address(kickPolicy), abi.encodeWithSelector(kickPolicy.onFlag.selector, target), "error_kickPolicyFailed");
    }

    /** Peer reviewers vote on the flag */
    function voteOnFlag(address target, bytes32 voteData) external {
        require(address(kickPolicy) != address(0), "error_notSupported");
        moduleCall(address(kickPolicy), abi.encodeWithSelector(kickPolicy.onVote.selector, target, voteData), "error_kickPolicyFailed");
    }

    /** Read information about a flag, see the flag policy how that info is packed into the 256 bits of flagData */
    function getFlag(address target) external view returns (uint flagData) {
        require(address(kickPolicy) != address(0), "error_notSupported");
        return moduleGet(abi.encodeWithSelector(kickPolicy.getFlagData.selector, target, address(kickPolicy)), "error_kickPolicyFailed");
    }

    /////////////////////////////////////////
    // POLICY SETUP
    // This should happen during initialization and be done by the SponsorshipFactory
    /////////////////////////////////////////

    function setAllocationPolicy(IAllocationPolicy newAllocationPolicy, uint param) public onlyRole(DEFAULT_ADMIN_ROLE) {
        allocationPolicy = newAllocationPolicy;
        moduleCall(address(allocationPolicy), abi.encodeWithSelector(allocationPolicy.setParam.selector, param), "error_setAllocationPolicyFailed");
    }

    function setLeavePolicy(ILeavePolicy newLeavePolicy, uint param) public onlyRole(DEFAULT_ADMIN_ROLE) {
        leavePolicy = newLeavePolicy;
        moduleCall(address(leavePolicy), abi.encodeWithSelector(leavePolicy.setParam.selector, param), "error_setLeavePolicyFailed");
    }

    function setKickPolicy(IKickPolicy newKickPolicy, uint param) public onlyRole(DEFAULT_ADMIN_ROLE) {
        kickPolicy = newKickPolicy;
        moduleCall(address(kickPolicy), abi.encodeWithSelector(kickPolicy.setParam.selector, param), "error_setKickPolicyFailed");
    }

    function addJoinPolicy(IJoinPolicy newJoinPolicy, uint param) public onlyRole(DEFAULT_ADMIN_ROLE) {
        joinPolicies.push(newJoinPolicy);
        moduleCall(address(newJoinPolicy), abi.encodeWithSelector(newJoinPolicy.setParam.selector, param), "error_addJoinPolicyFailed");
    }

    /////////////////////////////////////////
    // MODULE CALLS
    // moduleCall for transactions, moduleGet for view functions
    /////////////////////////////////////////
    /* solhint-disable */

    /**
     * Delegate-call ("library call") a module's method: it will use this Sponsorship's storage
     * When calling from a view function (staticcall context), use moduleGet instead
     */
    function moduleCall(address moduleAddress, bytes memory callBytes, string memory defaultReason) internal returns (uint returnValue) {
        (bool success, bytes memory returndata) = moduleAddress.delegatecall(callBytes);
        if (!success) {
            if (returndata.length == 0) { revert(defaultReason); }
            assembly { revert(add(32, returndata), mload(returndata)) }
        }
        // assume a successful call returns precisely one uint256 or nothing, so take that out and drop the rest
        // for the function that return nothing, the returnValue will just be garbage
        assembly { returnValue := mload(add(returndata, 32)) }
    }

    /**
     * Workaround to delegatecall view functions in modules
     * Suggested by https://ethereum.stackexchange.com/questions/82342/how-to-perform-delegate-call-inside-of-view-call-staticall
     * Pass the target module address in an "extra argument" to the getter function
     * @dev note the success value isn't parsed here; that would be double parsing here and then in the actual getter (below)
     * @dev instead, success is determined by the length of returndata: too long means it was a revert
     * @dev hopefully this whole kludge can be replaced with pure solidity once they get their delegate-static-call working
     */
    fallback(bytes calldata args) external returns (bytes memory) {
        require(msg.sender == address(this), "error_mustBeThis");

        // extra argument is 32 bytes per abi encoding; low 20 bytes are the module address
        uint len = args.length; // 4 byte selector + 32 bytes per argument
        address target = address(bytes20(args[len - 20 : len])); // grab the address
        bytes memory data = args[0 : len - 32]; // drop extra argument

        (bool success, bytes memory returndata) = target.delegatecall(data);
        if (!success) { assembly { revert(add(32, returndata), mload(returndata)) } } // re-revert the returndata as-is
        return returndata;
    }

    /** Call a module's view function (staticcall) */
    function moduleGet(bytes memory callBytes, string memory defaultReason) internal view returns (uint returnValue) {
        // trampoline through the above callback
        (bool success, bytes memory returndata) = address(this).staticcall(callBytes);
        if (!success) {
            if (returndata.length == 0) { revert(defaultReason); }
            assembly { revert(add(32, returndata), mload(returndata)) }
        }
        // assume a successful call returns precisely one uint256, so take that out and drop the rest
        assembly { returnValue := mload(add(returndata, 32)) }
    }

    /* solhint-enable */

    function solventUntilTimestamp() public view returns(uint256 horizon) {
        return moduleGet(abi.encodeWithSelector(allocationPolicy.getInsolvencyTimestamp.selector, address(allocationPolicy)), "error_getInsolvencyTimestampFailed");
    }

    function getEarnings(address operator) public view returns(uint256 allocation) {
        return moduleGet(abi.encodeWithSelector(allocationPolicy.getEarningsWei.selector, operator, address(allocationPolicy)), "error_getEarningsFailed");
    }

    function getLeavePenalty(address operator) public view returns(uint256 leavePenalty) {
        if (address(leavePolicy) == address(0)) { return 0; }
        return moduleGet(abi.encodeWithSelector(leavePolicy.getLeavePenaltyWei.selector, operator, address(leavePolicy)), "error_getLeavePenaltyFailed");
    }

    function _msgSender() internal view virtual override(ContextUpgradeable, ERC2771ContextUpgradeable) returns (address sender) {
        return super._msgSender();
    }

    function _msgData() internal view virtual override(ContextUpgradeable, ERC2771ContextUpgradeable) returns (bytes calldata) {
        return super._msgData();
    }

    /*
     * Override openzeppelin's ERC2771ContextUpgradeable function
     * @dev isTrustedForwarder override and project registry role access adds trusted forwarder reset functionality
     */
    function isTrustedForwarder(address forwarder) public view override returns (bool) {
        return hasRole(TRUSTED_FORWARDER_ROLE, forwarder);
    }

    function max(uint a, uint b) internal pure returns (uint) {
        return a > b ? a : b;
    }
}<|MERGE_RESOLUTION|>--- conflicted
+++ resolved
@@ -108,14 +108,10 @@
     constructor() ERC2771ContextUpgradeable(address(0x0)) {}
 
     /**
-<<<<<<< HEAD
-     * @param initParams array of: [0] initialMinHorizonSeconds, [1] initialMinOperatorCount, [2] weiPerSecond
-=======
      * @param initParams uint arguments packed into an array to avoid the "stack too deep" error
      *  [0] minHorizonSeconds: if there's less than this much sponsorship left, Operators can leave without penalty (not used for now)
      *  [1] minOperatorCount: when will the Sponsorship start paying (or stop paying if Operator count goes below this)
      *  [2] weiPerSecond (parameter sent to the allocation policy)
->>>>>>> 7d68f098
      */
     function initialize(
         string calldata streamId_,
