// SPDX-License-Identifier: MIT
pragma solidity ^0.8.13;
pragma experimental ABIEncoderV2;

// import "@openzeppelin/contracts-upgradeable/proxy/utils/UUPSUpgradeable.sol";
import "@openzeppelin/contracts-upgradeable/access/AccessControlUpgradeable.sol";
import "@openzeppelin/contracts-upgradeable/metatx/ERC2771ContextUpgradeable.sol";
import "@openzeppelin/contracts-upgradeable/proxy/utils/Initializable.sol";

import "./IERC677.sol";
import "./IERC677Receiver.sol";
import "./IOperator.sol";
import "./SponsorshipPolicies/IJoinPolicy.sol";
import "./SponsorshipPolicies/ILeavePolicy.sol";
import "./SponsorshipPolicies/IKickPolicy.sol";
import "./SponsorshipPolicies/IAllocationPolicy.sol";
import "./StreamrConfig.sol";
// import "../../StreamRegistry/ERC2771ContextUpgradeable.sol";

// import "hardhat/console.sol";

/**
 * `Sponsorship` ("Stream Agreement") holds the sponsors' tokens and allocates them to operators
 * Those tokens are the *sponsorship* that the *sponsor* puts on servicing the stream
 * *Operators* that have `stake`d on the Sponsorship and receive *earnings* specified by the `IAllocationPolicy`
 * Operators can also `unstake` and stop earning, signalling to stop servicing the stream.
 *  NB: If there's a flag on you (or by you) then some of your stake is committed on that flag, which prevents unstaking.
 *      If you really want to stop servicing the stream and are willing to lose the committed stake, you can `forceUnstake`
 * The tokens held by `Sponsorship` are tracked in four accounts:
 * - totalStakedWei: total amount of tokens staked by all operators
 *  -> each operator has their `stakedWei`, part of which can be `committedStakeWei` if there are flags on/by them
 * - remainingWei: part of the sponsorship that hasn't been paid out yet
 *  -> decides the `solventUntilTimestamp()`: more unallocated funds left means the `Sponsorship` is solvent for a longer time
 * - earningsWei: part of the sponsorship that has been paid out to operators but not yet withdrawn
 *  -> governed by the `IAllocationPolicy`
 * - committedForfeitedStakeWei: forfeited stakes that were committed to a flag by a past operator who `forceUnstake`d (or was kicked)
 *  -> should be zero when there are no active flags
 * @dev We track both earningsWei and remainingWei because one difference are the 'ghost tokens' that can be sent to the sponsorship
 *  with a standard ERC20 transfer without transferAndCall
 *
 * @dev It's important that whenever tokens are moved out (or unaccounted tokens detected) that they be accounted for
 *  either via _stake/_slash (to/from stake) or _addSponsorship (to remainingWei)
 */
contract Sponsorship is Initializable, ERC2771ContextUpgradeable, IERC677Receiver, AccessControlUpgradeable { //}, ERC2771Context {

    // TODO change: allocatedWei -> earningsWei
    event StakeUpdate(address indexed operator, uint stakedWei, uint earningsWei);
    // TODO: change uint32 -> uint, stake -> staked, unallocated -> amountLeft
    event SponsorshipUpdate(uint totalStakeWei, uint unallocatedWei, uint32 operatorCount, bool isRunning);
    event OperatorJoined(address indexed operator);
    event OperatorLeft(address indexed operator, uint returnedStakeWei);
    event SponsorshipReceived(address indexed sponsor, uint amount);
    event OperatorKicked(address indexed operator);
    event OperatorSlashed(address indexed operator, uint amountWei);

    // Emitted from the allocation policy
    event ProjectedInsolvencyUpdate(uint projectedInsolvencyTimestamp);
    event InsolvencyStarted(uint startTimeStamp);
    event InsolvencyEnded(uint endTimeStamp, uint forfeitedWeiPerStake, uint forfeitedWei);

    // Emitted from VoteKickPolicy
    event FlagUpdate(address indexed flagger, address target, uint targetCommittedStake, uint result, string flagMetadata);

    bytes32 public constant TRUSTED_FORWARDER_ROLE = keccak256("TRUSTED_FORWARDER_ROLE");

    StreamrConfig public streamrConfig;
    IERC677 public token;
    IJoinPolicy[] public joinPolicies;
    IAllocationPolicy public allocationPolicy;
    ILeavePolicy public leavePolicy;
    IKickPolicy public kickPolicy;
    string public streamId;
    string public metadata;
    mapping(address => string) public flagMetadataJson;

    mapping(address => uint) public stakedWei; // how much each operator has staked, if 0 operator is considered not part of sponsorship
    mapping(address => uint) public joinTimeOfOperator;
    mapping(address => uint) public committedStakeWei; // how much can not be unstaked (during e.g. flagging)
    uint public committedForfeitedStakeWei; // committedStakeWei that has been forfeited but still needs to be tracked to e.g. pay the flag reviewers
    uint public totalStakedWei;
    uint public operatorCount;
    uint public minOperatorCount;
    uint public minHorizonSeconds;
    uint public remainingWei;
    uint public earningsWei; // only the IAllocationPolicy should modify this!

    function getMyStake() public view returns (uint) {
        return stakedWei[_msgSender()];
    }

    /**
     * You can't unstake the committed part or go below the minimum stake (by cashing out your stake),
     *   hence there is an individual limit for reduceStakeTo.
     * When joining, committed stake is zero, so the it's the same minimumStakeWei for everyone.
     */
    function minimumStakeOf(address operator) public view returns (uint) {
        uint minimumStakeWei = streamrConfig.minimumStakeWei();
        return max(committedStakeWei[operator], minimumStakeWei);
    }

    /**
     * Running means there's enough operators signed up for the sponsorship,
     *  and the sponsorship should pay tokens to the operators from the remaining sponsorship
     * See https://hackmd.io/i8M8iFQLSIa9RbDn-d5Szg?view#Mechanisms
     */
    function isRunning() public view returns (bool) {
        return operatorCount >= minOperatorCount;
    }

    /**
     * Funded means there's enough sponsorship to cover minHorizonSeconds of payments to operators
     * DefaultLeavePolicy states operators are free to leave an underfunded sponsorship
     */
    function isFunded() public view returns (bool) {
        return solventUntilTimestamp() > block.timestamp + minHorizonSeconds; // solhint-disable-line not-rely-on-time
    }

    constructor() ERC2771ContextUpgradeable(address(0x0)) {}

    /**
     * @param initParams uint arguments packed into an array to avoid the "stack too deep" error
     *  [0] minHorizonSeconds: if there's less than this much sponsorship left, Operators can leave without penalty (not used for now)
     *  [1] minOperatorCount: when will the Sponsorship start paying (or stop paying if Operator count goes below this)
     *  [2] weiPerSecond (parameter sent to the allocation policy)
     */
    function initialize(
        string calldata streamId_,
        string calldata metadata_,
        StreamrConfig globalStreamrConfig,
        address tokenAddress,
        uint[3] calldata initParams,
        IAllocationPolicy initialAllocationPolicy
    ) public initializer {
        minHorizonSeconds = uint32(initParams[0]);
        minOperatorCount = uint32(initParams[1]);
        uint allocationPerSecond = initParams[2];

        require(minOperatorCount > 0, "error_minOperatorCountZero");
        token = IERC677(tokenAddress);
        streamId = streamId_;
        metadata = metadata_;
        streamrConfig = globalStreamrConfig;
        __AccessControl_init();
        _setupRole(DEFAULT_ADMIN_ROLE, _msgSender()); // factory needs this to set policies, (self-)revoke after policies are set!
        setAllocationPolicy(initialAllocationPolicy, allocationPerSecond);
    }

    /**
     * ERC677 token callback
     * If the data bytes contains an address, the incoming tokens are staked for that operator
     */
    function onTokenTransfer(address sender, uint amount, bytes calldata data) external {
        require(_msgSender() == address(token), "error_onlyDATAToken");
        if (data.length == 20) {
            // shift the 20 address bytes (= 160 bits) to end of uint256 to populate an address variable => shift by 256 - 160 = 96
            // (this is what abi.encodePacked would produce)
            address stakeBeneficiary;
            assembly { stakeBeneficiary := shr(96, calldataload(data.offset)) } // solhint-disable-line no-inline-assembly
            _stake(stakeBeneficiary, amount);
        } else if (data.length == 32) {
            // assume the address was encoded by converting address -> uint -> bytes32 -> bytes
            // (already in the least significant bytes, no shifting needed; this is what abi.encode would produce)
            address stakeBeneficiary;
            assembly { stakeBeneficiary := calldataload(data.offset) } // solhint-disable-line no-inline-assembly
            _stake(stakeBeneficiary, amount);
        } else {
            _addSponsorship(sender, amount);
        }
    }

    /**
     * Sponsor a stream in one of three ways:
     * 1. 1-step ERC677: `DATA.transferAndCall(sponsorship.address, amountWei, "0x")` (preferred method!)
     * 2. 2-step ERC20: first `DATA.approve(sponsorship.address, amountWei)` then `sponsorship.sponsor(amountWei)` (ERC20 compatibility)
     * 3. 2-step ERC20: first `DATA.transfer(sponsorship.address, amountWei)` then `sponsorship.sponsor(0)` (fix if tokens were accidentally sent using ERC20.transfer)
     * Method 3 will not attribute the tokens to the sponsor, so it should be avoided and only considered as a fix.
     * The problem with ERC20.transfer is that it doesn't allow the recipient to know who sent the tokens, so the contract can't attribute them to the sender.
     */
    function sponsor(uint amountWei) external {
        if (amountWei > 0) {
            token.transferFrom(_msgSender(), address(this), amountWei);
        }
        _addSponsorship(_msgSender(), amountWei);
    }

    function _addSponsorship(address sponsorAddress, uint tokensFromSponsorWei) internal {
        // sweep all non-staked tokens into "unallocated" bin (remainingWei). This also takes care of tokens sent using plain `ERC20.transfer` without calling `sponsor`
        uint remainingWeiBefore = remainingWei;
        remainingWei = token.balanceOf(address(this)) - earningsWei - totalStakedWei - committedForfeitedStakeWei;
        uint newTokensWei = remainingWei - remainingWeiBefore;

        // tokens can't be lost if ERC677.onTokenTransfer or ERC20.transferFrom works correctly ==> assume newTokens >= amount
        uint unknownTokensWei = newTokensWei - tokensFromSponsorWei;

        moduleCall(address(allocationPolicy), abi.encodeWithSelector(allocationPolicy.onSponsor.selector, sponsorAddress, newTokensWei), "error_allocationPolicyOnSponsor");
        emit SponsorshipReceived(sponsorAddress, tokensFromSponsorWei);
        if (unknownTokensWei > 0) {
            emit SponsorshipReceived(address(0), unknownTokensWei);
        }
        emit SponsorshipUpdate(totalStakedWei, remainingWei, uint32(operatorCount), isRunning());
    }

    /**
     * Stake by first calling DATA.approve(sponsorship.address, amountWei) then this function (2-step ERC20)
     *   or alternatively call DATA.transferAndCall(sponsorship.address, amountWei, operatorAddress) (1-step ERC677)
     * @param operator the operator to stake for (can stake on behalf of someone else)
     */
    function stake(address operator, uint amountWei) external {
        token.transferFrom(_msgSender(), address(this), amountWei);
        _stake(operator, amountWei);
    }

    function _stake(address operator, uint amountWei) internal {
        // console.log("join/stake at ", block.timestamp, operator, amountWei);
        bool newStaker = stakedWei[operator] == 0;
        stakedWei[operator] += amountWei;
        totalStakedWei += amountWei;
        require(stakedWei[operator] >= streamrConfig.minimumStakeWei(), "error_minimumStake");

        if (newStaker) {
            // console.log("Operator joins and stakes", operator, amountWei);
            operatorCount += 1;
            joinTimeOfOperator[operator] = block.timestamp; // solhint-disable-line not-rely-on-time
            for (uint i = 0; i < joinPolicies.length; i++) {
                IJoinPolicy joinPolicy = joinPolicies[i];
                moduleCall(address(joinPolicy), abi.encodeWithSelector(joinPolicy.onJoin.selector, operator, amountWei), "error_joinPolicyOnJoin");
            }
            moduleCall(address(allocationPolicy), abi.encodeWithSelector(allocationPolicy.onJoin.selector, operator), "error_allocationPolicyOnJoin");
            emit OperatorJoined(operator);
        } else {
            // console.log("Operator already joined, increasing stake", operator, amountWei);
            moduleCall(address(allocationPolicy), abi.encodeWithSelector(allocationPolicy.onStakeChange.selector, operator, int(amountWei)), "error_stakeIncreaseFailed");
        }

        emit StakeUpdate(operator, stakedWei[operator], getEarnings(operator));
        emit SponsorshipUpdate(totalStakedWei, remainingWei, uint32(operatorCount), isRunning());
    }

    /**
     * Get all the stake and allocations out
     * Throw if that's not possible due to open flags or leave penalty (e.g. leaving too early)
     */
    function unstake() public returns (uint payoutWei) {
        address operator = _msgSender();
        uint penaltyWei = getLeavePenalty(operator);
        require(penaltyWei == 0, "error_leavePenalty");
        require(committedStakeWei[operator] == 0, "error_activeFlag");
        payoutWei = _removeOperator(operator);
    }

    /** Get both stake and allocations out, forfeitting leavePenalty and all stake that is committed to flags */
    function forceUnstake() public returns (uint payoutWei) {
        address operator = _msgSender();
        uint penaltyWei = getLeavePenalty(operator);
        if (penaltyWei > 0) {
            uint slashedWei = _slash(operator, penaltyWei);
            _addSponsorship(address(this), slashedWei);
        }
        payoutWei = _removeOperator(operator); // forfeits committed stake
    }

    /** Reduce your stake in the sponsorship without leaving */
    function reduceStakeTo(uint targetStakeWei) external returns (uint payoutWei) {
        address operator = _msgSender();
        require(targetStakeWei < stakedWei[operator], "error_cannotIncreaseStake");
        require(targetStakeWei >= minimumStakeOf(operator), "error_minimumStake");

        payoutWei = _reduceStakeBy(operator, stakedWei[operator] - targetStakeWei);
        token.transfer(operator, payoutWei);

        emit StakeUpdate(operator, stakedWei[operator], getEarnings(operator));
        emit SponsorshipUpdate(totalStakedWei, remainingWei, uint32(operatorCount), isRunning());
    }

    /**
     * Slashing moves tokens from an operator's stake to "free funds" (that are not in remainingWei!)
     * @dev The caller MUST ensure those tokens are added to some other account, e.g. remainingWei, via _addSponsorship
     * @dev do not slash more than the whole stake!
     **/
    function _slash(address operator, uint amountWei) internal returns (uint actualSlashingWei) {
        actualSlashingWei = _reduceStakeBy(operator, amountWei);
        emit OperatorSlashed(operator, actualSlashingWei);
        if (operator.code.length > 0) {
            try IOperator(operator).onSlash(actualSlashingWei) {} catch {}
        }
        emit StakeUpdate(operator, stakedWei[operator], getEarnings(operator));
    }

    /**
     * Kicking does what slashing does, plus removes the operator
     * @dev The caller MUST ensure those tokens are added to some other account, e.g. remainingWei, via _addSponsorship
     * @dev do not slash more than the whole stake!
     */
    function _kick(address operator, uint slashingWei) internal {
        if (slashingWei > 0) {
            slashingWei = _reduceStakeBy(operator, slashingWei);
            emit OperatorSlashed(operator, slashingWei);
        }
        uint payoutWei = _removeOperator(operator);
        emit OperatorKicked(operator);
        if (operator.code.length > 0) {
            try IOperator(operator).onKick(slashingWei, payoutWei) {} catch {}
        }
    }

    /**
     * Moves tokens from an operator's stake to "free funds" (that are not in remainingWei!)
     * Does not actually send out tokens!
<<<<<<< HEAD
     * @dev The caller MUST ensure those tokens are added to some other account, e.g. remainingWei, via _addSponsorship
=======
     * @dev The caller MUST ensure those tokens are added to some other account, e.g. unallocatedWei via _addSponsorship
>>>>>>> 34195f62
     **/
    function _reduceStakeBy(address operator, uint amountWei) private returns (uint actualReductionWei) {
        actualReductionWei = min(amountWei, stakedWei[operator]);
        stakedWei[operator] -= actualReductionWei;
        totalStakedWei -= actualReductionWei;
        moduleCall(address(allocationPolicy), abi.encodeWithSelector(allocationPolicy.onStakeChange.selector, operator, -int(actualReductionWei)), "error_stakeChangeHandlerFailed");
    }

    /**
     * Operator stops servicing the stream and withdraws their stake + earnings.
     * If number of operators falls below minOperatorCount, the sponsorship will no longer be "running" and the stream will be closed.
     * If operator had any committed stake, it is forfeited and accounted as committedForfeitedStakeWei, under control of e.g. the VoteKickPolicy.
     */
    function _removeOperator(address operator) internal returns (uint payoutWei) {
        require(stakedWei[operator] > 0, "error_operatorNotStaked");
        // console.log("_removeOperator", operator);

        if (committedStakeWei[operator] > 0) {
            uint slashedWei = _slash(operator, committedStakeWei[operator]);
            committedForfeitedStakeWei += slashedWei;
            committedStakeWei[operator] = 0;
        }

        // send out both allocations and stake
        uint paidOutEarningsWei = _withdraw(operator);
        uint paidOutStakeWei = stakedWei[operator];

        operatorCount -= 1;
        totalStakedWei -= paidOutStakeWei;
        delete stakedWei[operator];
        delete joinTimeOfOperator[operator];

        moduleCall(address(allocationPolicy), abi.encodeWithSelector(allocationPolicy.onLeave.selector, operator), "error_leaveHandlerFailed");
        emit StakeUpdate(operator, 0, 0); // stake and allocation must be zero when the operator is gone
        emit SponsorshipUpdate(totalStakedWei, remainingWei, uint32(operatorCount), isRunning());
        emit OperatorLeft(operator, paidOutStakeWei);

        // do the transferAndCall in the end of the function to avoid reentrancy (stakedWei[operator] == 0 now, so re-entry would fail with error_operatorNotStaked)
        require(token.transferAndCall(operator, paidOutStakeWei, "stake"), "error_transfer");

        return paidOutEarningsWei + paidOutStakeWei;
    }

    /** Get earnings out, leave stake in */
    function withdraw() external returns (uint payoutWei) {
        address operator = _msgSender();
        require(stakedWei[operator] > 0, "error_operatorNotStaked");

        payoutWei = _withdraw(operator);
        if (payoutWei > 0) {
            emit StakeUpdate(operator, stakedWei[operator], 0); // earnings will be zero after withdraw (see test)
            emit SponsorshipUpdate(totalStakedWei, remainingWei, uint32(operatorCount), isRunning());
        }
    }

    function _withdraw(address operator) internal returns (uint payoutWei) {
        payoutWei = moduleCall(address(allocationPolicy), abi.encodeWithSelector(allocationPolicy.onWithdraw.selector, operator), "error_withdrawFailed");
        // console.log("withdraw ->", operator, payoutWei);
        if (payoutWei > 0) {
            require(token.transferAndCall(operator, payoutWei, "allocation"), "error_transfer");
        }
    }

    /**
     * Start the flagging process to kick an abusive operator and pass arbitrary metadata object along with the flag
     * The intended use for the metadata is to communicate the partition number and/or other conditions relevant to the failed inspection. The passed metadata is only used off-chain.
    */
    function flag(address target, string memory metadataJsonString) external {
        flagMetadataJson[target] = metadataJsonString;
        require(address(kickPolicy) != address(0), "error_notSupported");
        moduleCall(address(kickPolicy), abi.encodeWithSelector(kickPolicy.onFlag.selector, target), "error_kickPolicyFailed");
    }

    /** Peer reviewers vote on the flag */
    function voteOnFlag(address target, bytes32 voteData) external {
        require(address(kickPolicy) != address(0), "error_notSupported");
        moduleCall(address(kickPolicy), abi.encodeWithSelector(kickPolicy.onVote.selector, target, voteData), "error_kickPolicyFailed");
    }

    /** Read information about a flag, see the flag policy how that info is packed into the 256 bits of flagData */
    function getFlag(address target) external view returns (uint flagData, string memory flagMetadata) {
        require(address(kickPolicy) != address(0), "error_notSupported");
        flagData = moduleGet(abi.encodeWithSelector(kickPolicy.getFlagData.selector, target, address(kickPolicy)), "error_kickPolicyFailed");
        flagMetadata = flagMetadataJson[target];
    }

    /////////////////////////////////////////
    // POLICY SETUP
    // This should happen during initialization and be done by the SponsorshipFactory
    /////////////////////////////////////////

    function setAllocationPolicy(IAllocationPolicy newAllocationPolicy, uint param) public onlyRole(DEFAULT_ADMIN_ROLE) {
        allocationPolicy = newAllocationPolicy;
        moduleCall(address(allocationPolicy), abi.encodeWithSelector(allocationPolicy.setParam.selector, param), "error_setAllocationPolicyFailed");
    }

    function setLeavePolicy(ILeavePolicy newLeavePolicy, uint param) public onlyRole(DEFAULT_ADMIN_ROLE) {
        leavePolicy = newLeavePolicy;
        moduleCall(address(leavePolicy), abi.encodeWithSelector(leavePolicy.setParam.selector, param), "error_setLeavePolicyFailed");
    }

    function setKickPolicy(IKickPolicy newKickPolicy, uint param) public onlyRole(DEFAULT_ADMIN_ROLE) {
        kickPolicy = newKickPolicy;
        moduleCall(address(kickPolicy), abi.encodeWithSelector(kickPolicy.setParam.selector, param), "error_setKickPolicyFailed");
    }

    function addJoinPolicy(IJoinPolicy newJoinPolicy, uint param) public onlyRole(DEFAULT_ADMIN_ROLE) {
        joinPolicies.push(newJoinPolicy);
        moduleCall(address(newJoinPolicy), abi.encodeWithSelector(newJoinPolicy.setParam.selector, param), "error_addJoinPolicyFailed");
    }

    /////////////////////////////////////////
    // MODULE CALLS
    // moduleCall for transactions, moduleGet for view functions
    /////////////////////////////////////////
    /* solhint-disable */

    /**
     * Delegate-call ("library call") a module's method: it will use this Sponsorship's storage
     * When calling from a view function (staticcall context), use moduleGet instead
     */
    function moduleCall(address moduleAddress, bytes memory callBytes, string memory defaultReason) internal returns (uint returnValue) {
        (bool success, bytes memory returndata) = moduleAddress.delegatecall(callBytes);
        if (!success) {
            if (returndata.length == 0) { revert(defaultReason); }
            assembly { revert(add(32, returndata), mload(returndata)) }
        }
        // assume a successful call returns precisely one uint256 or nothing, so take that out and drop the rest
        // for the function that return nothing, the returnValue will just be garbage
        assembly { returnValue := mload(add(returndata, 32)) }
    }

    /**
     * Workaround to delegatecall view functions in modules
     * Suggested by https://ethereum.stackexchange.com/questions/82342/how-to-perform-delegate-call-inside-of-view-call-staticall
     * Pass the target module address in an "extra argument" to the getter function
     * @dev note the success value isn't parsed here; that would be double parsing here and then in the actual getter (below)
     * @dev instead, success is determined by the length of returndata: too long means it was a revert
     * @dev hopefully this whole kludge can be replaced with pure solidity once they get their delegate-static-call working
     */
    fallback(bytes calldata args) external returns (bytes memory) {
        require(msg.sender == address(this), "error_mustBeThis");

        // extra argument is 32 bytes per abi encoding; low 20 bytes are the module address
        uint len = args.length; // 4 byte selector + 32 bytes per argument
        address target = address(bytes20(args[len - 20 : len])); // grab the address
        bytes memory data = args[0 : len - 32]; // drop extra argument

        (bool success, bytes memory returndata) = target.delegatecall(data);
        if (!success) { assembly { revert(add(32, returndata), mload(returndata)) } } // re-revert the returndata as-is
        return returndata;
    }

    /** Call a module's view function (staticcall) */
    function moduleGet(bytes memory callBytes, string memory defaultReason) internal view returns (uint returnValue) {
        // trampoline through the above callback
        (bool success, bytes memory returndata) = address(this).staticcall(callBytes);
        if (!success) {
            if (returndata.length == 0) { revert(defaultReason); }
            assembly { revert(add(32, returndata), mload(returndata)) }
        }
        // assume a successful call returns precisely one uint256, so take that out and drop the rest
        assembly { returnValue := mload(add(returndata, 32)) }
    }

    /* solhint-enable */

    function solventUntilTimestamp() public view returns(uint horizon) {
        return moduleGet(abi.encodeWithSelector(allocationPolicy.getInsolvencyTimestamp.selector, address(allocationPolicy)), "error_getInsolvencyTimestampFailed");
    }

    function getEarnings(address operator) public view returns(uint allocation) {
        return moduleGet(abi.encodeWithSelector(allocationPolicy.getEarningsWei.selector, operator, address(allocationPolicy)), "error_getEarningsFailed");
    }

    function getLeavePenalty(address operator) public view returns(uint leavePenalty) {
        if (address(leavePolicy) == address(0)) { return 0; }
        return moduleGet(abi.encodeWithSelector(leavePolicy.getLeavePenaltyWei.selector, operator, address(leavePolicy)), "error_getLeavePenaltyFailed");
    }

    function _msgSender() internal view virtual override(ContextUpgradeable, ERC2771ContextUpgradeable) returns (address sender) {
        return super._msgSender();
    }

    function _msgData() internal view virtual override(ContextUpgradeable, ERC2771ContextUpgradeable) returns (bytes calldata) {
        return super._msgData();
    }

    /*
     * Override openzeppelin's ERC2771ContextUpgradeable function
     * @dev isTrustedForwarder override and project registry role access adds trusted forwarder reset functionality
     */
    function isTrustedForwarder(address forwarder) public view override returns (bool) {
        return hasRole(TRUSTED_FORWARDER_ROLE, forwarder);
    }

    function min(uint a, uint b) internal pure returns (uint) {
        return a < b ? a : b;
    }
    function max(uint a, uint b) internal pure returns (uint) {
        return a > b ? a : b;
    }
}<|MERGE_RESOLUTION|>--- conflicted
+++ resolved
@@ -306,11 +306,7 @@
     /**
      * Moves tokens from an operator's stake to "free funds" (that are not in remainingWei!)
      * Does not actually send out tokens!
-<<<<<<< HEAD
      * @dev The caller MUST ensure those tokens are added to some other account, e.g. remainingWei, via _addSponsorship
-=======
-     * @dev The caller MUST ensure those tokens are added to some other account, e.g. unallocatedWei via _addSponsorship
->>>>>>> 34195f62
      **/
     function _reduceStakeBy(address operator, uint amountWei) private returns (uint actualReductionWei) {
         actualReductionWei = min(amountWei, stakedWei[operator]);
