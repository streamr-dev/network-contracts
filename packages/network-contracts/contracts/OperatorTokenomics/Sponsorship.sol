--- conflicted
+++ resolved
@@ -39,15 +39,9 @@
  * @dev   either via _stake/_slash (to/from stake) or _addSponsorship (to remainingWei)
  */
 contract Sponsorship is Initializable, ERC2771ContextUpgradeable, IERC677Receiver, AccessControlUpgradeable {
-<<<<<<< HEAD
-
-    event StakeUpdate(address indexed operator, uint stakedWei, uint earningsWei, uint lockedStakeWei);
-    event SponsorshipUpdate(uint totalStakedWei, uint remainingWei, uint indexed operatorCount, bool indexed isRunning);
-=======
     // Emitted from this contract
     event StakeUpdate(address indexed operator, uint stakedWei, uint earningsWei);
-    event SponsorshipUpdate(uint totalStakedWei, uint remainingWei, uint operatorCount, bool isRunning);
->>>>>>> 4d1112a2
+    event SponsorshipUpdate(uint totalStakedWei, uint remainingWei, uint indexed operatorCount, bool indexed isRunning);
     event OperatorJoined(address indexed operator);
     event OperatorLeft(address indexed operator, uint returnedStakeWei);
     event SponsorshipReceived(address indexed sponsor, uint amount);
