// SPDX-License-Identifier: MIT
pragma solidity ^0.8.13;

import "@openzeppelin/contracts-upgradeable/proxy/utils/Initializable.sol";
import "@openzeppelin/contracts-upgradeable/access/AccessControlUpgradeable.sol";
import "@openzeppelin/contracts-upgradeable/proxy/utils/UUPSUpgradeable.sol";
import "@openzeppelin/contracts-upgradeable/proxy/ClonesUpgradeable.sol";
import "@openzeppelin/contracts-upgradeable/metatx/ERC2771ContextUpgradeable.sol";
import "./Sponsorship.sol";
import "./IERC677.sol";
import "./StreamrConfig.sol";

import "../StreamRegistry/IStreamRegistryV4.sol";

/**
 * SponsorshipFactory creates Sponsorships that respect Streamr Network rules and StreamrConfig.
 * Only Sponsorships from this SponsorshipFactory can be used in Streamr Network, and staked into by Operators.
 */
contract SponsorshipFactory is Initializable, AccessControlUpgradeable, UUPSUpgradeable, ERC2771ContextUpgradeable {
    bytes32 public constant UPGRADER_ROLE = keccak256("UPGRADER_ROLE");

    error StreamNotFound();
    error BadArguments();
    error AllocationPolicyRequired();
    error PolicyNotTrusted();

    error StreamNotFound();
    error BadArguments();
    error AllocationPolicyRequired();
    error PolicyNotTrusted();

    StreamrConfig public streamrConfig;
    address public sponsorshipContractTemplate;
    address public tokenAddress;
    mapping(address => bool) public trustedPolicies;
    mapping(address => uint) public deploymentTimestamp; // zero for contracts not deployed by this factory

    event NewSponsorship(address indexed sponsorshipContract, string streamId, string metadata, address[] policies, uint[] policyParams, address indexed creator);
<<<<<<< HEAD
=======
    event TemplateAddress(address templateAddress);
>>>>>>> da7a07b1

    /// @custom:oz-upgrades-unsafe-allow constructor
    constructor() ERC2771ContextUpgradeable(address(0x0)) {}

    function initialize(address templateAddress, address dataTokenAddress, address streamrConfigAddress) public initializer {
        streamrConfig = StreamrConfig(streamrConfigAddress);
        __AccessControl_init();
        __UUPSUpgradeable_init();
        _setupRole(DEFAULT_ADMIN_ROLE, msg.sender);
        tokenAddress = dataTokenAddress;
        sponsorshipContractTemplate = templateAddress;
        emit TemplateAddress(templateAddress);
    }

    function _authorizeUpgrade(address newImplementation) internal onlyRole(UPGRADER_ROLE) override {}

    function _msgSender() internal view virtual override(ContextUpgradeable, ERC2771ContextUpgradeable) returns (address sender) {
        return super._msgSender();
    }

    function _msgData() internal view virtual override(ContextUpgradeable, ERC2771ContextUpgradeable) returns (bytes calldata) {
        return super._msgData();
    }

    function updateTemplate(address templateAddress) public onlyRole(DEFAULT_ADMIN_ROLE) {
        sponsorshipContractTemplate = templateAddress;
        emit TemplateAddress(templateAddress);
    }

    function addTrustedPolicy(address policyAddress) public onlyRole(DEFAULT_ADMIN_ROLE) {
        trustedPolicies[policyAddress] = true;
    }

    function addTrustedPolicies(address[] memory policyAddresses) public onlyRole(DEFAULT_ADMIN_ROLE) {
        for (uint i = 0; i < policyAddresses.length; i++) {
            addTrustedPolicy(policyAddresses[i]);
        }
    }

    function removeTrustedPolicy(address policyAddress) public onlyRole(DEFAULT_ADMIN_ROLE) {
        trustedPolicies[policyAddress] = false;
    }

    function isTrustedPolicy(address policyAddress) public view returns (bool) {
        return trustedPolicies[policyAddress];
    }

    function onTokenTransfer(address from, uint amount, bytes calldata param) external {
        (
            uint minOperatorCount,
            string memory streamId,
            string memory metadata,
            address[] memory policies,
            uint[] memory policyParams
        ) = abi.decode(param, (uint, string, string, address[], uint[]));
        address sponsorshipAddress = _deploySponsorship(
            minOperatorCount,
            streamId,
            metadata,
            policies,
            policyParams
        );
        emit NewSponsorship(sponsorshipAddress, streamId, metadata, policies, policyParams, from);
        IERC677(tokenAddress).transferAndCall(sponsorshipAddress, amount, ""); // empty extra-data => sponsor
    }

    /**
     * Policies array is interpreted as follows:
     *   0: allocation policy (mandatory!)
     *   1: leave policy (address(0) for none)
     *   2: kick policy (address(0) for none)
     *   3+: join policies (leave out if none)
     * @param policies smart contract addresses found in the trustedPolicies
     */
    function deploySponsorship(
        uint minOperatorCount,
        string calldata streamId,
        string calldata metadata,
        address[] calldata policies,
        uint[] calldata policyParams
    ) external returns (address) {
        IStreamRegistryV4 streamRegistry = IStreamRegistryV4(streamrConfig.streamRegistryAddress());
        if (!streamRegistry.exists(streamId)) { revert StreamNotFound(); }
        address sponsorshipAddress = _deploySponsorship(
            minOperatorCount,
            streamId,
            metadata,
            policies,
            policyParams
        );
        emit NewSponsorship(sponsorshipAddress, streamId, metadata, policies, policyParams, _msgSender());
        return sponsorshipAddress;
    }

    function _deploySponsorship(
        uint minOperatorCount,
        string memory streamId,
        string memory metadata,
        address[] memory policies,
        uint[] memory policyParams
    ) private returns (address) {
        if (policies.length != policyParams.length) { revert BadArguments(); }
        if (policies.length == 0 || policies[0] == address(0)) { revert AllocationPolicyRequired(); }
        for (uint i = 0; i < policies.length; i++) {
            address policyAddress = policies[i];
            if (policyAddress != address(0) && !isTrustedPolicy(policyAddress)) { revert PolicyNotTrusted(); }
        }
        address sponsorshipAddress = ClonesUpgradeable.clone(sponsorshipContractTemplate);
        Sponsorship sponsorship = Sponsorship(sponsorshipAddress);
        // disable the minHorizonSeconds feature for now, set to zero
        uint[3] memory sponsorshipParams = [0, minOperatorCount, policyParams[0]];
        sponsorship.initialize(
            streamId,
            metadata,
            streamrConfig,
            tokenAddress,
            sponsorshipParams,
            IAllocationPolicy(policies[0])
        );
        if (policies.length > 1 && policies[1] != address(0)) { // TODO: add tests for short policies arrays
            sponsorship.setLeavePolicy(ILeavePolicy(policies[1]), policyParams[1]);
        }
        if (policies.length > 2 && policies[2] != address(0)) { // TODO: add tests for short policies arrays
            sponsorship.setKickPolicy(IKickPolicy(policies[2]), policyParams[2]);
        }
        for (uint i = 3; i < policies.length; i++) {
            if (policies[i] != address(0)) {
                sponsorship.addJoinPolicy(IJoinPolicy(policies[i]), policyParams[i]);
            }
        }
        sponsorship.addJoinPolicy(IJoinPolicy(streamrConfig.operatorContractOnlyJoinPolicy()), 0);
        sponsorship.renounceRole(sponsorship.DEFAULT_ADMIN_ROLE(), address(this));
        deploymentTimestamp[sponsorshipAddress] = block.timestamp; // solhint-disable-line not-rely-on-time
        return sponsorshipAddress;
    }

    function isTrustedForwarder(address forwarder) public view override(ERC2771ContextUpgradeable) returns (bool) {
        return streamrConfig.trustedForwarder() == forwarder;
    }
}<|MERGE_RESOLUTION|>--- conflicted
+++ resolved
@@ -24,11 +24,6 @@
     error AllocationPolicyRequired();
     error PolicyNotTrusted();
 
-    error StreamNotFound();
-    error BadArguments();
-    error AllocationPolicyRequired();
-    error PolicyNotTrusted();
-
     StreamrConfig public streamrConfig;
     address public sponsorshipContractTemplate;
     address public tokenAddress;
@@ -36,10 +31,7 @@
     mapping(address => uint) public deploymentTimestamp; // zero for contracts not deployed by this factory
 
     event NewSponsorship(address indexed sponsorshipContract, string streamId, string metadata, address[] policies, uint[] policyParams, address indexed creator);
-<<<<<<< HEAD
-=======
     event TemplateAddress(address templateAddress);
->>>>>>> da7a07b1
 
     /// @custom:oz-upgrades-unsafe-allow constructor
     constructor() ERC2771ContextUpgradeable(address(0x0)) {}
