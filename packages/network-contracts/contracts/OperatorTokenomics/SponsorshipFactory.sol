--- conflicted
+++ resolved
@@ -70,31 +70,18 @@
 
     function onTokenTransfer(address from, uint amount, bytes calldata param) external {
         (
-<<<<<<< HEAD
             uint minOperatorCount,
-=======
-            uint initialMinimumStakeWei,
-            ,
-            uint32 initialMinOperatorCount,
->>>>>>> d5d3b737
             string memory streamId,
             string memory metadata,
             address[] memory policies,
             uint[] memory initParams
         ) = abi.decode(param, (uint, string, string, address[], uint[]));
         address sponsorshipAddress = _deploySponsorship(
-<<<<<<< HEAD
             minOperatorCount,
-=======
-            initialMinimumStakeWei,
-            0,
-            initialMinOperatorCount,
->>>>>>> d5d3b737
             streamId,
             metadata,
             policies,
-            initParams,
-            from
+            initParams
         );
         emit NewSponsorship(sponsorshipAddress, streamId, metadata, initParams[0], from);
         IERC677(tokenAddress).transferAndCall(sponsorshipAddress, amount, "");
@@ -109,9 +96,7 @@
      * @param policies smart contract addresses found in the trustedPolicies
      */
     function deploySponsorship(
-        uint initialMinimumStakeWei, // ignored, TODO: remove (in the next breaking change)
-        uint32 initialMinHorizonSeconds, // ignored, TODO: remove (in the next breaking change)
-        uint32 minOperatorCount, // TODO: change to uint (in the next breaking change)
+        uint minOperatorCount,
         string memory streamId,
         string memory metadata,
         address[] memory policies,
@@ -119,22 +104,15 @@
     ) public returns (address) {
         IStreamRegistryV4 streamRegistry = IStreamRegistryV4(streamrConfig.streamRegistryAddress());
         require(streamRegistry.exists(streamId), "error_streamNotFound");
-<<<<<<< HEAD
-        return _deploySponsorship(
+        address sponsorshipAddress = _deploySponsorship(
             minOperatorCount,
-=======
-        address sponsorshipAddress = _deploySponsorship(
-            initialMinimumStakeWei,
-            initialMinHorizonSeconds,
-            initialMinOperatorCount,
->>>>>>> d5d3b737
             streamId,
             metadata,
             policies,
-            initParams,
-            _msgSender()
+            initParams
         );
         emit NewSponsorship(sponsorshipAddress, streamId, metadata, initParams[0], _msgSender());
+        return sponsorshipAddress;
     }
 
     function _deploySponsorship(
@@ -142,8 +120,7 @@
         string memory streamId,
         string memory metadata,
         address[] memory policies,
-        uint[] memory initParams,
-        address creatorAddress
+        uint[] memory initParams
     ) private returns (address) {
         require(policies.length == initParams.length, "error_badArguments");
         require(policies.length > 0 && policies[0] != address(0), "error_allocationPolicyRequired");
@@ -177,12 +154,7 @@
         }
         sponsorship.addJoinPolicy(IJoinPolicy(streamrConfig.operatorContractOnlyJoinPolicy()), 0);
         sponsorship.renounceRole(sponsorship.DEFAULT_ADMIN_ROLE(), address(this));
-<<<<<<< HEAD
-        emit NewSponsorship(sponsorshipAddress, streamId, metadata, initParams[0], creatorAddress);
-=======
->>>>>>> d5d3b737
-        // solhint-disable-next-line not-rely-on-time
-        deploymentTimestamp[sponsorshipAddress] = block.timestamp;
+        deploymentTimestamp[sponsorshipAddress] = block.timestamp; // solhint-disable-line not-rely-on-time
         return sponsorshipAddress;
     }
 
