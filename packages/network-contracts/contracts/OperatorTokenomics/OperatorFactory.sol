--- conflicted
+++ resolved
@@ -23,10 +23,7 @@
 
     event NewOperator(address operatorAddress, address operatorContractAddress);
     event OperatorLivenessChanged(address operatorContractAddress, bool isLive);
-<<<<<<< HEAD
-=======
     event TemplateAddresses(address operatorTemplate, address nodeModuleTemplate, address queueModuleTemplate, address stakeModuleTemplate);
->>>>>>> da7a07b1
 
     error InvalidOperatorsCut();
     error PolicyNotTrusted();
@@ -34,15 +31,10 @@
     error OnlyOperators();
     error AlreadyLive();
     error NotLive();
-<<<<<<< HEAD
-
-    bytes32 public constant TRUSTED_FORWARDER_ROLE = keccak256("TRUSTED_FORWARDER_ROLE");
-=======
     error ExchangeRatePolicyRequired();
     error NotDelegationPolicy();
     error NotExchangeRatePolicy();
     error NotUndelegationPolicy();
->>>>>>> da7a07b1
 
     address public operatorTemplate;
     address public nodeModuleTemplate;
@@ -234,10 +226,6 @@
         address operatorContractAddress = _msgSender();
         if (deploymentTimestamp[operatorContractAddress] == 0) { revert OnlyOperators(); }
         Operator operator = Operator(operatorContractAddress);
-<<<<<<< HEAD
-        if (liveOperatorsIndex[operator] != 0) { revert AlreadyLive(); }
-=======
->>>>>>> da7a07b1
 
         liveOperators.push(operator);
         liveOperatorsIndex[operator] = liveOperators.length; // real index + 1
@@ -250,10 +238,6 @@
         address operatorContractAddress = _msgSender();
         if (deploymentTimestamp[operatorContractAddress] == 0) { revert OnlyOperators(); }
         Operator operator = Operator(operatorContractAddress);
-<<<<<<< HEAD
-        if (liveOperatorsIndex[operator] == 0) { revert NotLive(); }
-=======
->>>>>>> da7a07b1
 
         uint index = liveOperatorsIndex[operator] - 1; // real index = liveOperatorsIndex - 1
         Operator lastOperator = liveOperators[liveOperators.length - 1];
