--- conflicted
+++ resolved
@@ -174,11 +174,7 @@
 
         // protocol fee
         protocolFeeFraction = 0.05 ether;
-<<<<<<< HEAD
-        protocolFeeBeneficiary = address(0xD20b71E226f1a63794e40f02c7fD511E798F17Aa);
-=======
         protocolFeeBeneficiary = _msgSender();
->>>>>>> 2ad2e567
 
         // flagging + voting
         flagReviewerCount = 5;
