--- conflicted
+++ resolved
@@ -19,7 +19,6 @@
     }
 
     /**
-<<<<<<< HEAD
      * The minimum share of the Operator contract's own token should belong to the owner ("skin in the game")
      * By default, further delegation is prevented if the operator's own delegation would fall below this fraction of the total delegations (= token supply).
      **/
@@ -27,12 +26,12 @@
 
     /** Prevent "sand delegations" */
     uint public minimumDelegationWei;
-=======
+
+    /**
      * The time the operator is given for paying out the undelegation queue.
      * If the front of the queue is older than maxQueueSeconds, anyone can call forceUnstake to pay out the queue.
      */
     uint public maxQueueSeconds;
->>>>>>> 1c4599d6
 
     /**
      * maxPenaltyPeriodSeconds is the global maximum time a sponsorship can slash an operator for leaving any Sponsorship early.
@@ -151,7 +150,6 @@
         _setupRole(DEFAULT_ADMIN_ROLE, msg.sender);
         _setRoleAdmin(DEFAULT_ADMIN_ROLE, DEFAULT_ADMIN_ROLE);
 
-<<<<<<< HEAD
         // Operator's "skin in the game" = minimum share of total delegation (= Operator token supply)
         minimumSelfDelegationFraction = 0.1 ether;
 
@@ -161,13 +159,12 @@
         // Sponsorship leave penalty parameter limit
         maxPenaltyPeriodSeconds = 14 days;
 
+        // Undelegation escape hatch: self-service available after maxQueueSeconds
+        maxQueueSeconds = 30 days;
+
         // pool value maintenance (limit outstanding unwithdrawn earnings in Sponsorships)
         poolValueDriftLimitFraction = 0.05 ether;
-=======
-        maxQueueSeconds = 30 days;
-        maxPenaltyPeriodSeconds = 30 days;
         poolValueDriftLimitFraction = 0.1 ether;
->>>>>>> 1c4599d6
         poolValueDriftPenaltyFraction = 0.5 ether;
 
         // flagging + voting
