// SPDX-License-Identifier: MIT
pragma solidity ^0.8.9;

import "@openzeppelin/contracts-upgradeable/access/AccessControlUpgradeable.sol";
import "@openzeppelin/contracts-upgradeable/proxy/utils/Initializable.sol";
import "@openzeppelin/contracts-upgradeable/proxy/utils/UUPSUpgradeable.sol";

/**
 * @title Chain-specific parameters and addresses for the Streamr Network tokenomics (Sponsorship, Operator)
 */
contract StreamrConfig is Initializable, UUPSUpgradeable, AccessControlUpgradeable {

    error TooHigh(uint value, uint limit);
    error TooLow(uint value, uint limit);

    /**
     * Fraction of stake that operators lose if they are found to be violating protocol rules and kicked out from a sponsorship, or if they unstake from a sponsorship prematurely
     */
    uint public slashingFraction;

    /**
     * Minimum amount to pay reviewers+flagger
     * That is: minimumStakeWei >= (flaggerRewardWei + flagReviewerCount * flagReviewerRewardWei) / slashingFraction
     */
    function minimumStakeWei() public view returns (uint) {
        return (flaggerRewardWei + flagReviewerCount * flagReviewerRewardWei) * 1 ether / slashingFraction;
    }

    /**
     * The minimum share of the Operator contract's own token should belong to the owner ("skin in the game")
     * By default, further delegation is prevented if the operator's own delegation would fall below this fraction of the total delegations (= token supply).
     **/
    uint public minimumSelfDelegationFraction;

    /** Prevent "sand delegations" that could mess with rounding errors */
    uint public minimumDelegationWei;

    /**
     * The time the operator is given for paying out the undelegation queue.
     * If the front of the queue is older than maxQueueSeconds, anyone can call forceUnstake to pay out the queue.
     */
    uint public maxQueueSeconds;

    /**
     * maxPenaltyPeriodSeconds is the global maximum time a sponsorship can slash an operator for leaving any Sponsorship early.
     *
     * For a given Sponsorship b, b. is the minimum time an operator has to be in a sponsorship without being slashed.
     * This value can vary from sponsorship to sponsorship, and it can be 0, then the operator can leave immediately
     * without being slashed.
     *
     * maxPenaltyPeriodSeconds is the global maximum value that MIN_JOIN_TIME can have across all sponsorships.
     * This garuantees that every operator can get the money back from any and all sponsorships
     * without being slashed (provided it does the work) in a fixed maximum time.
     */
    uint public maxPenaltyPeriodSeconds;

    /**
     * The real-time precise operator value (that includes earnings) can not be kept track of, since it would mean looping through all Sponsorships in each transaction.
     * However, if `withdrawEarningsFromSponsorships` is called often enough, the `valueWithoutEarnings` is a good approximation.
     * If the the withdrawn earnings are more than `maxAllowedEarningsFraction * valueWithoutEarnings`,
     *   then `fishermanRewardFraction` of the operator's cut is sent to the `withdrawEarningsFromSponsorships` caller, which can be anyone.
     * This means operator should call `withdrawEarningsFromSponsorships` often enough to not accumulate too much earnings, so they can keep all of the cut.
     * Fraction means this value is between 0.0 ~ 1.0, expressed as multiple of 1e18, like ETH or tokens.
     */
    uint public maxAllowedEarningsFraction;

    /**
     * If the the withdrawn earnings are more than `maxAllowedEarningsFraction * valueWithoutEarnings`,
     *   then `fishermanRewardFraction` is the fraction of the operator's cut that is sent out to the caller.
     * E.g. if `fishermanRewardFraction = 0.5`, and the operator's cut of the incoming earnings are 100 DATA, and if the penalty is applied,
     *   then the operator only receives 50 DATA, and whoever called the `withdrawEarningsFromSponsorships` will receive 50 DATA.
     * Fraction means this value is between 0.0 ~ 1.0, expressed as multiple of 1e18, like ETH or tokens.
     */
    uint public fishermanRewardFraction;

    /** Protocol fee is collected when earnings arrive to Operator, fraction expressed as fixed-point decimal between 0.0 ~ 1.0, like ether: 1e18 ~= 100% */
    uint public protocolFeeFraction;

    /** Address where the protocol fee is sent */
    address public protocolFeeBeneficiary;

    /** How many reviewers we ideally (=usually) select to review a Sponsorship flag, see VoteKickPolicy.sol */
    uint public flagReviewerCount;

    /** How much we pay each reviewer that votes correctly */
    uint public flagReviewerRewardWei;

    /** How much we pay the flagger if the flagging-target gets kicked (a valid flag) */
    uint public flaggerRewardWei;

    /** How many times we try to select a reviewer for a flagging. */
    uint public flagReviewerSelectionIterations;

    /** How much the flagger must stake to flag another Operator in a Sponsorship. */
    uint public flagStakeWei;

    /**
     * How long to wait after flagging before voting can start.
     * Expect reviewers to do their review just before voting, in the end of this period.
     * The flagging target also gets some time to resume work.
     **/
    uint public reviewPeriodSeconds;

    /**
     * After reviewPeriodSeconds after flagging, the reviewers have a time window to submit their votes.
     */
    uint public votingPeriodSeconds;

    /**
     * When a flag-target is not kicked, their stake is unlocked, and they can unstake their whole stake if they so wish.
     * To make it harder to grief by repeatedly flagging, the flag-target gets a short flag-protection after a no-kick vote.
     */
    uint public flagProtectionSeconds;

    address public sponsorshipFactory;
    address public operatorFactory;
    address public operatorLivenessRegistry; // same as OperatorFactory, for now

    address public trustedForwarder;

    /**
     * A mandatory joinpolicy for Sponsorships from SponsorshipFactory. Ensures only contracts deployed by this.operatorFactory() can join.
     */
    address public operatorContractOnlyJoinPolicy;

    address public streamRegistryAddress;

    /**
     * If there's good randomness available in the network, plug in a random oracle here.
     * Zero by default; in the case, use fallback to give back cheap pseudorandom numbers.
     **/
    address public randomOracle;

    // TODO: initializer arguments?
    function initialize() public initializer {
        __AccessControl_init();
        __UUPSUpgradeable_init();
        _setupRole(DEFAULT_ADMIN_ROLE, _msgSender());
        _setRoleAdmin(DEFAULT_ADMIN_ROLE, DEFAULT_ADMIN_ROLE);

        setSlashingFraction(0.1 ether); // 10% of stake is slashed if operator leaves early or gets kicked after vote

        // Operator's "skin in the game" = minimum share of total delegation (= Operator token supply)
        setMinimumSelfDelegationFraction(0.1 ether); // 10% of the operator tokens must be held by the operator, or else new delegations are prevented

        // Prevent "sand delegations", set minimum delegation to 1 DATA
        setMinimumDelegationWei(1 ether);

        // Sponsorship leave penalty parameter limit
        setMaxPenaltyPeriodSeconds(14 days);

        // Undelegation escape hatch: self-service available after maxQueueSeconds
        // Must be more than maxPenaltyPeriodSeconds to allow operator to service the queue in all cases
        setMaxQueueSeconds(30 days);

        // Withdraw incentivization
        setMaxAllowedEarningsFraction(0.05 ether); // 5% of valueWithoutEarnings is when fisherman can poach part of the operator's cut
        setFishermanRewardFraction(0.5 ether); // 50% of operator's cut goes to fisherman

        // protocol fee
        setProtocolFeeFraction(0.05 ether); // 5% of earnings go to protocol fee
        setProtocolFeeBeneficiary(_msgSender());

        // flagging + voting
        setFlagReviewerCount(5);
        setFlagReviewerRewardWei(1 ether);
        setFlaggerRewardWei(1 ether);
        setFlagReviewerSelectionIterations(20);
        setFlagStakeWei(10 ether);
        setReviewPeriodSeconds(1 days);
        setVotingPeriodSeconds(1 hours);
        setFlagProtectionSeconds(1 hours);
    }

    function _authorizeUpgrade(address newImplementation) internal override onlyRole(DEFAULT_ADMIN_ROLE) {}

    function setSponsorshipFactory(address sponsorshipFactoryAddress) external onlyRole(DEFAULT_ADMIN_ROLE) {
        sponsorshipFactory = sponsorshipFactoryAddress;
    }

    function setOperatorFactory(address operatorFactoryAddress) external onlyRole(DEFAULT_ADMIN_ROLE) {
        operatorFactory = operatorFactoryAddress;
        operatorLivenessRegistry = operatorFactoryAddress;
    }

    function setSlashingFraction(uint newSlashingFraction) public onlyRole(DEFAULT_ADMIN_ROLE) {
        if (newSlashingFraction > 1 ether) {
            // can't be more than 100%
            revert TooHigh({ value: newSlashingFraction, limit: 1 ether });
        }
        slashingFraction = newSlashingFraction;
    }

    function setOperatorContractOnlyJoinPolicy(address operatorContractOnlyJoinPolicyAddress) external onlyRole(DEFAULT_ADMIN_ROLE) {
        operatorContractOnlyJoinPolicy = operatorContractOnlyJoinPolicyAddress;
    }

    function setStreamRegistryAddress(address streamRegistryAddress_) external onlyRole(DEFAULT_ADMIN_ROLE) {
        streamRegistryAddress = streamRegistryAddress_;
    }

    function setMinimumDelegationWei(uint newMinimumDelegationWei) public onlyRole(DEFAULT_ADMIN_ROLE) {
        minimumDelegationWei = newMinimumDelegationWei;
    }

    function setMinimumSelfDelegationFraction(uint newMinimumSelfDelegationFraction) public onlyRole(DEFAULT_ADMIN_ROLE) {
        if (newMinimumSelfDelegationFraction > 1 ether) {
            // can't be more than 100%
            revert TooHigh({ value: newMinimumSelfDelegationFraction, limit: 1 ether });
        }
        minimumSelfDelegationFraction = newMinimumSelfDelegationFraction;
    }

    function setMaxPenaltyPeriodSeconds(uint newMaxPenaltyPeriodSeconds) public onlyRole(DEFAULT_ADMIN_ROLE) {
        maxPenaltyPeriodSeconds = newMaxPenaltyPeriodSeconds;
    }

    function setMaxAllowedEarningsFraction(uint newMaxAllowedEarningsFraction) public onlyRole(DEFAULT_ADMIN_ROLE) {
        if (newMaxAllowedEarningsFraction > 1 ether) {
            // can't be more than 100%
            revert TooHigh({ value: newMaxAllowedEarningsFraction, limit: 1 ether });
        }
        maxAllowedEarningsFraction = newMaxAllowedEarningsFraction;
    }

    function setFishermanRewardFraction(uint newFishermanRewardFraction) public onlyRole(DEFAULT_ADMIN_ROLE) {
        if (newFishermanRewardFraction > 1 ether) {
            // can't be more than 100%
            revert TooHigh({ value: newFishermanRewardFraction, limit: 1 ether });
        }
        fishermanRewardFraction = newFishermanRewardFraction;
    }

    function setProtocolFeeFraction(uint newProtocolFeeFraction) public onlyRole(DEFAULT_ADMIN_ROLE) {
        if (newProtocolFeeFraction > 1 ether) {
            // can't be more than 100%
            revert TooHigh({ value: newProtocolFeeFraction, limit: 1 ether });
        }
        protocolFeeFraction = newProtocolFeeFraction;
    }

    function setProtocolFeeBeneficiary(address newProtocolFeeBeneficiary) public onlyRole(DEFAULT_ADMIN_ROLE) {
        protocolFeeBeneficiary = newProtocolFeeBeneficiary;
    }

    function setFlagReviewerCount(uint newFlagReviewerCount) public onlyRole(DEFAULT_ADMIN_ROLE) {
        if (newFlagReviewerCount < 1) { revert TooLow({ value: newFlagReviewerCount, limit: 1 }); }
        flagReviewerCount = newFlagReviewerCount;
        // we can't select more than 1 reviewer per iteration, so we have to try at least as many times
        if (flagReviewerSelectionIterations < flagReviewerCount) {
            flagReviewerSelectionIterations = flagReviewerCount;
        }
    }

    function setMaxQueueSeconds(uint newMaxQueueSeconds) public onlyRole(DEFAULT_ADMIN_ROLE) {
        if (newMaxQueueSeconds <= maxPenaltyPeriodSeconds) {
            revert TooLow({
                value: newMaxQueueSeconds,
                limit: maxPenaltyPeriodSeconds
            });
        }
        maxQueueSeconds = newMaxQueueSeconds;
    }

    function setFlagReviewerRewardWei(uint newFlagReviewerRewardWei) public onlyRole(DEFAULT_ADMIN_ROLE) {
        flagReviewerRewardWei = newFlagReviewerRewardWei;
    }

    function setFlaggerRewardWei(uint newFlaggerRewardWei) public onlyRole(DEFAULT_ADMIN_ROLE) {
        flaggerRewardWei = newFlaggerRewardWei;
    }

    /**
     * Reviewer selection iterations: higher number makes it more likely we select a full flagReviewerCount, but may cost more gas.
     * @param newFlagReviewerSelectionIterations how many times we try to select a reviewer for a flagging.
     * @dev Probability of finding flagReviewerCount peers for the review is: 1 - sum_{N = 0...flagReviewerCount-1} p(pick exactly N),
     * @dev   and a non-worst-case first-order approximation is
     * @dev         1 - (flagReviewerCount / peerCount) ^ (flagReviewerSelectionIterations - flagReviewerCount)
     * @dev   for exact simulation, take a look at scripts/calculateFullReviewProbability.ts; some example values:
     * @dev     - worst case: select 5 out of 7 (only one correct solution, everyone who can be selected must be selected!)
     * @dev     => Probability of success after i iterations:  [ 0, 0, 0, 0, 0.0071, 0.0275, 0.0632, 0.1127, 0.1727, 0.2393,
     * @dev                                  0.3087, 0.3781, 0.4451, 0.5083, 0.5668, 0.6201, 0.6682, 0.7111, 0.7492, 0.7827,
     * @dev                                   0.812, 0.8377,   0.86, 0.8794, 0.8962, 0.9107, 0.9232,  0.934, 0.9433, 0.9513 ]
     * @dev     - better case: select 5 out of 20
     * @dev     => Success rate is 32% with the minimum of 5 iterations, 64% with 6 iterations, >99% after 10 iterations,
     * @dev     => After 18 iterations, failure rate is less than 1 / 1 000 000
     * @dev     - super duper worst case: select 32 out of 34
     * @dev     => Success rate 16.5% after 100 iterations
     * @dev     => Most likely number of reviewers after i iterations: [ 1,  2,  3,  4,  5,  5,  6,  7,  8,  8,
     * @dev                      9, 10, 10, 11, 12, 12, 13, 13, 14, 14, 15, 15, 16, 16, 17, 17, 18, 18, 19, 19,
     * @dev                     19, 20, 20, 20, 21, 21, 21, 22, 22, 22, 23, 23, 23, 23, 24, 24, 24, 24, 25, 25,
     * @dev                     25, 25, 26, 26, 26, 26, 26, 26, 27, 27, 27, 27, 27, 27, 28, 28, 28, 28, 28, 28,
     * @dev                     28, 28, 29, 29, 29, 29, 29, 29, 29, 29, 29, 29, 30, 30, 30, 30, 30, 30, 30, 30,
     * @dev                     30, 30, 30, 30, 30, 30, 31, 31, 31, 31 ], i.e. up to half (16), it picks every 1...2nd time, as you would expect
     */
    function setFlagReviewerSelectionIterations(uint newFlagReviewerSelectionIterations) public onlyRole(DEFAULT_ADMIN_ROLE) {
        if (newFlagReviewerSelectionIterations < flagReviewerCount) {
            revert TooLow({
                value: newFlagReviewerSelectionIterations,
                limit: flagReviewerCount
            });
        }
        flagReviewerSelectionIterations = newFlagReviewerSelectionIterations;
    }

    /**
     * @dev TODO: check if the below reasoning applies anymore, now that we always take max(minimum stake, stake) * slashingFraction
     * @dev TODO: can they actually get their stake below `slashingFraction * minimum stake`? If yes, it needs an additional require in VoteKickPolicy.
     * @dev flagStakeWei must be enough to pay all the reviewers, even after the flagger would be kicked (and slashed the "slashingFraction" of the total stake).
     * @dev If the operator decides to reduceStake, locked stake is the limit how much stake must be left into Sponsorship.
     * @dev The total locked stake must be enough to pay the reviewers of all flags.
     * @dev   flag stakes >= reviewer fees + slashing from the locked stake
     * @dev After n flags: n * flagStakeWei >= n * reviewer fees + slashing from total locked stake
     * @dev   =>  flagStakeWei >= flagReviewerCount * flagReviewerRewardWei + slashingFraction * flagStakeWei (assuming only flagging causes locked stake)
     * @dev   =>  flagStakeWei >= flagReviewerCount * flagReviewerRewardWei / (1 - slashingFraction)
     */
    function setFlagStakeWei(uint newFlagStakeWei) public onlyRole(DEFAULT_ADMIN_ROLE) {
        uint minFlagStakeWei = flagReviewerCount * flagReviewerRewardWei * 1 ether / (1 ether - slashingFraction);
        if (newFlagStakeWei < minFlagStakeWei) {
            revert TooLow({
                value: newFlagStakeWei,
                limit: minFlagStakeWei
            });
        }
        flagStakeWei = newFlagStakeWei;
    }

    function setReviewPeriodSeconds(uint newReviewPeriodSeconds) public onlyRole(DEFAULT_ADMIN_ROLE) {
        reviewPeriodSeconds = newReviewPeriodSeconds;
    }

    function setVotingPeriodSeconds(uint newVotingPeriodSeconds) public onlyRole(DEFAULT_ADMIN_ROLE) {
        votingPeriodSeconds = newVotingPeriodSeconds;
    }

    function setFlagProtectionSeconds(uint newFlagProtectionSeconds) public onlyRole(DEFAULT_ADMIN_ROLE) {
        flagProtectionSeconds = newFlagProtectionSeconds;
    }

<<<<<<< HEAD
    function setTrustedForwarder(address newTrustedForwarder) public onlyRole(DEFAULT_ADMIN_ROLE) {
        trustedForwarder = newTrustedForwarder;
=======
    /**
     * If there's good randomness available in the network, plug in a random oracle here
     * For instance, in Ethereum mainnet, block.difficulty would be such, see https://github.com/ethereum/solidity/pull/13759
     * Important criterion is: it's not possible to know the outcome by simulating the transaction (e.g. using estimateGas)
     **/
    function setRandomOracle(address newRandomOracle) public onlyRole(DEFAULT_ADMIN_ROLE) {
        randomOracle = newRandomOracle;
>>>>>>> 042946e9
    }
}<|MERGE_RESOLUTION|>--- conflicted
+++ resolved
@@ -337,10 +337,6 @@
         flagProtectionSeconds = newFlagProtectionSeconds;
     }
 
-<<<<<<< HEAD
-    function setTrustedForwarder(address newTrustedForwarder) public onlyRole(DEFAULT_ADMIN_ROLE) {
-        trustedForwarder = newTrustedForwarder;
-=======
     /**
      * If there's good randomness available in the network, plug in a random oracle here
      * For instance, in Ethereum mainnet, block.difficulty would be such, see https://github.com/ethereum/solidity/pull/13759
@@ -348,6 +344,9 @@
      **/
     function setRandomOracle(address newRandomOracle) public onlyRole(DEFAULT_ADMIN_ROLE) {
         randomOracle = newRandomOracle;
->>>>>>> 042946e9
+    }
+
+    function setTrustedForwarder(address newTrustedForwarder) public onlyRole(DEFAULT_ADMIN_ROLE) {
+        trustedForwarder = newTrustedForwarder;
     }
 }