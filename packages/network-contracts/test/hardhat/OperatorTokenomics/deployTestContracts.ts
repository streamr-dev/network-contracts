--- conflicted
+++ resolved
@@ -1,15 +1,12 @@
 import { ethers as hardhatEthers, upgrades } from "hardhat"
-<<<<<<< HEAD
-=======
 import type { Wallet } from "ethers"
->>>>>>> 8bb215f2
 
 import type { Sponsorship, SponsorshipFactory, Operator, OperatorFactory, IAllocationPolicy, TestToken,
     StreamRegistryV4,
     IJoinPolicy, IKickPolicy, ILeavePolicy, IDelegationPolicy, IExchangeRatePolicy, IUndelegationPolicy,
     StreamrConfig, NodeModule, QueueModule, StakeModule } from "../../../typechain"
 
-const { getContractFactory, Wallet } = hardhatEthers
+const { getContractFactory } = hardhatEthers
 
 export type TestContracts = {
     token: TestToken;
