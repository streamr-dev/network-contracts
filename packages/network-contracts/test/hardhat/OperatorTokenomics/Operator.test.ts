--- conflicted
+++ resolved
@@ -479,7 +479,6 @@
             await expect(operator.updateOperatorsCutFraction(parseEther("0.3")))
                 .to.emit(operator, "MetadataUpdated").withArgs(await operator.metadata(), operatorWallet.address, parseEther("0.3"))
         })
-<<<<<<< HEAD
 
         it("will deduct slashing from the operator's cut", async function(): Promise<void> {
             const { token } = sharedContracts
@@ -546,12 +545,6 @@
             await expect(operator.unstake(sponsorship2.address))
                 .to.emit(operator, "Profit").withArgs(parseEther("152"), parseEther("38"), parseEther("10"))
         })
-
-        it("operator withdraws all of its stake, operator value goes to zero, no one can join anymore", async function(): Promise<void> {
-            // TODO
-        })
-=======
->>>>>>> 83d9cfe7
     })
 
     describe("Undelegation queue", function(): void {
