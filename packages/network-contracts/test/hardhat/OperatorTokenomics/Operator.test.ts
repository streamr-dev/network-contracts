import { ethers as hardhatEthers } from "hardhat"
import { expect } from "chai"
import { BigNumber, utils, Wallet } from "ethers"

import { deployOperatorFactory, deployTestContracts, TestContracts } from "./deployTestContracts"
import { advanceToTimestamp, getBlockTimestamp, VOTE_KICK, VOTE_START } from "./utils"
import { deployOperatorContract } from "./deployOperatorContract"

import { deploySponsorship } from "./deploySponsorshipContract"
import { IKickPolicy, IExchangeRatePolicy } from "../../../typechain"
import { setupSponsorships } from "./setupSponsorships"

const { parseEther, formatEther, hexZeroPad } = utils
const { getSigners, getContractFactory } = hardhatEthers

describe("Operator contract", (): void => {
    let admin: Wallet           // creates the Sponsorship
    let sponsor: Wallet         // sponsors the Sponsorship
    let operatorWallet: Wallet  // creates Operator contract
    let operator2Wallet: Wallet // second Operator that does triggerAnotherOperatorWithdraw to earn rewards
    let delegator: Wallet       // puts DATA into Operator contract
    let delegator2: Wallet
    let delegator3: Wallet
    let controller: Wallet      // acts on behalf of operatorWallet
    let protocolFeeBeneficiary: Wallet

    // many tests don't need their own clean set of contracts that take time to deploy
    let sharedContracts: TestContracts
    let testKickPolicy: IKickPolicy
    let testExchangeRatePolicy: IExchangeRatePolicy
    let testExchangeRatePolicy2: IExchangeRatePolicy

    // burn all tokens then mint the corrent amount of new ones
    async function setTokens(account: Wallet, amount: string) {
        const { token } = sharedContracts
        const oldBalance = await token.balanceOf(account.address)
        await (await token.connect(account).transfer("0x1234000000000000000000000000000000000000", oldBalance)).wait()
        if (amount !== "0") {
            await (await token.mint(account.address, parseEther(amount))).wait()
        }
    }

    // this function returns the (modified) contracts as well so that we can deploy a second operator using the same factory
    async function deployOperator(deployer: Wallet, opts?: any) {
        // we want to re-deploy the OperatorFactory (not all the policies or SponsorshipFactory)
        // so that same operatorWallet can create a clean contract (OperatorFactory prevents several contracts from same deployer)
        const contracts = {
            ...sharedContracts,
            ...await deployOperatorFactory(sharedContracts, deployer)
        }

        const operatorsCutFraction = parseEther("1").mul(opts?.operatorsCutPercent ?? 0).div(100)
        await (await contracts.operatorFactory.addTrustedPolicies([ testExchangeRatePolicy.address, testExchangeRatePolicy2.address])).wait()
        const operator = await deployOperatorContract(contracts, deployer, operatorsCutFraction, opts)
        return { operator, contracts }
    }

    // fix up after deployOperator->deployOperatorFactory messes up the OperatorFactory address of the sharedContracts.streamrConfig
    afterEach(async function(): Promise<void> {
        await (await sharedContracts.streamrConfig!.setOperatorFactory(sharedContracts.operatorFactory.address)).wait()
        await (await sharedContracts.streamrConfig!.setMinimumSelfDelegationFraction("0")).wait()
    })

    before(async (): Promise<void> => {
        [
            admin, sponsor, operatorWallet, operator2Wallet, delegator, delegator2, delegator3, controller, protocolFeeBeneficiary
        ] = await getSigners() as unknown as Wallet[]
        sharedContracts = await deployTestContracts(admin)

        testKickPolicy = await (await (await getContractFactory("TestKickPolicy", admin)).deploy()).deployed() as unknown as IKickPolicy
        await (await sharedContracts.sponsorshipFactory.addTrustedPolicies([ testKickPolicy.address])).wait()

        testExchangeRatePolicy = await (await getContractFactory("TestExchangeRatePolicy", admin)).deploy() as IExchangeRatePolicy
        testExchangeRatePolicy2 = await (await getContractFactory("TestExchangeRatePolicy2", admin)).deploy() as IExchangeRatePolicy

        await (await sharedContracts.streamrConfig.setMinimumSelfDelegationFraction("0")).wait()
        await (await sharedContracts.streamrConfig.setProtocolFeeBeneficiary(protocolFeeBeneficiary.address)).wait()
    })

    describe("Delegator functionality", (): void => {
        it("balanceInData returns 0 if delegator is not delegated or has 0 balance", async function(): Promise<void> {
            const { token: dataToken } = sharedContracts
            await setTokens(delegator, "1000")
            const { operator } = await deployOperator(operatorWallet)
            expect(await operator.connect(delegator).balanceInData(delegator.address)).to.equal(0)

            await (await dataToken.connect(delegator).transferAndCall(operator.address, parseEther("1000"), "0x")).wait()
            expect(await operator.connect(delegator).balanceInData(delegator.address)).to.equal(parseEther("1000"))

            await (await operator.connect(delegator).undelegate(parseEther("1000"))).wait()
            expect(await operator.connect(delegator).balanceInData(delegator.address)).to.equal(0)
        })

        it("returns the correct queue position for a delegator not in queue", async function(): Promise<void> {
            const { token } = sharedContracts
            await setTokens(delegator, "1000")
            await setTokens(delegator2, "1000")
            await setTokens(delegator3, "1000")
            const { operator } = await deployOperator(operatorWallet)
            const sponsorship  = await deploySponsorship(sharedContracts)

            // delegator can query his position in the queue without delegating
            expect(await operator.queuePositionOf(delegator.address)).to.equal(1) // not in queue

            // all delegators delegate to operator
            // delegator and delegator2 are in the queue => returns position in front of him + himself
            // delegator3 is not in the queue => returns all positions in queue + 1 (as if he would undelegate now)
            await (await token.connect(delegator).approve(operator.address, parseEther("1000"))).wait()
            await (await token.connect(delegator2).approve(operator.address, parseEther("1000"))).wait()
            await (await token.connect(delegator3).approve(operator.address, parseEther("1000"))).wait()
            await (await operator.connect(delegator).delegate(parseEther("1000"))).wait()
            await (await operator.connect(delegator2).delegate(parseEther("1000"))).wait()
            await (await operator.connect(delegator3).delegate(parseEther("1000"))).wait()
            await (await operator.stake(sponsorship.address, parseEther("3000"))).wait()

            await (await operator.connect(delegator).undelegate(parseEther("500"))).wait()
            await (await operator.connect(delegator2).undelegate(parseEther("500"))).wait()

            expect(await operator.queuePositionOf(delegator.address)).to.equal(1) // first in queue
            expect(await operator.queuePositionOf(delegator2.address)).to.equal(2) // second in queue
            expect(await operator.queuePositionOf(delegator3.address)).to.equal(3) // not in queue

            // undelegate some more => move down into the queue
            await (await operator.connect(delegator).undelegate(parseEther("500"))).wait()
            await (await operator.connect(delegator2).undelegate(parseEther("500"))).wait()
            expect(await operator.queuePositionOf(delegator.address)).to.equal(3) // first aand third in queue
            expect(await operator.queuePositionOf(delegator2.address)).to.equal(4) // second and fourth in queue
            expect(await operator.queuePositionOf(delegator3.address)).to.equal(5) // not in queue

            await (await operator.connect(delegator3).undelegate(parseEther("500"))).wait()
            expect(await operator.queuePositionOf(delegator3.address)).to.equal(5) // in queue (same position as before being in the queue)
        })
    })

<<<<<<< HEAD
=======
    describe("Scenarios", (): void => {

        // https://hackmd.io/QFmCXi8oT_SMeQ111qe6LQ
        it("revenue sharing scenarios 1..6: happy path operator life cycle", async function(): Promise<void> {
            const { token: dataToken } = sharedContracts

            // Setup:
            // - There is one single delegator with funds of 1000 DATA and no delegations.
            await setTokens(delegator, "1000")
            await setTokens(sponsor, "2000")
            await setTokens(operatorWallet, "0")
            const { operator } = await deployOperator(operatorWallet, { operatorsCutPercent: 20 }) // policy needed in part 4
            const timeAtStart = await getBlockTimestamp()

            // 1: Simple Join/Delegate
            // "There is a maximum allocation policy of 500 DATA in this system." not implemented => simulate by only delegating 5 DATA
            await advanceToTimestamp(timeAtStart, "Delegate")
            await (await dataToken.connect(delegator).transferAndCall(operator.address, parseEther("500"), "0x")).wait()

            // delegator sent 500 DATA to operator contract => both have 500 DATA
            expect(await operator.balanceInData(delegator.address)).to.equal(parseEther("500"))
            expect(await dataToken.balanceOf(operator.address)).to.equal(parseEther("500"))
            expect(await operator.totalSupply()).to.equal(parseEther("500"))

            // Setup for 2: sponsorship must be only 25 so at #6, Unstaked returns earnings=0
            const sponsorship = await deploySponsorship(sharedContracts)
            await (await dataToken.connect(sponsor).transferAndCall(sponsorship.address, parseEther("2000"), "0x")).wait()

            expect(formatEther(await dataToken.balanceOf(sponsor.address))).to.equal("0.0")
            expect(formatEther(await dataToken.balanceOf(sponsorship.address))).to.equal("2000.0")

            // 2: Simple Staking
            await advanceToTimestamp(timeAtStart + 1000, "Stake to sponsorship")
            await expect(operator.stake(sponsorship.address, parseEther("500")))
                .to.emit(operator, "Staked").withArgs(sponsorship.address)

            expect(await dataToken.balanceOf(operator.address)).to.equal(parseEther("0"))
            expect(await dataToken.balanceOf(sponsorship.address)).to.equal(parseEther("2500")) // 2000 sponsorship + 500 stake
            expect(await sponsorship.stakedWei(operator.address)).to.equal(parseEther("500"))
            expect(await sponsorship.getEarnings(operator.address)).to.equal(parseEther("0"))

            // 3: Yield Allocated to Accounts
            // Skip this: there is no "yield allocation policy" that sends incoming earnings directly to delegators

            // 4: Yield Allocated to Operator value
            // Sponsorship only had 2000 DATA unallocated, so that's what it will allocate
            // Operator withdraws the 2000 DATA, but
            //   protocol fee is 5% = 2000 * 0.05 = 100 => 2000 - 100 = 1900 DATA left
            //   the operator's cut 20% = 1900 * 0.2 = 380 DATA is added to self-delegation
            // Profit is 2000 - 100 - 380 = 1520 DATA
            await advanceToTimestamp(timeAtStart + 10000, "Withdraw from sponsorship")
            await expect(operator.withdrawEarningsFromSponsorships([sponsorship.address]))
                .to.emit(operator, "Profit").withArgs(parseEther("1520"), parseEther("380"), parseEther("100"))

            // total value = DATA balance + stake(s) in sponsorship(s) + earnings in sponsorship(s) = 1900 + 500 + 0 = 2400 DATA
            expect(formatEther(await dataToken.balanceOf(operator.address))).to.equal("1900.0")
            expect(formatEther(await operator.balanceOf(delegator.address))).to.equal("500.0")
            expect(formatEther(await dataToken.balanceOf(delegator.address))).to.equal("500.0")
            expect(formatEther(await dataToken.balanceOf(protocolFeeBeneficiary.address))).to.equal("100.0")

            // 5: Withdraw/Undelegate
            // Because the contract's balance is at 1900 DATA, that is the amount of DATA which will be paid out.
            // Leftover amount remains in the queue.
            await expect(operator.connect(delegator).undelegate(parseEther("2000")))
                .to.emit(operator, "QueuedDataPayout").withArgs(delegator.address, parseEther("2000"), 0)
                .to.emit(operator, "Undelegated").withArgs(delegator.address, parseEther("1900"))
                .to.emit(operator, "QueueUpdated").withArgs(delegator.address, parseEther("100"), 0)

            expect(formatEther(await dataToken.balanceOf(operator.address))).to.equal("0.0") // all sent out
            expect(formatEther(await dataToken.balanceOf(delegator.address))).to.equal("2400.0")

            // 6: Pay out the queue by unstaking
            await expect(operator.unstake(sponsorship.address))
                .to.emit(operator, "Unstaked").withArgs(sponsorship.address)

            expect(formatEther(await dataToken.balanceOf(delegator.address))).to.equal("2500.0")

            expect(await operator.queueIsEmpty()).to.equal(true)
        })

        // https://hackmd.io/Tmrj2OPLQwerMQCs_6yvMg
        it("forced example scenario", async function(): Promise<void> {
            const { token } = sharedContracts
            setTokens(delegator, "100")
            setTokens(delegator2, "100")
            setTokens(delegator3, "100")

            const days = 24 * 60 * 60
            const { operator } = await deployOperator(operatorWallet)
            await (await token.connect(delegator).transferAndCall(operator.address, parseEther("100"), "0x")).wait()
            await (await token.connect(delegator2).transferAndCall(operator.address, parseEther("100"), "0x")).wait()
            await (await token.connect(delegator3).transferAndCall(operator.address, parseEther("100"), "0x")).wait()

            const sponsorship1 = await deploySponsorship(sharedContracts)
            const sponsorship2 = await deploySponsorship(sharedContracts)
            await operator.stake(sponsorship1.address, parseEther("200"))
            await operator.stake(sponsorship2.address, parseEther("100"))

            const timeAtStart = await getBlockTimestamp()

            // Starting state
            expect(await operator.balanceOf(delegator.address)).to.equal(parseEther("100"))
            expect(await operator.balanceOf(delegator2.address)).to.equal(parseEther("100"))
            expect(await operator.balanceOf(delegator3.address)).to.equal(parseEther("100"))
            expect(await token.balanceOf(operator.address)).to.equal(parseEther("0"))
            expect(await operator.queueIsEmpty()).to.equal(true)

            await advanceToTimestamp(timeAtStart + 0*days, "Delegator 1 enters the exit queue")
            await operator.connect(delegator).undelegate(parseEther("100"))

            await advanceToTimestamp(timeAtStart + 5*days, "Delegator 2 enters the exit queue")
            await operator.connect(delegator2).undelegate(parseEther("100"))

            await advanceToTimestamp(timeAtStart + 29*days, "Delegator 1 wants to force-unstake too early")
            await expect(operator.connect(delegator).forceUnstake(sponsorship1.address, 100))
                .to.be.revertedWithCustomError(operator, "AccessDeniedOperatorOnly")

            await advanceToTimestamp(timeAtStart + 31*days, "Operator unstakes 5 data from sponsorship1")
            await operator.reduceStakeTo(sponsorship1.address, parseEther("150"))

            // sponsorship1 has 15 stake left, sponsorship2 has 10 stake left
            expect(await operator.balanceOf(delegator.address)).to.equal(parseEther("50"))

            // now anyone can trigger the unstake and payout of the queue
            await expect(operator.connect(delegator2).forceUnstake(sponsorship1.address, 10))
                .to.emit(operator, "Unstaked").withArgs(sponsorship1.address)

            expect(await token.balanceOf(delegator.address)).to.equal(parseEther("100"))
            expect(await token.balanceOf(delegator2.address)).to.equal(parseEther("100"))
            expect(await token.balanceOf(delegator3.address)).to.equal(parseEther("0"))
            expect(await operator.balanceOf(delegator.address)).to.equal(parseEther("0"))
            expect(await operator.balanceOf(delegator2.address)).to.equal(parseEther("0"))
            expect(await operator.balanceOf(delegator3.address)).to.equal(parseEther("100"))
            expect(await operator.queueIsEmpty()).to.equal(true)
        })
    })

>>>>>>> 7bd2f1b8
    describe("Delegation management", (): void => {
        it("allows delegate and undelegate", async function(): Promise<void> {
            const { token } = sharedContracts
            await setTokens(delegator, "1000")
            const { operator } = await deployOperator(operatorWallet)
            await (await token.connect(delegator).approve(operator.address, parseEther("1000"))).wait()
            await expect(operator.connect(delegator).delegate(parseEther("1000")))
                .to.emit(operator, "Delegated").withArgs(delegator.address, parseEther("1000"))
            const contractBalanceAfterDelegate = await token.balanceOf(operator.address)

            await expect(operator.connect(delegator).undelegate(parseEther("1000")))
                .to.emit(operator, "Undelegated").withArgs(delegator.address, parseEther("1000"))
            const contractBalanceAfterUndelegate = await token.balanceOf(operator.address)

            expect(formatEther(contractBalanceAfterDelegate)).to.equal("1000.0")
            expect(formatEther(contractBalanceAfterUndelegate)).to.equal("0.0")
        })

        it("allows delegate, transfer of operatorTokens, and undelegate by another delegator", async function(): Promise<void> {
            const { token } = sharedContracts
            await setTokens(delegator, "1000")
<<<<<<< HEAD
            await setTokens(delegator2, "0")
            const operator = await deployOperator(operatorWallet)

=======
            const { operator } = await deployOperator(operatorWallet)
>>>>>>> 7bd2f1b8
            await (await token.connect(delegator).approve(operator.address, parseEther("1000"))).wait()
            await expect(operator.connect(delegator).delegate(parseEther("1000")))
                .to.emit(operator, "Delegated").withArgs(delegator.address, parseEther("1000"))

            await (await operator.connect(delegator).transfer(delegator2.address, parseEther("1000"))).wait()

            await expect(operator.connect(delegator2).undelegate(parseEther("1000")))
                .to.emit(operator, "Undelegated").withArgs(delegator2.address, parseEther("1000"))

            expect(formatEther(await token.balanceOf(operator.address))).to.equal("0.0")
            expect(formatEther(await token.balanceOf(delegator.address))).to.equal("0.0")
            expect(formatEther(await token.balanceOf(delegator2.address))).to.equal("1000.0")
        })

        it("will NOT allow creating a new delegator by transfer if normal delegation wouldn't be allowed", async function(): Promise<void> {
            const { token, streamrConfig } = sharedContracts
            await (await streamrConfig.setMinimumSelfDelegationFraction(parseEther("0.6"))).wait()
            await setTokens(operatorWallet, "1000")
            const operator = await deployOperator(operatorWallet)
            await (await token.connect(operatorWallet).transferAndCall(operator.address, parseEther("1000"), "0x")).wait()

            // after the transfer, operator should have 600 operator tokens, but has only 500
            await expect(operator.transfer(delegator.address, parseEther("500")))
                .to.be.revertedWith("error_selfDelegationTooLow")

            // equivalent action in 3 parts: undelegate, transfer DATA, then delegator delegates it
            await expect(operator.undelegate(parseEther("500")))
                .to.emit(operator, "Undelegated").withArgs(operatorWallet.address, parseEther("500"))
            await expect(token.connect(operatorWallet).transfer(delegator.address, parseEther("500")))
            await expect(token.connect(delegator).transferAndCall(operator.address, parseEther("500"), "0x"))
                .to.be.revertedWith("error_selfDelegationTooLow")
        })

        it("will NOT allow (self-)undelegation by transfer if normal undelegation wouldn't be allowed", async function(): Promise<void> {
            const { token, streamrConfig } = sharedContracts
            await (await streamrConfig.setMinimumSelfDelegationFraction(parseEther("0.1"))).wait()

            await setTokens(operatorWallet, "100")
            await setTokens(delegator, "200")

            const operator = await deployOperator(operatorWallet, { operatorsCutPercent: 10 })
            await (await token.connect(operatorWallet).transferAndCall(operator.address, parseEther("100"), "0x")).wait()
            await (await token.connect(delegator).transferAndCall(operator.address, parseEther("200"), "0x")).wait()

            // operator can't self-undelegate-all, since there's still another delegator
            await expect(operator.undelegate(parseEther("100"))).to.be.revertedWith("error_selfDelegationTooLow")
            await expect(operator.transfer(delegator.address, parseEther("100"))).to.be.revertedWith("error_selfDelegationTooLow")

            // operator can't self-undelegate under 10% of ~200, since there's still another delegator
            await expect(operator.undelegate(parseEther("80"))).to.be.revertedWith("error_selfDelegationTooLow")
            await expect(operator.transfer(delegator.address, parseEther("80"))).to.be.revertedWith("error_selfDelegationTooLow")

            await expect(operator.undelegate(parseEther("10")))
                .to.emit(operator, "Undelegated").withArgs(operatorWallet.address, parseEther("10"))
            await expect(operator.transfer(delegator.address, parseEther("10")))
                .to.emit(operator, "BalanceUpdate").withArgs(operatorWallet.address, parseEther("80"), parseEther("290"))
                .to.emit(operator, "BalanceUpdate").withArgs(delegator.address, parseEther("210"), parseEther("290"))
        })

        // streamrConfig.minimumDelegationWei = 1 DATA
        it("enforces that delegator keep the minimum delegation amount on operatortoken transfer", async function(): Promise<void> {
            const { token } = sharedContracts
            await setTokens(delegator, "100")
            const { operator } = await deployOperator(operatorWallet)
            await (await token.connect(delegator).approve(operator.address, parseEther("100"))).wait()
            await expect(operator.connect(delegator).delegate(parseEther("100")))
                .to.emit(operator, "Delegated").withArgs(delegator.address, parseEther("100"))
            const contractBalanceAfterDelegate = await token.balanceOf(operator.address)

            // delegator can send tokens to another address if the minimum delegation amount is left after transfer
            await operator.connect(delegator).transfer(delegator2.address, parseEther("50"))
            const delegationRemaining = await operator.balanceOf(delegator.address)

            // delegator can NOT send tokens to another address if the minimum delegation amount is NOT left after transfer
            await expect(operator.connect(delegator).transfer(delegator2.address, parseEther("49.5")))
                .to.be.revertedWithCustomError(operator, "DelegationBelowMinimum")

            expect(contractBalanceAfterDelegate).to.equal(parseEther("100"))
            expect(delegationRemaining).to.equal(parseEther("50"))
        })

        it("token transfers must meet the minimumDelegationWei to be successful", async function(): Promise<void> {
            const { token, streamrConfig } = sharedContracts
            await setTokens(delegator, "100")
            const { operator, contracts } = await deployOperator(operatorWallet)
            const operator2 = await deployOperatorContract(contracts, operator2Wallet)
            await (await token.connect(delegator).approve(operator.address, parseEther("100"))).wait()
            await expect(operator.connect(delegator).delegate(parseEther("100")))
                .to.emit(operator, "Delegated").withArgs(delegator.address, parseEther("100"))

            const minimumDelegationWei = await streamrConfig.minimumDelegationWei()
            expect(minimumDelegationWei).to.equal(parseEther("1"))

            // sender would have 0.5 tokens left which is less than the minimumDelegationWei
            await expect(operator.connect(delegator).transfer(operator2.address, parseEther("99.5")))
                .to.be.revertedWithCustomError(operator, "DelegationBelowMinimum")

            // recipinet would have 0.5 tokens which is less than the minimumDelegationWei
            await expect(operator.connect(delegator).transfer(operator2.address, parseEther("0.5")))
                .to.be.revertedWithCustomError(operator, "DelegationBelowMinimum")

            // transfer is successful if the minimumDelegationWei is met for both sender and recipient
            await expect(operator.connect(delegator).transfer(operator2.address, parseEther("99")))
                .to.emit(operator, "Transfer").withArgs(delegator.address, operator2.address, parseEther("99"))
        })

        it("will NOT allow delegating using wrong token", async function(): Promise<void> {
            const { token } = sharedContracts
            const newToken = await (await (await (await getContractFactory("TestToken", admin)).deploy("Test2", "T2")).deployed())

            await (await newToken.mint(admin.address, parseEther("1000"))).wait()
            const { operator } = await deployOperator(operatorWallet, { operatorsCutPercent: 25 })
            await expect(newToken.transferAndCall(operator.address, parseEther("100"), "0x"))
                .to.be.revertedWithCustomError(operator, "AccessDeniedDATATokenOnly")

            await (await token.mint(admin.address, parseEther("1000"))).wait()
            await expect(token.transferAndCall(operator.address, parseEther("100"), "0x"))
                .to.emit(operator, "Delegated").withArgs(admin.address, parseEther("100"))
        })

        it("allows delegate via transferAndCall by passing a bytes32 data param", async function(): Promise<void> {
            const { token } = sharedContracts
            await setTokens(delegator, "1000")
            const { operator } = await deployOperator(operatorWallet)
            // assume the address was encoded by converting address -> uint256 -> bytes32 -> bytes
            const data = hexZeroPad(delegator.address, 32)
            await (await token.connect(delegator).approve(operator.address, parseEther("1000"))).wait()
            await expect(token.connect(delegator).transferAndCall(operator.address, parseEther("1000"), data))
                .to.emit(operator, "Delegated").withArgs(delegator.address, parseEther("1000"))
        })

        it("allows delegate without delegation policy being set", async function(): Promise<void> {
            const { token } = sharedContracts
            await setTokens(delegator, "1000")
            const { operator } = await deployOperator(operatorWallet, { overrideDelegationPolicy: hardhatEthers.constants.AddressZero })
            await (await token.connect(delegator).approve(operator.address, parseEther("1000"))).wait()
            await expect(operator.connect(delegator).delegate(parseEther("1000")))
                .to.emit(operator, "Delegated").withArgs(delegator.address, parseEther("1000"))
        })

        describe("DefaultDelegationPolicy / DefaltUndelegationPolicy", () => {
            beforeEach(async () => {
                await setTokens(operatorWallet, "3000")
                await setTokens(delegator, "15000")
                await (await sharedContracts.streamrConfig.setMinimumSelfDelegationFraction(parseEther("0.1"))).wait()
            })
            afterEach(async () => {
                await (await sharedContracts.streamrConfig.setMinimumSelfDelegationFraction("0")).wait()
            })

            it("will NOT let operator's self-delegation go under the limit", async function(): Promise<void> {
                const { token } = sharedContracts
                setTokens(operatorWallet, "1000")
                setTokens(delegator, "1000")
                const { operator } = await deployOperator(operatorWallet)
                await (await token.connect(operatorWallet).transferAndCall(operator.address, parseEther("1000"), "0x")).wait()
                await (await token.connect(delegator).transferAndCall(operator.address, parseEther("1000"), "0x")).wait()

                await expect(operator.undelegate(parseEther("1000")))
                    .to.be.revertedWith("error_selfDelegationTooLow")
            })

            it("will NOT allow delegations after operator unstakes and undelegates all (operator value -> zero)", async function(): Promise<void> {
                const { token } = sharedContracts
                setTokens(operatorWallet, "1000")
                setTokens(delegator, "1000")
                const { operator } = await deployOperator(operatorWallet)
                const sponsorship = await deploySponsorship(sharedContracts)
                await (await token.connect(operatorWallet).transferAndCall(operator.address, parseEther("1000"), "0x")).wait()
                await (await operator.stake(sponsorship.address, parseEther("1000"))).wait()

                // operator will hold 50% of operator tokens, this is ok
                await (await token.connect(delegator).transferAndCall(operator.address, parseEther("1000"), "0x")).wait()
                await (await operator.connect(delegator).undelegate(parseEther("1000"))).wait()

                await (await operator.unstake(sponsorship.address)).wait()
                await (await operator.undelegate(parseEther("1000"))).wait()
                await expect(token.connect(delegator).transferAndCall(operator.address, parseEther("1000"), "0x"))
                    .to.be.revertedWith("error_selfDelegationTooLow")
            })

            it("will NOT allow delegations when operator's stake too small", async function(): Promise<void> {
                const { token } = sharedContracts
                const { operator } = await deployOperator(operatorWallet)
                // operator should have 111.2 operator tokens, but has nothing
                await expect(token.connect(delegator).transferAndCall(operator.address, parseEther("1000"), "0x"))
                    .to.be.revertedWith("error_selfDelegationTooLow")
            })

            it("will NOT allow delegations if the operator's share would fall too low", async function(): Promise<void> {
                const { token } = sharedContracts
                const { operator } = await deployOperator(operatorWallet)
                await (await token.connect(operatorWallet).transferAndCall(operator.address, parseEther("1000"), "0x")).wait()
                await (await token.connect(delegator).transferAndCall(operator.address, parseEther("9000"), "0x")).wait() // 1:9 = 10% is ok
                await expect(token.connect(delegator).transferAndCall(operator.address, parseEther("1000"), "0x")) // 1:10 < 10% not ok
                    .to.be.revertedWith("error_selfDelegationTooLow")
            })

            it("allows to delegate", async function(): Promise<void> {
                const { token } = sharedContracts
                const { operator } = await deployOperator(operatorWallet)
                await (await token.connect(operatorWallet).transferAndCall(operator.address, parseEther("113"), "0x")).wait()
                await (await token.connect(delegator).transferAndCall(operator.address, parseEther("1000"), "0x")).wait()
            })
        })
    })

    describe("Stake management", (): void => {
        it("stakes, and unstakes with gains", async function(): Promise<void> {
            const { token } = sharedContracts
            await setTokens(delegator, "1000")
            await setTokens(sponsor, "1000")
            const sponsorship = await deploySponsorship(sharedContracts)
            const { operator } = await deployOperator(operatorWallet, { operatorsCutPercent: 20 })
            await (await token.connect(delegator).transferAndCall(operator.address, parseEther("1000"), "0x")).wait()
            await (await token.connect(sponsor).transferAndCall(sponsorship.address, parseEther("1000"), "0x")).wait()

            const balanceBefore = await token.balanceOf(operator.address)
            const timeAtStart = await getBlockTimestamp()

            await advanceToTimestamp(timeAtStart, "Stake to sponsorship")
            await expect(operator.stake(sponsorship.address, parseEther("1000")))
                .to.emit(operator, "Staked").withArgs(sponsorship.address)

            await advanceToTimestamp(timeAtStart + 1000, "Unstake from sponsorship")
            await expect(operator.unstake(sponsorship.address))
                .to.emit(operator, "Unstaked").withArgs(sponsorship.address)
                .to.emit(operator, "Profit").withArgs(parseEther("760"), parseEther("190"), parseEther("50"))

            const gains = (await token.balanceOf(operator.address)).sub(balanceBefore)
            expect(formatEther(gains)).to.equal("950.0") // 190 operator fee was automatically re-delegated (it never left the contract)
        })

        it("stakes, then stakes more", async function(): Promise<void> {
            const { token } = sharedContracts
            await setTokens(delegator, "2000")
            const sponsorship = await deploySponsorship(sharedContracts)
            const { operator } = await deployOperator(operatorWallet, { operatorsCutPercent: 20 })
            await (await token.connect(delegator).transferAndCall(operator.address, parseEther("2000"), "0x")).wait()

            await expect(operator.stake(sponsorship.address, parseEther("1000")))
                .to.emit(operator, "StakeUpdate").withArgs(sponsorship.address, parseEther("1000"))
                .to.emit(operator, "Staked").withArgs(sponsorship.address)

            await expect(operator.stake(sponsorship.address, parseEther("500")))
                .to.emit(operator, "StakeUpdate").withArgs(sponsorship.address, parseEther("1500"))
                .to.not.emit(operator, "Staked")

            await expect(operator.stake(sponsorship.address, parseEther("500")))
                .to.emit(operator, "StakeUpdate").withArgs(sponsorship.address, parseEther("2000"))
                .to.not.emit(operator, "Staked")
        })

        it("lets reduce stake to zero (unstake from all sponsorships, become 'inactive')", async function(): Promise<void> {
            const { token } = sharedContracts
            await setTokens(delegator, "2000")
            const sponsorship = await deploySponsorship(sharedContracts)
            const { operator, contracts } = await deployOperator(operatorWallet)
            await (await token.connect(delegator).transferAndCall(operator.address, parseEther("2000"), "0x")).wait()

            await expect(operator.stake(sponsorship.address, parseEther("1000")))
                .to.emit(contracts.operatorFactory, "OperatorLivenessChanged").withArgs(operator.address, true)
            expect(await operator.totalStakedIntoSponsorshipsWei()).to.equal(parseEther("1000"))

            await expect(operator.reduceStakeWithoutQueue(sponsorship.address, 0))
                .to.emit(contracts.operatorFactory, "OperatorLivenessChanged").withArgs(operator.address, false)
            expect(await operator.totalStakedIntoSponsorshipsWei()).to.equal(0)
        })

        it("will NOT let anyone else to stake except the owner of the Operator contract", async function(): Promise<void> {
            const { operator } = await deployOperator(operatorWallet)
            const sponsorship = await deploySponsorship(sharedContracts)
            await (await sharedContracts.token.mint(operator.address, parseEther("1000"))).wait()
            await expect(operator.connect(admin).stake(sponsorship.address, parseEther("1000")))
                .to.be.revertedWithCustomError(operator, "AccessDeniedOperatorOnly")
            await expect(operator.stake(sponsorship.address, parseEther("1000")))
                .to.emit(operator, "Staked").withArgs(sponsorship.address)
        })

        it("will NOT allow staking to non-Sponsorships", async function(): Promise<void> {
            const { operator } = await deployOperator(operatorWallet)
            await (await sharedContracts.token.mint(operator.address, parseEther("1000"))).wait()
            await expect(operator.stake(sharedContracts.token.address, parseEther("1000")))
                .to.be.revertedWithCustomError(operator, "AccessDeniedStreamrSponsorshipOnly")
        })

        it("will NOT allow staking to Sponsorships that were not created using the correct SponsorshipFactory", async function(): Promise<void> {
            const { operator } = await deployOperator(operatorWallet)
            const sponsorship = await deploySponsorship(sharedContracts)
            const badSponsorship = sharedContracts.sponsorshipTemplate
            await (await sharedContracts.token.mint(operator.address, parseEther("1000"))).wait()
            await expect(operator.stake(badSponsorship.address, parseEther("1000")))
                .to.be.revertedWithCustomError(operator, "AccessDeniedStreamrSponsorshipOnly")
            await expect(operator.stake(sponsorship.address, parseEther("1000")))
                .to.emit(operator, "Staked").withArgs(sponsorship.address)
        })

        it("will NOT allow staking if there are delegators queueing to exit", async function(): Promise<void> {
            const { token } = sharedContracts
            await setTokens(delegator, "1000")
            await setTokens(sponsor, "5000")

            const sponsorship = await deploySponsorship(sharedContracts)
            await (await token.connect(sponsor).transferAndCall(sponsorship.address, parseEther("5000"), "0x")).wait()
            const { operator } = await deployOperator(operatorWallet, { operatorsCutPercent: 25 })
            await (await token.connect(delegator).transferAndCall(operator.address, parseEther("1000"), "0x")).wait()

            await expect(operator.stake(sponsorship.address, parseEther("1000")))
                .to.emit(operator, "Staked").withArgs(sponsorship.address)

            await expect(operator.connect(delegator).undelegate(parseEther("100")))
                .to.emit(operator, "QueuedDataPayout").withArgs(delegator.address, parseEther("100"), 0)

            expect(await operator.queueIsEmpty()).to.be.false
            await expect(operator.stake(sponsorship.address, parseEther("1000")))
                .to.be.revertedWithCustomError(operator, "FirstEmptyQueueThenStake")

            await expect(operator.unstake(sponsorship.address))
                .to.emit(operator, "Unstaked")

            expect(await operator.queueIsEmpty()).to.be.true
            await expect(operator.stake(sponsorship.address, parseEther("500")))
                .to.emit(operator, "Staked").withArgs(sponsorship.address)
        })
    })

    describe("Withdrawing and profit sharing", () => {

        // Corresponds to a test in network repo / broker subsystem / operator plugin:
        // https://github.com/streamr-dev/network/blob/streamr-1.0/packages/broker/test/integration/plugins/operator/maintainOperatorValue.test.ts
        it("can withdraw from sponsorship (happy path)", async function(): Promise<void> {
            const STAKE_AMOUNT = "100"
            const STAKE_AMOUNT_WEI = parseEther(STAKE_AMOUNT)
            const operatorsCutFraction = parseEther("0.1") // 10%
            const triggerWithdrawLimitSeconds = 50

            const { token } = sharedContracts

            // "generateWalletWithGasAndTokens", fund a fresh random wallet
            const operatorWallet = Wallet.createRandom().connect(admin.provider)
            admin.sendTransaction({ to: operatorWallet.address, value: parseEther("5000") }) // coverage test requires this amount of ETH
            await setTokens(operatorWallet, STAKE_AMOUNT)

            await setTokens(sponsor, "250")
            const operatorContract = await deployOperatorContract(sharedContracts, operatorWallet, operatorsCutFraction)
            const sponsorship = await deploySponsorship(sharedContracts)
            await (await token.connect(sponsor).transferAndCall(sponsorship.address, parseEther("250"), "0x")).wait()
            await (await token.connect(operatorWallet).transferAndCall(operatorContract.address, STAKE_AMOUNT_WEI, "0x")).wait()
            const timeAtStart = await getBlockTimestamp()

            await advanceToTimestamp(timeAtStart, "Stake to sponsorship")
            await (await operatorContract.stake(sponsorship.address, STAKE_AMOUNT_WEI)).wait()

            await advanceToTimestamp(timeAtStart + 1 + triggerWithdrawLimitSeconds, "Withdraw")
            const earningsBeforeWithdraw = (await operatorContract.getSponsorshipsAndEarnings()).earnings[0]
            const valueBeforeWithdraw = await operatorContract.valueWithoutEarnings()
            await (await operatorContract.withdrawEarningsFromSponsorships([sponsorship.address])).wait()
            const earningsAfterWithdraw = (await operatorContract.getSponsorshipsAndEarnings()).earnings[0]
            const valueAfterWithdraw = await operatorContract.valueWithoutEarnings()

            expect(valueAfterWithdraw).to.be.greaterThan(valueBeforeWithdraw)
            expect(earningsBeforeWithdraw).to.equal(parseEther("1").mul(triggerWithdrawLimitSeconds))
            expect(earningsAfterWithdraw).to.equal(0)
        })

        it("withdraws sponsorships earnings when withdrawEarningsFromSponsorships is called", async function(): Promise<void> {
            const { token } = sharedContracts
            await setTokens(sponsor, "1000")
            await setTokens(operatorWallet, "1000")
            const { operator } = await deployOperator(operatorWallet)
            const sponsorship = await deploySponsorship(sharedContracts)
            await (await token.connect(sponsor).transferAndCall(sponsorship.address, parseEther("1000"), "0x")).wait()
            await (await token.connect(operatorWallet).transferAndCall(operator.address, parseEther("1000"), "0x")).wait()
            const timeAtStart = await getBlockTimestamp()

            await advanceToTimestamp(timeAtStart, "Stake to sponsorship")
            await (await operator.stake(sponsorship.address, parseEther("1000"))).wait()

            // some time passes => valueWithoutEarnings differs from real operator value
            await advanceToTimestamp(timeAtStart + 1001, "Read the earnings back to Operator")

            const valueBefore = await operator.valueWithoutEarnings()
            const sponsorshipsBefore = await operator.getSponsorshipsAndEarnings()
            const totalStakedIntoSponsorshipsWeiBefore = await operator.totalStakedIntoSponsorshipsWei()

            await (await operator.withdrawEarningsFromSponsorships([sponsorship.address])).wait()

            // value after == totalStakedIntoSponsorshipsWei + Operator's DATA balance
            const valueAfter = await operator.valueWithoutEarnings()
            const sponsorshipsAfter = await operator.getSponsorshipsAndEarnings()
            const totalStakedIntoSponsorshipsWeiAfter = await operator.totalStakedIntoSponsorshipsWei()

            expect(formatEther(valueBefore)).to.equal("1000.0")
            expect(formatEther(sponsorshipsBefore.earnings[0])).to.equal("1000.0")
            expect(sponsorshipsBefore.addresses[0]).to.equal(sponsorship.address)
            expect(formatEther(totalStakedIntoSponsorshipsWeiBefore)).to.equal("1000.0")

            expect(formatEther(valueAfter)).to.equal("1950.0")
            expect(formatEther(sponsorshipsAfter.earnings[0])).to.equal("0.0") // it's zero because we withdrew all earnings
            expect(sponsorshipsAfter.addresses[0]).to.equal(sponsorship.address)
            expect(formatEther(totalStakedIntoSponsorshipsWeiAfter)).to.equal("1000.0") // doesn't include DATA in Operator, or earnings => no change
        })

        it("reverts when withdrawEarningsFromSponsorships is called and no earnings have accumulated", async function(): Promise<void> {
            const { token } = sharedContracts
            await setTokens(operatorWallet, "1000")
            const { operator } = await deployOperator(operatorWallet)
            const sponsorship = await deploySponsorship(sharedContracts)
            await (await token.connect(operatorWallet).transferAndCall(operator.address, parseEther("1000"), "0x")).wait()

            await (await operator.stake(sponsorship.address, parseEther("1000"))).wait()

            await expect(operator.withdrawEarningsFromSponsorships([sponsorship.address]))
                .to.be.revertedWithCustomError(operator, "NoEarnings")
        })

        it("self-delegates all of operator's cut during withdraw", async function(): Promise<void> {
            const { token } = sharedContracts
            await setTokens(sponsor, "1000")
            await setTokens(operatorWallet, "1000")
            await setTokens(delegator, "1000")
            const sponsorship = await deploySponsorship(sharedContracts)
            await (await token.connect(sponsor).transferAndCall(sponsorship.address, parseEther("1000"), "0x")).wait()
            expect(formatEther(await token.balanceOf(sponsorship.address))).to.equal("1000.0")

            const { operator } = await deployOperator(operatorWallet, { operatorsCutPercent: 20 })

            expect(formatEther(await token.balanceOf(operator.address))).to.equal("0.0")
            await (await token.connect(operatorWallet).transferAndCall(operator.address, parseEther("100"), "0x")).wait()

            expect(formatEther(await token.balanceOf(operatorWallet.address))).to.equal("900.0")
            expect(formatEther(await token.balanceOf(operator.address))).to.equal("100.0")
            expect(formatEther(await operator.balanceOf(operatorWallet.address))).to.equal("100.0")

            await (await token.connect(delegator).transferAndCall(operator.address, parseEther("900"), "0x")).wait()

            expect(formatEther(await token.balanceOf(delegator.address))).to.equal("100.0") // 1000 - 900
            expect(formatEther(await token.balanceOf(operator.address))).to.equal("1000.0") // 100 + 900
            expect(formatEther(await operator.balanceOf(delegator.address))).to.equal("900.0")

            const timeAtStart = await getBlockTimestamp()

            // operator staked 100 DATA so they should have 100 Operator tokens
            await advanceToTimestamp(timeAtStart, "Stake to sponsorship")
            await expect(operator.stake(sponsorship.address, parseEther("1000")))
                .to.emit(operator, "Staked").withArgs(sponsorship.address)

            expect(formatEther(await token.balanceOf(operator.address))).to.equal("0.0")
            expect(formatEther(await token.balanceOf(sponsorship.address))).to.equal("2000.0") // 1000 + 1000
            expect(formatEther(await operator.balanceOf(operatorWallet.address))).to.equal("100.0")

            await advanceToTimestamp(timeAtStart + 500, "Withdraw earnings from sponsorship")
            await expect(operator.withdrawEarningsFromSponsorships([sponsorship.address]))
                .to.emit(operator, "Profit").withArgs(parseEther("380"), parseEther("95"), parseEther("25"))

            expect(formatEther(await token.balanceOf(sponsorship.address))).to.equal("1500.0") // 2000 - 500
            expect(formatEther(await token.balanceOf(operator.address))).to.equal("475.0") // only protocol fee of 25 left the contract
            expect(formatEther(await operator.balanceOf(operatorWallet.address))).to.equal("168.840579710144927536") // TODO: find nice numbers!
        })

        it("pays part of operator's cut from withdraw to caller if too much earnings", async function(): Promise<void> {
            const { operator, contracts } = await deployOperator(operatorWallet, { operatorsCutPercent: 40 })
            const operator2 = await deployOperatorContract(contracts, operator2Wallet) // operator's cut doesn't affect calculations
            const sponsorship1 = await deploySponsorship(contracts)
            const sponsorship2 = await deploySponsorship(contracts)

            const { token } = sharedContracts
            await setTokens(operatorWallet, "1000")
            await setTokens(operator2Wallet, "1000")
            await setTokens(delegator, "1000")
            await setTokens(sponsor, "2000")

            await (await token.connect(operatorWallet).transferAndCall(operator.address, parseEther("1000"), "0x")).wait()
            await (await token.connect(delegator).transferAndCall(operator.address, parseEther("1000"), "0x")).wait()
            await (await token.connect(operator2Wallet).transferAndCall(operator2.address, parseEther("1000"), "0x")).wait()
            await (await token.connect(sponsor).transferAndCall(sponsorship1.address, parseEther("1000"), "0x")).wait()
            await (await token.connect(sponsor).transferAndCall(sponsorship2.address, parseEther("1000"), "0x")).wait()

            const timeAtStart = await getBlockTimestamp()
            await advanceToTimestamp(timeAtStart, "Stake to sponsorship 1")
            await expect(operator.stake(sponsorship1.address, parseEther("1000")))
                .to.emit(operator, "Staked").withArgs(sponsorship1.address)

            await advanceToTimestamp(timeAtStart + 10, "Stake to sponsorship 2")
            await expect(operator.stake(sponsorship2.address, parseEther("1000")))
                .to.emit(operator, "Staked").withArgs(sponsorship2.address)

            // total earnings are 10 < 100 == 5% of 2000 (pool value), so triggerAnotherOperatorWithdraw should fail
            const sponsorshipsBefore = await operator.getSponsorshipsAndEarnings()
            expect(sponsorshipsBefore.addresses).to.deep.equal([sponsorship1.address, sponsorship2.address])
            expect(sponsorshipsBefore.earnings.map(formatEther)).to.deep.equal(["10.0", "0.0"])
            expect(formatEther(sponsorshipsBefore.maxAllowedEarnings)).to.equal("100.0")
            expect(sponsorshipsBefore.earnings[0].add(sponsorshipsBefore.earnings[1])).to.be.lessThan(sponsorshipsBefore.maxAllowedEarnings)
            await expect(operator2.triggerAnotherOperatorWithdraw(operator.address, [sponsorship1.address, sponsorship2.address]))
                .to.be.revertedWithCustomError(operator2, "DidNotReceiveReward")

            // wait until all sponsorings are allocated => there is now 1000+1000 new earnings in the two Sponsorships where operator1 is staked
            await advanceToTimestamp(timeAtStart + 5000, "Force withdraw earnings from Sponsorships")
            expect(await operator.valueWithoutEarnings()).to.equal(parseEther("2000"))  // stakes only
            expect(await token.balanceOf(operator.address)).to.equal(parseEther("0"))
            expect(await operator.balanceOf(operatorWallet.address)).to.equal(parseEther("1000")) // operator's self-delegation
            expect(await operator.balanceOf(delegator.address)).to.equal(parseEther("1000"))

            // operator2 hasn't staked anywhere, so all value is in the contract's DATA balance
            expect(await token.balanceOf(operator2.address)).to.equal(parseEther("1000"))
            expect(await operator2.valueWithoutEarnings()).to.equal(parseEther("1000"))

            // earnings are 2000 > 100 == 5% of 2000 (pool value), so triggerAnotherOperatorWithdraw should work
            const sponsorshipsAfter = await operator.getSponsorshipsAndEarnings()
            expect(sponsorshipsAfter.addresses).to.deep.equal([sponsorship1.address, sponsorship2.address])
            expect(sponsorshipsAfter.earnings.map(formatEther)).to.deep.equal(["1000.0", "1000.0"])
            expect(formatEther(sponsorshipsAfter.maxAllowedEarnings)).to.equal("100.0")
            expect(sponsorshipsAfter.earnings[0].add(sponsorshipsAfter.earnings[1])).to.be.greaterThan(sponsorshipsAfter.maxAllowedEarnings)

            // withdraw will be 2000
            //  protocol fee 5% = 100
            //  operator's cut 40% of the remaining 1900 = 760
            //  the remaining 1900 - 760 = 1140 will be shared among delegators (Profit)
            //  reward will be 50% of the operator's cut = 380
            //  the remaining 50% of the operator's cut = 380 will be added to operator1's self-delegation
            // operator1's pool value increased by 1900 (earnings after protocol fee) - 380 (reward) = 1520
            await expect(operator2.triggerAnotherOperatorWithdraw(operator.address, [sponsorship1.address, sponsorship2.address]))
                .to.emit(operator, "Profit").withArgs(parseEther("1140"), parseEther("380"), parseEther("100"))
                .to.emit(operator, "OperatorValueUpdate").withArgs(parseEther("2000"), parseEther("1520"))
                .to.emit(operator2, "OperatorValueUpdate").withArgs(0, parseEther("1380")) // 0 == not staked anywhere

            // operator1 pool value after profit is 2000 + 1140 = 3140 => exchange rate for operator's cut is 3140 / 2000 = 1.57 DATA / operator token
            // operator2 pool value was 1000 DATA => exchange rate for operator's reward is 1000 / 1000 = 1 DATA / operator token
            expect(await operator.valueWithoutEarnings()).to.equal(parseEther("3520"))
            expect(await operator2.valueWithoutEarnings()).to.equal(parseEther("1380"))

            // operator1's 380 DATA was added to operator1 pool value as self-delegation (not Profit)
            //  => operatorWallet1 received 380 / 1.57 ~= 242.03 operator tokens, in addition to the 1000 from the initial self-delegation
            // operator2's 380 DATA was added to operator2 pool value as self-delegation, exchange rate was still 1 DATA / operator token
            //  => operatorWallet2 received 380 / 1 = 380 operator tokens, in addition to the 1000 operator tokens from the initial self-delegation
            expect(await operator.balanceOf(operatorWallet.address)).to.equal("1242038216560509554140") // TODO: find nicer numbers!
            expect(await operator2.balanceOf(operator2Wallet.address)).to.equal(parseEther("1380"))

            // (other) delegators' balances are unchanged
            expect(await operator.balanceOf(delegator.address)).to.equal(parseEther("1000"))
        })

        it("can update operator cut fraction for himself, but NOT for others", async function(): Promise<void> {
            const { operator, contracts } = await deployOperator(operatorWallet)
            const operator2 = await deployOperatorContract(contracts, operator2Wallet)

            await expect(operator.updateOperatorsCutFraction(parseEther("0.2")))
                .to.emit(operator, "MetadataUpdated").withArgs(await operator.metadata(), operatorWallet.address, parseEther("0.2"))
            await expect(operator2.connect(operatorWallet).updateOperatorsCutFraction(parseEther("0.2")))
                .to.be.revertedWithCustomError(operator, "AccessDeniedOperatorOnly")
        })

        it("can NOT update the operator cut fraction if it's staked in any sponsorships", async function(): Promise<void> {
            const { token } = sharedContracts
            await setTokens(delegator, "1000")
            const { operator } = await deployOperator(operatorWallet)
            const sponsorship = await deploySponsorship(sharedContracts)
            const sponsorship2 = await deploySponsorship(sharedContracts)
            await (await token.connect(delegator).approve(operator.address, parseEther("1000"))).wait()
            await (await operator.connect(delegator).delegate(parseEther("1000"))).wait()

            // can update the operator cut fraction before staking
            await expect(operator.updateOperatorsCutFraction(parseEther("0.2")))
                .to.emit(operator, "MetadataUpdated").withArgs(await operator.metadata(), operatorWallet.address, parseEther("0.2"))

            // can't update the operator cut fraction after staking
            await (await operator.stake(sponsorship.address, parseEther("500"))).wait()
            await (await operator.stake(sponsorship2.address, parseEther("500"))).wait()
            await expect(operator.updateOperatorsCutFraction(parseEther("0.2")))
                .to.be.revertedWithCustomError(operator, "StakedInSponsorships")

            // must unstake from all sponsorships before updating the operator cut fraction
            await (await operator.unstake(sponsorship.address)).wait() // unstake only from one sponsorship, not both
            await expect(operator.updateOperatorsCutFraction(parseEther("0.3")))
                .to.be.revertedWithCustomError(operator, "StakedInSponsorships")

            // can update the operator cut fraction after unstaking from ALL sponsorships
            await (await operator.unstake(sponsorship2.address)).wait()
            await expect(operator.updateOperatorsCutFraction(parseEther("0.3")))
                .to.emit(operator, "MetadataUpdated").withArgs(await operator.metadata(), operatorWallet.address, parseEther("0.3"))
        })
    })

    describe("Undelegation queue", function(): void {
        it("empties the whole Operator of DATA when everyone undelegates all (infinity)", async function(): Promise<void> {
            const { token, streamrConfig } = sharedContracts

            await (await streamrConfig.setMinimumSelfDelegationFraction("1")).wait()

            await setTokens(operatorWallet, "100")
            await setTokens(delegator, "200")
            await setTokens(sponsor, "600")

            const sponsorship = await deploySponsorship(sharedContracts, { allocationWeiPerSecond: parseEther("20") })
            await (await token.connect(sponsor).transferAndCall(sponsorship.address, parseEther("600"), "0x")).wait()
            const { operator } = await deployOperator(operatorWallet, { operatorsCutPercent: 10 })
            await (await token.connect(operatorWallet).transferAndCall(operator.address, parseEther("100"), "0x")).wait()
            await (await token.connect(delegator).transferAndCall(operator.address, parseEther("200"), "0x")).wait()
            const timeAtStart = await getBlockTimestamp()

            await advanceToTimestamp(timeAtStart, "Stake to sponsorship")
            await expect(operator.stake(sponsorship.address, parseEther("300")))
                .to.emit(operator, "Staked").withArgs(sponsorship.address)

            // earnings = the whole sponsorship = 600 DATA
            // protocol fee = 600 * 0.05 = 30 DATA
            // operator's cut = (600 - 30) * 0.1 = 57 DATA
            // profit = 600 - 30 - 57 = 513 DATA
            await advanceToTimestamp(timeAtStart + 31, "Unstake after Sponsorship is empty")
            expect(formatEther(await token.balanceOf(sponsorship.address))).to.equal("900.0") // stake + earnings
            await expect(operator.unstake(sponsorship.address))
                .to.emit(operator, "Unstaked").withArgs(sponsorship.address)
                .to.emit(operator, "Profit").withArgs(parseEther("513"), parseEther("57"), parseEther("30"))
            expect(await token.balanceOf(sponsorship.address)).to.equal(0)
            expect(formatEther(await token.balanceOf(operator.address))).to.equal("870.0") // stake + earnings - protocol fee

            // operator contract value = 300 stake + 513 profits = 813 DATA
            // delegator has 2/3 of operator tokens, and should receive 2/3 * 813 = 542 DATA
            await advanceToTimestamp(timeAtStart + 40, "Undelegate all")
            expect(formatEther(await operator.balanceOf(delegator.address))).to.equal("200.0")
            await expect(operator.connect(delegator).undelegate(parseEther("542")))
                .to.emit(operator, "QueuedDataPayout").withArgs(delegator.address, parseEther("542"), 0)
                .to.emit(operator, "Undelegated").withArgs(delegator.address, parseEther("542"))
            expect(await operator.balanceOf(delegator.address)).to.equal(0)
            expect(formatEther(await token.balanceOf(delegator.address))).to.equal("542.0")
            expect(formatEther(await token.balanceOf(operator.address))).to.equal("328.0") // 870 - 542 sent out

            // operator had 1/3 of operator tokens, and should receive 1/3 * 813 = 271 DATA for their self-delegation
            // additionally it received the operator's cut of 57 DATA, so total 328 DATA
            await expect(operator.undelegate(parseEther("100000"))) // infinity = undelegate all
                .to.emit(operator, "QueuedDataPayout").withArgs(operatorWallet.address, parseEther("100000"), 1)
                .to.emit(operator, "Undelegated").withArgs(operatorWallet.address, parseEther("328"))
            expect(await operator.balanceOf(operatorWallet.address)).to.equal(0)
            expect(formatEther(await token.balanceOf(operatorWallet.address))).to.equal("328.0")
            expect(formatEther(await token.balanceOf(operator.address))).to.equal("0.0")
        })

        it("pays out 1 queue entry fully using earnings withdrawn from sponsorship", async function(): Promise<void> {
            const { token } = sharedContracts
            await setTokens(delegator, "1000")
            await setTokens(sponsor, "1000")

            const sponsorship = await deploySponsorship(sharedContracts)
            await (await token.connect(sponsor).transferAndCall(sponsorship.address, parseEther("1000"), "0x")).wait()
            const { operator } = await deployOperator(operatorWallet, { operatorsCutPercent: 20 })
            await (await token.connect(delegator).transferAndCall(operator.address, parseEther("1000"), "0x")).wait()
            const timeAtStart = await getBlockTimestamp()

            await advanceToTimestamp(timeAtStart, "Stake to sponsorship + queue the payout") // no DATA in the operator => no payout
            await expect(operator.stake(sponsorship.address, parseEther("1000")))
                .to.emit(operator, "Staked").withArgs(sponsorship.address)
            await expect(operator.connect(delegator).undelegate(parseEther("200")))
                .to.emit(operator, "QueuedDataPayout").withArgs(delegator.address, parseEther("200"), 0)
            expect(await operator.queuePositionOf(delegator.address)).to.equal(1)

            // earnings are 1 token/second * 1000 seconds = 1000
            //  minus protocol fee 5% = 50 DATA => 950 DATA remains
            //  operator's cut is 20% = 950 * 0.2 = 190 DATA
            //  pool value profit shared among all delegators is 950 - 190 = 760 DATA
            await advanceToTimestamp(timeAtStart + 1000, "Withdraw earnings from sponsorship")
            await expect(operator.withdrawEarningsFromSponsorships([sponsorship.address]))
                .to.emit(operator, "Profit").withArgs(parseEther("760"), parseEther("190"), parseEther("50"))
                .to.emit(operator, "Undelegated").withArgs(delegator.address, parseEther("200"))
                .to.emit(operator, "QueueUpdated").withArgs(delegator.address, 0, 0)

            expect(formatEther(await token.balanceOf(delegator.address))).to.equal("200.0")
            expect(formatEther(await token.balanceOf(operator.address))).to.equal("750.0")
        })

        it("pays out 1 queue entry partially using earnings withdrawn from sponsorship", async function(): Promise<void> {
            const { token } = sharedContracts
            await setTokens(delegator, "1000")
            await setTokens(sponsor, "5000")

            const sponsorship = await deploySponsorship(sharedContracts)
            await (await token.connect(sponsor).transferAndCall(sponsorship.address, parseEther("5000"), "0x")).wait()
            const { operator } = await deployOperator(operatorWallet, { operatorsCutPercent: 20 })
            await (await token.connect(delegator).transferAndCall(operator.address, parseEther("1000"), "0x")).wait()
            const timeAtStart = await getBlockTimestamp()

            await advanceToTimestamp(timeAtStart, "Stake to sponsorship + queue the payout") // no DATA in the operator => no payout
            await expect(operator.stake(sponsorship.address, parseEther("1000")))
                .to.emit(operator, "Staked").withArgs(sponsorship.address)
            await expect(operator.connect(delegator).undelegate(parseEther("2000")))
                .to.emit(operator, "QueuedDataPayout").withArgs(delegator.address, parseEther("2000"), 0)

            // earnings are 1 token/second * 2000 seconds = 2000
            //  minus protocol fee 5% = 100 DATA => 1900 DATA remains
            //  operator's cut is 20% = 1900 * 0.2 = 380 DATA
            //  pool value profit shared among all delegators is 1900 - 380 = 1520 DATA
            await advanceToTimestamp(timeAtStart + 2000, "withdraw earnings from sponsorship")
            await expect(operator.withdrawEarningsFromSponsorships([sponsorship.address]))
                .to.emit(operator, "Profit").withArgs(parseEther("1520"), parseEther("380"), parseEther("100"))
                .to.emit(operator, "Undelegated").withArgs(delegator.address, parseEther("1900"))
                .to.emit(operator, "QueueUpdated").withArgs(delegator.address, parseEther("100"), 0)

            expect(formatEther(await token.balanceOf(delegator.address))).to.equal("1900.0")
            expect(formatEther(await token.balanceOf(operator.address))).to.equal("0.0")
        })

        it("pays out multiple queue places, before and after withdrawing earnings from sponsorship", async function(): Promise<void> {
            const { token } = sharedContracts
            await setTokens(delegator, "1000")
            await setTokens(sponsor, "1000")

            const sponsorship = await deploySponsorship(sharedContracts)
            const { operator } = await deployOperator(operatorWallet, { operatorsCutPercent: 20 })
            await (await token.connect(delegator).transferAndCall(operator.address, parseEther("1000"), "0x")).wait()
            await (await token.connect(sponsor).transferAndCall(sponsorship.address, parseEther("1000"), "0x")).wait()

            const timeAtStart = await getBlockTimestamp()

            await advanceToTimestamp(timeAtStart, "Stake to sponsorship")
            await expect(operator.stake(sponsorship.address, parseEther("1000")))
                .to.emit(operator, "Staked").withArgs(sponsorship.address)

            // queue payout
            await operator.connect(delegator).undelegate(parseEther("100"))
            await operator.connect(delegator).undelegate(parseEther("100"))
            expect(await operator.queuePositionOf(delegator.address)).to.equal(2)

            await advanceToTimestamp(timeAtStart + 1000, "withdraw earnings from sponsorship")
            await expect(operator.withdrawEarningsFromSponsorships([sponsorship.address]))
                .to.emit(operator, "Profit").withArgs(parseEther("760"), parseEther("190"), parseEther("50"))
            expect(await operator.queuePositionOf(delegator.address)).to.equal(1)

            await operator.connect(delegator).undelegate(parseEther("1000000"))
            expect(await operator.queuePositionOf(delegator.address)).to.equal(1)

            expect(formatEther(await token.balanceOf(delegator.address))).to.equal("950.0")
        })

        it("pays out the remaining operator tokens even if the delegator moves some operator tokens away while queueing", async (): Promise<void> => {
            const { token } = sharedContracts
            await setTokens(delegator, "1000")
            await setTokens(sponsor, "1000")

            const sponsorship = await deploySponsorship(sharedContracts)
            await (await token.connect(sponsor).transferAndCall(sponsorship.address, parseEther("1000"), "0x")).wait()
            const { operator } = await deployOperator(operatorWallet, { operatorsCutPercent: 20 })
            await (await token.connect(delegator).transferAndCall(operator.address, parseEther("1000"), "0x")).wait()
            const timeAtStart = await getBlockTimestamp()

            await advanceToTimestamp(timeAtStart, "Stake to sponsorship + queue the payout") // no DATA in the operator => no payout
            await expect(operator.stake(sponsorship.address, parseEther("1000")))
                .to.emit(operator, "Staked").withArgs(sponsorship.address)
            await expect(operator.connect(delegator).undelegate(parseEther("600")))
                .to.emit(operator, "QueuedDataPayout").withArgs(delegator.address, parseEther("600"), 0)

            // move operator tokens away, leave only 100 to the delegator; that will be the whole amount of the exit, not 600
            await operator.connect(delegator).transfer(sponsor.address, parseEther("900"))
            expect(await operator.balanceOf(delegator.address)).to.equal(parseEther("100"))

            // earnings are 1000, minus protocol fee 5% = 50 DATA => 950 DATA remains
            // operator's cut is 20% = 950 * 0.2 = 190 DATA => profit shared by delegators is 950 - 190 = 760 DATA
            // pool value before self-delegation is 1000 stake + 760 profit = 1760 DATA
            // There are 1000 OperatorTokens => exchange rate is 1760 / 1000 = 1.76 DATA/OperatorToken
            // delegator should receive a payout: 100 OperatorTokens * 1.76 DATA = 176 DATA
            await advanceToTimestamp(timeAtStart + 1000, "Withdraw earnings from sponsorship")
            await expect(operator.withdrawEarningsFromSponsorships([sponsorship.address]))
                .to.emit(operator, "Profit").withArgs(parseEther("760"), parseEther("190"), parseEther("50"))
                .to.emit(operator, "Undelegated").withArgs(delegator.address, parseEther("176"))

            expect(formatEther(await token.balanceOf(delegator.address))).to.equal("176.0")
            expect(formatEther(await token.balanceOf(operator.address))).to.equal("774.0")
        })

        it("pays out nothing if the delegator moves ALL their operator tokens away while queueing", async function(): Promise<void> {
            const { token } = sharedContracts
            await setTokens(delegator, "1000")
            await setTokens(sponsor, "1000")

            const sponsorship = await deploySponsorship(sharedContracts)
            await (await token.connect(sponsor).transferAndCall(sponsorship.address, parseEther("1000"), "0x")).wait()
            const { operator } = await deployOperator(operatorWallet, { operatorsCutPercent: 20 })
            await (await token.connect(delegator).transferAndCall(operator.address, parseEther("1000"), "0x")).wait()
            const timeAtStart = await getBlockTimestamp()

            await advanceToTimestamp(timeAtStart, "Stake to sponsorship + queue the payout") // no DATA in the operator => no payout
            await expect(operator.stake(sponsorship.address, parseEther("1000")))
                .to.emit(operator, "Staked").withArgs(sponsorship.address)
            await expect(operator.connect(delegator).undelegate(parseEther("600")))
                .to.emit(operator, "QueuedDataPayout").withArgs(delegator.address, parseEther("600"), 0)

            // move operator tokens away, nothing can be exited, although nominally there's still 600 in the queue
            await operator.connect(delegator).transfer(sponsor.address, parseEther("1000"))
            expect(await operator.balanceOf(delegator.address)).to.equal(parseEther("0"))

            await advanceToTimestamp(timeAtStart + 1000, "Withdraw earnings from sponsorship")
            await expect(operator.withdrawEarningsFromSponsorships([sponsorship.address]))
                .to.emit(operator, "Profit").withArgs(parseEther("760"), parseEther("190"), parseEther("50"))
                .to.not.emit(operator, "Undelegated")

            // earnings are 1000, minus protocol fee 5% = 50 DATA => 950 DATA remains
            expect(formatEther(await token.balanceOf(delegator.address))).to.equal("0.0")
            expect(formatEther(await token.balanceOf(operator.address))).to.equal("950.0")
        })

        it("accepts forced takeout from non-operator after grace period is over (negative + positive test)", async function(): Promise<void> {
            const { token, streamrConfig } = sharedContracts
            await setTokens(delegator, "1000")
            await setTokens(sponsor, "1000")

            const sponsorship = await deploySponsorship(sharedContracts)
            const { operator } = await deployOperator(operatorWallet, { operatorsCutPercent: 20 })
            await (await token.connect(delegator).transferAndCall(operator.address, parseEther("1000"), "0x")).wait()
            await (await token.connect(sponsor).transferAndCall(sponsorship.address, parseEther("1000"), "0x")).wait()

            const timeAtStart = await getBlockTimestamp()
            const gracePeriod = +await streamrConfig.maxQueueSeconds()

            await advanceToTimestamp(timeAtStart, "Stake to sponsorship")
            await expect(operator.stake(sponsorship.address, parseEther("1000")))
                .to.emit(operator, "Staked").withArgs(sponsorship.address)

            await advanceToTimestamp(timeAtStart + 1000, "Queue for undelegation")
            await operator.connect(delegator).undelegate(parseEther("176"))

            await advanceToTimestamp(timeAtStart + gracePeriod, "Force unstaking attempt")
            await expect(operator.connect(delegator).forceUnstake(sponsorship.address, 10))
                .to.be.revertedWithCustomError(operator, "AccessDeniedOperatorOnly")

            // after gracePeriod, anyone can trigger the unstake and payout of the queue
            // earnings are 1000, minus protocol fee 5% = 50 DATA => 950 DATA remains
            // operator's cut is 20% = 950 * 0.2 = 190 DATA => profit shared by delegators is 950 - 190 = 760 DATA
            // pool value before self-delegation is 1000 stake + 760 profit = 1760 DATA
            // There are 1000 OperatorTokens => exchange rate is 1760 / 1000 = 1.76 DATA/OperatorToken
            // delegator should receive a payout: 100 OperatorTokens * 1.76 DATA = 176 DATA
            await advanceToTimestamp(timeAtStart + 2000 + gracePeriod, "Force unstaking")
            await expect(operator.connect(delegator).forceUnstake(sponsorship.address, 10))
                .to.emit(operator, "Undelegated").withArgs(delegator.address, parseEther("176"))

            expect(formatEther(await token.balanceOf(delegator.address))).to.equal("176.0")
            expect(formatEther(await token.balanceOf(operator.address))).to.equal("1774.0") // stake = 1000, remaining earnings = 950 - 176 = 774
        })

        it("pays out the queue on withdrawEarningsFromSponsorships", async () => {
            const { token } = sharedContracts
            await setTokens(delegator, "1000")
            await setTokens(sponsor, "1000")

            const sponsorship = await deploySponsorship(sharedContracts)
            const { operator } = await deployOperator(operatorWallet) // zero operator's share
            await (await token.connect(delegator).transferAndCall(operator.address, parseEther("1000"), "0x")).wait() // 1000 DATA in Operator
            await (await token.connect(sponsor).transferAndCall(sponsorship.address, parseEther("1000"), "0x")).wait() // 1000 available to be earned

            const timeAtStart = await getBlockTimestamp()

            await advanceToTimestamp(timeAtStart, "Stake to sponsorship")
            await expect(operator.stake(sponsorship.address, parseEther("1000")))
                .to.emit(operator, "Staked").withArgs(sponsorship.address)

            await advanceToTimestamp(timeAtStart + 1000, "Queue for undelegation")
            await(await operator.connect(delegator).undelegate(parseEther("195"))).wait()

            // delegator is queued, but no funds were moved yet
            expect(await token.balanceOf(delegator.address)).to.equal(parseEther("0"))
            expect(await operator.balanceOf(delegator.address)).to.equal(parseEther("1000"))

            // earnings are 1000, minus protocol fee 5% = 50 DATA => 950 DATA remains
            // operator's cut is 0% => pool value becomes 1000 stake + 950 profit = 1950 DATA
            // There are 1000 OperatorTokens => exchange rate is 1950 / 1000 = 1.95 DATA/OperatorToken
            // delegator should receive a payout: 100 OperatorTokens * 1.95 DATA = 195 DATA
            await expect(operator.withdrawEarningsFromSponsorships([sponsorship.address]))
                .to.emit(operator, "Profit").withArgs(parseEther("950"), parseEther("0"), parseEther("50"))
                .to.emit(operator, "Undelegated").withArgs(delegator.address, parseEther("195"))

            expect(await operator.balanceOf(delegator.address)).to.equal(parseEther("900")) // 100 Operator tokens are burned
            expect(await token.balanceOf(delegator.address)).to.equal(parseEther("195"))
            expect(await token.balanceOf(operator.address)).to.equal(parseEther("755"))
        })

        it("edge case many queue entries, one sponsorship", async function(): Promise<void> {
            const { token } = sharedContracts
            await setTokens(delegator, "1000")
            await setTokens(sponsor, "1000")

            const sponsorship = await deploySponsorship(sharedContracts,  { allocationWeiPerSecond: BigNumber.from("0") })
            const { operator } = await deployOperator(operatorWallet)
            const balanceBefore = await token.balanceOf(delegator.address)
            await (await token.connect(delegator).transferAndCall(operator.address, parseEther("1000"), "0x")).wait()
            await (await token.connect(sponsor).transferAndCall(sponsorship.address, parseEther("1000"), "0x")).wait()

            // await advanceToTimestamp(timeAtStart, "Stake to sponsorship")
            await expect(operator.stake(sponsorship.address, parseEther("1000")))
                .to.emit(operator, "Staked").withArgs(sponsorship.address)

            // queue payout
            const numberOfQueueSlots = 2
            for (let i = 0; i < numberOfQueueSlots; i++) {
                await operator.connect(delegator).undelegate(parseEther("1"))
            }

            await operator.unstake(sponsorship.address, { gasLimit: 0xF42400 })

            const expectedBalance = balanceBefore.sub(parseEther("1000")).add(parseEther(numberOfQueueSlots.toString()))
            const balanceAfter = await token.balanceOf(delegator.address)
            expect(balanceAfter).to.equal(expectedBalance)
        })

        it("pays out exactly the requested DATA amount, if the whole balance was queued and new earnings are added while in the queue", async () => {
            const { token } = sharedContracts
            await setTokens(delegator, "1000")
            await setTokens(sponsor, "1000")

            const sponsorship = await deploySponsorship(sharedContracts)
            const { operator } = await deployOperator(operatorWallet, { operatorsCutPercent: 20 })
            await (await token.connect(delegator).transferAndCall(operator.address, parseEther("1000"), "0x")).wait()
            await (await token.connect(sponsor).transferAndCall(sponsorship.address, parseEther("1000"), "0x")).wait()

            const timeAtStart = await getBlockTimestamp()

            await advanceToTimestamp(timeAtStart, "Stake to sponsorship")
            await expect(operator.stake(sponsorship.address, parseEther("1000")))
                .to.emit(operator, "Staked").withArgs(sponsorship.address)

            expect(await operator.balanceInData(delegator.address)).to.equal(parseEther("1000"))

            await expect(operator.connect(delegator).undelegate(parseEther("1000")))
                .to.emit(operator, "QueuedDataPayout").withArgs(delegator.address, parseEther("1000"), 0)

            await advanceToTimestamp(timeAtStart + 1000, "Withdraw earnings from sponsorship")
            await expect(operator.unstake(sponsorship.address))
                .to.emit(operator, "Profit").withArgs(parseEther("760"), parseEther("190"), parseEther("50"))
                .to.emit(operator, "Undelegated").withArgs(delegator.address, parseEther("1000"))

            expect(formatEther(await token.balanceOf(delegator.address))).to.equal("1000.0")
            expect(formatEther(await operator.balanceInData(delegator.address))).to.equal("760.000000000000000001")
        })

        it("pays out the first in queue on payOutFirstInQueue", async () => {
            const { token } = sharedContracts
            await setTokens(delegator, "1000")
            await setTokens(delegator2, "1000")
            const sponsorship = await deploySponsorship(sharedContracts)
            const { operator } = await deployOperator(operatorWallet) // zero operator's share
            await (await token.connect(delegator).transferAndCall(operator.address, parseEther("1000"), "0x")).wait()
            await expect(operator.stake(sponsorship.address, parseEther("1000")))
                .to.emit(operator, "Staked").withArgs(sponsorship.address)

            expect(await operator.queueIsEmpty()).to.equal(true)
            await (await operator.connect(delegator).undelegate(parseEther("1000"))).wait() // 1000 DATA in queue
            expect(await operator.queueIsEmpty()).to.equal(false)
            await (await token.connect(delegator2).transferAndCall(operator.address, parseEther("500"), "0x")).wait()

            await (await operator.payOutFirstInQueue()).wait() // 500 DATA in queue
            expect(await operator.queueIsEmpty()).to.equal(false)

            await (await token.connect(delegator2).transferAndCall(operator.address, parseEther("500"), "0x")).wait()
            await (await operator.payOutFirstInQueue()).wait() // 0 DATA in queue
            expect(await operator.queueIsEmpty()).to.equal(true)
        })

        it("undelegate reverts if the amount is zero", async function(): Promise<void> {
            const { token } = sharedContracts
            await setTokens(delegator, "1000")
            const { operator } = await deployOperator(operatorWallet)
            await (await token.connect(delegator).approve(operator.address, parseEther("1000"))).wait()
            await expect(operator.connect(delegator).delegate(parseEther("1000")))
                .to.emit(operator, "Delegated").withArgs(delegator.address, parseEther("1000"))
            await expect(operator.connect(delegator).undelegate(0))
                .to.revertedWithCustomError(operator, "ZeroUndelegation")
        })

        it("can undelegate even if undelegation policy is not set", async function(): Promise<void> {
            const { token } = sharedContracts
            await setTokens(delegator, "1000")
            const { operator } = await deployOperator(operatorWallet, { overrideUndelegationPolicy: hardhatEthers.constants.AddressZero })
            await (await token.connect(delegator).approve(operator.address, parseEther("1000"))).wait()
            await expect(operator.connect(delegator).delegate(parseEther("1000")))
                .to.emit(operator, "Delegated").withArgs(delegator.address, parseEther("1000"))

            await expect(operator.connect(delegator).undelegate(parseEther("500")))
                .to.emit(operator, "QueuedDataPayout").withArgs(delegator.address, parseEther("500"), 0)
        })

        it("operator wallet can be a delegator as well", async function(): Promise<void> {
            const { token } = sharedContracts
            await setTokens(delegator, "1000")
            await setTokens(operatorWallet, "1000")
            const { operator } = await deployOperator(operatorWallet)
            await (await token.connect(operatorWallet).approve(operator.address, parseEther("1000"))).wait()
            await expect(operator.connect(operatorWallet).delegate(parseEther("1000")))
                .to.emit(operator, "Delegated").withArgs(operatorWallet.address, parseEther("1000"))

            await expect(operator.connect(operatorWallet).undelegate(parseEther("500")))
                .to.emit(operator, "QueuedDataPayout").withArgs(operatorWallet.address, parseEther("500"), 0)
        })

        // streamrConfig.minimumDelegationWei = 1 DATA
        it("undelegate completely if the amount left would be less than the minimum delegation amount", async function(): Promise<void> {
            const { token } = sharedContracts
            await setTokens(delegator, "101")
            const { operator } = await deployOperator(operatorWallet)
            await (await token.connect(delegator).approve(operator.address, parseEther("100.5"))).wait()
            await expect(operator.connect(delegator).delegate(parseEther("100.5")))
                .to.emit(operator, "Delegated").withArgs(delegator.address, parseEther("100.5"))
            const contractBalanceAfterDelegate = await token.balanceOf(operator.address)

            // undelegating 100 will send 100.5 to delegator to meet the minimum-delegation-or-nothing requirement
            await expect(operator.connect(delegator).undelegate(parseEther("100")))
                // undelegates the entire stake (100.5) since the amount left would be less than the minimumDelegationWei (1.0)
                .to.emit(operator, "Undelegated").withArgs(delegator.address, parseEther("100.5"))
            const contractBalanceAfterUndelegate = await token.balanceOf(operator.address)

            expect(formatEther(contractBalanceAfterDelegate)).to.equal("100.5")
            expect(formatEther(contractBalanceAfterUndelegate)).to.equal("0.0")
        })
    })

    describe("Kick/slash handler", () => {

        it("reduces operator value when it gets slashed without kicking (IOperator interface)", async function(): Promise<void> {
            const { token } = sharedContracts
            await setTokens(operatorWallet, "1000")
            await setTokens(sponsor, "1000")

            const sponsorship = await deploySponsorship(sharedContracts, {}, [], [], undefined, undefined, testKickPolicy)
            const { operator } = await deployOperator(operatorWallet)
            await (await token.connect(operatorWallet).transferAndCall(operator.address, parseEther("1000"), "0x")).wait()
            await (await token.connect(sponsor).transferAndCall(sponsorship.address, parseEther("1000"), "0x")).wait()
            await (await operator.setNodeAddresses([operatorWallet.address])).wait()

            const timeAtStart = await getBlockTimestamp()
            await advanceToTimestamp(timeAtStart, "Stake to sponsorship")
            await expect(operator.stake(sponsorship.address, parseEther("1000")))
                .to.emit(operator, "Staked").withArgs(sponsorship.address)

            // update valueWithoutEarnings
            await advanceToTimestamp(timeAtStart + 1000, "slash")
            await expect(operator.withdrawEarningsFromSponsorships([sponsorship.address]))
                .to.emit(operator, "Profit").withArgs(parseEther("950"), 0, parseEther("50"))
            expect(await operator.valueWithoutEarnings()).to.equal(parseEther("1950"))

            await (await sponsorship.flag(operator.address, "")).wait() // TestKickPolicy actually slashes 10 ether without kicking
            expect(await operator.valueWithoutEarnings()).to.equal(parseEther("1940"))
        })

        it("calculates totalStakeInSponsorships and valueWithoutEarnings correctly after flagging+slashing", async function(): Promise<void> {
            const { token } = sharedContracts
            await setTokens(operatorWallet, "2000")

            const { operator } = await deployOperator(operatorWallet)
            await (await token.connect(operatorWallet).transferAndCall(operator.address, parseEther("2000"), "0x")).wait()
            const sponsorship = await deploySponsorship(sharedContracts, {}, [], [], undefined, undefined, testKickPolicy)
            const sponsorship2 = await deploySponsorship(sharedContracts)
            await (await operator.setNodeAddresses([operatorWallet.address])).wait()

            const totalStakeInSponsorshipsBeforeStake = await operator.totalStakedIntoSponsorshipsWei()
            const valueBeforeStake = await operator.valueWithoutEarnings()
            await (await operator.stake(sponsorship.address, parseEther("1000"))).wait()
            await (await operator.stake(sponsorship2.address, parseEther("1000"))).wait()
            const totalStakeInSponsorshipsAfterStake = await operator.totalStakedIntoSponsorshipsWei()
            const valueAfterStake = await operator.valueWithoutEarnings()

            await (await sponsorship.flag(operator.address, "")).wait() // TestKickPolicy actually slashes 10 ether without kicking
            const totalStakeInSponsorshipsAfterSlashing = await operator.totalStakedIntoSponsorshipsWei()
            const valueAfterSlashing = await operator.valueWithoutEarnings()

            expect(totalStakeInSponsorshipsBeforeStake).to.equal(parseEther("0"))
            expect(valueBeforeStake).to.equal(parseEther("2000"))
            expect(totalStakeInSponsorshipsAfterStake).to.equal(parseEther("2000"))
            expect(valueAfterStake).to.equal(parseEther("2000"))
            expect(totalStakeInSponsorshipsAfterSlashing).to.equal(parseEther("2000"))
            expect(valueAfterSlashing).to.equal(parseEther("1990"))
        })

        it("calculates totalStakeInSponsorships and valueWithoutEarnings correctly after slashing+unstake", async function(): Promise<void> {
            const { token } = sharedContracts
            await setTokens(operatorWallet, "2000")
            await setTokens(sponsor, "60")

            const { operator } = await deployOperator(operatorWallet)
            await (await token.connect(operatorWallet).transferAndCall(operator.address, parseEther("2000"), "0x")).wait()
            const penaltyPeriodSeconds = 60 // trigger penalty check e.g. `block.timestamp >= joinTimestamp + penaltyPeriodSeconds`
            const allocationWeiPerSecond = parseEther("0") // avoind earnings additions
            const sponsorship1 = await deploySponsorship(sharedContracts, { penaltyPeriodSeconds, allocationWeiPerSecond })
            await (await token.connect(sponsor).transferAndCall(sponsorship1.address, parseEther("60"), "0x")).wait()
            const sponsorship2 = await deploySponsorship(sharedContracts)

            await (await operator.stake(sponsorship1.address, parseEther("1000"))).wait()
            await (await operator.stake(sponsorship2.address, parseEther("1000"))).wait()
            const totalStakeInSponsorshipsBeforeSlashing = await operator.totalStakedIntoSponsorshipsWei()
            const valueBeforeSlashing = await operator.valueWithoutEarnings()

            await (await operator.forceUnstake(sponsorship1.address, parseEther("1000"))).wait()
            const totalStakeInSponsorshipsAfterSlashing = await operator.totalStakedIntoSponsorshipsWei()
            const valueAfterSlashing = await operator.valueWithoutEarnings()

            expect(totalStakeInSponsorshipsBeforeSlashing).to.equal(parseEther("2000"))
            expect(valueBeforeSlashing).to.equal(parseEther("2000"))
            expect(totalStakeInSponsorshipsAfterSlashing).to.equal(parseEther("1000"))
            expect(valueAfterSlashing).to.equal(parseEther("1900"))
        })

        it("gets notified when kicked (IOperator interface)", async function(): Promise<void> {
            const { token } = sharedContracts
            await setTokens(operatorWallet, "1000")
            await setTokens(sponsor, "1000")

            const sponsorship = await deploySponsorship(sharedContracts, {}, [], [], undefined, undefined, testKickPolicy)
            const { operator } = await deployOperator(operatorWallet)
            await (await token.connect(operatorWallet).transferAndCall(operator.address, parseEther("1000"), "0x")).wait()
            await (await token.connect(sponsor).transferAndCall(sponsorship.address, parseEther("1000"), "0x")).wait()
            await (await operator.setNodeAddresses([operatorWallet.address])).wait()

            const timeAtStart = await getBlockTimestamp()
            await advanceToTimestamp(timeAtStart, "Stake to sponsorship")
            await expect(operator.stake(sponsorship.address, parseEther("1000")))
                .to.emit(operator, "Staked").withArgs(sponsorship.address)
            expect(await operator.valueWithoutEarnings()).to.equal(parseEther("1000"))

            await advanceToTimestamp(timeAtStart + 1000, "Slash, update operator value")
            await expect(operator.withdrawEarningsFromSponsorships([sponsorship.address]))
                .to.emit(operator, "Profit").withArgs(parseEther("950"), 0, parseEther("50"))
            expect(await operator.valueWithoutEarnings()).to.equal(parseEther("1950"))

            // TestKickPolicy actually kicks and slashes given amount (here, 10)
            await expect(sponsorship.voteOnFlag(operator.address, hexZeroPad(parseEther("10").toHexString(), 32)))
                .to.emit(sponsorship, "OperatorKicked").withArgs(operator.address)
            expect(await operator.valueWithoutEarnings()).to.equal(parseEther("1940"))
        })

        it("onSlash reverts for operators not staked into streamr sponsorships", async function(): Promise<void> {
            const { operator } = await deployOperator(operatorWallet)
            await expect(operator.onSlash(parseEther("10")))
                .to.be.revertedWithCustomError(operator, "NotMyStakedSponsorship")
        })

        it("onKick reverts for operators not staked into streamr sponsorships", async function(): Promise<void> {
            const { operator } = await deployOperator(operatorWallet)
            await expect(operator.onKick(parseEther("10"), parseEther("10")))
                .to.be.revertedWithCustomError(operator, "NotMyStakedSponsorship")
        })

        it("onReviewRequest reverts for operators not staked into streamr sponsorships", async function(): Promise<void> {
            const { operator, contracts } = await deployOperator(operatorWallet)
            const operator2 = await deployOperatorContract(contracts, operator2Wallet)
            await expect(operator.onReviewRequest(operator2.address))
                .to.be.revertedWithCustomError(operator, "AccessDeniedStreamrSponsorshipOnly")
        })

        it("sponsorship callbacks revert if direct called - onKick", async function(): Promise<void> {
            const { operator, contracts } = await deployOperator(operatorWallet)
            const operator2 = await deployOperatorContract(contracts, operator2Wallet)
            await expect(operator.onReviewRequest(operator2.address))
                .to.be.revertedWithCustomError(operator, "AccessDeniedStreamrSponsorshipOnly")
        })
    })

    describe("Node addresses", function(): void {
        function dummyAddressArray(length: number): string[] {
            return Array.from({ length }, (_, i) => i).map((i) => `0x${(i + 1).toString().padStart(40, "0")}`)
        }

        it("can ONLY be updated by the operator", async function(): Promise<void> {
            const { operator } = await deployOperator(operatorWallet)
            await expect(operator.connect(admin).setNodeAddresses([admin.address]))
                .to.be.revertedWithCustomError(operator, "AccessDeniedOperatorOnly")
            await expect(operator.connect(admin).updateNodeAddresses([], [admin.address]))
                .to.be.revertedWithCustomError(operator, "AccessDeniedOperatorOnly")
            await expect(operator.setNodeAddresses([admin.address]))
                .to.emit(operator, "NodesSet").withArgs([admin.address])
            await expect(operator.getNodeAddresses()).to.eventually.deep.equal([admin.address])
            await expect(operator.updateNodeAddresses([], [admin.address]))
                .to.emit(operator, "NodesSet").withArgs([])
            await expect(operator.getNodeAddresses()).to.eventually.deep.equal([])
        })

        it("can be set all at once (setNodeAddresses positive test)", async function(): Promise<void> {
            const { operator } = await deployOperator(operatorWallet)
            const addresses = dummyAddressArray(6)
            await (await operator.setNodeAddresses(addresses.slice(0, 4))).wait()
            expect(await operator.getNodeAddresses()).to.have.members(addresses.slice(0, 4))
            expect(await Promise.all(addresses.map((a) => operator.nodeIndex(a)))).to.deep.equal([1, 2, 3, 4, 0, 0])
            await (await operator.setNodeAddresses(addresses.slice(2, 6))).wait()
            expect(await operator.getNodeAddresses()).to.have.members(addresses.slice(2, 6))
            expect(await Promise.all(addresses.map((a) => operator.nodeIndex(a)))).to.deep.equal([0, 0, 3, 4, 2, 1])
            await (await operator.setNodeAddresses(addresses.slice(1, 5))).wait()
            expect(await operator.getNodeAddresses()).to.have.members(addresses.slice(1, 5))
            expect(await Promise.all(addresses.map((a) => operator.nodeIndex(a)))).to.deep.equal([0, 1, 3, 4, 2, 0])
        })

        it("can be set 'differentially' (updateNodeAddresses positive test)", async function(): Promise<void> {
            const { operator } = await deployOperator(operatorWallet)
            const addresses = dummyAddressArray(6)
            await (await operator.setNodeAddresses(addresses.slice(0, 4)))

            await (await operator.updateNodeAddresses(addresses.slice(2, 6), addresses.slice(0, 2))).wait()
            expect(await operator.getNodeAddresses()).to.have.members(addresses.slice(2, 6))
            await expect(operator.updateNodeAddresses([], addresses.slice(0, 5)))
                .to.emit(operator, "NodesSet").withArgs([addresses[5]])
            await expect(operator.updateNodeAddresses([], []))
                .to.emit(operator, "NodesSet").withArgs([addresses[5]])
            await expect(operator.updateNodeAddresses([addresses[3]], []))
                .to.emit(operator, "NodesSet").withArgs([addresses[5], addresses[3]])
        })

        it("can call flagging functions", async function(): Promise<void> {
            // hardhat accounts 1, 2, 3 will be used by setupSponsorships, see "before" hook which they are
            await setTokens(sponsor, "1000")
            await setTokens(operatorWallet, "1000")
            await setTokens(operator2Wallet, "1000")
            const {
                sponsorships: [ sponsorship ],
                operators: [ flagger, target, voter ]
            } = await setupSponsorships(sharedContracts, [3], this.test!.title, { sponsor: false })
            const start = await getBlockTimestamp()

            await advanceToTimestamp(start, "Flag starts")
            await (await flagger.setNodeAddresses([])).wait()
            await expect(flagger.flag(sponsorship.address, target.address, ""))
                .to.be.revertedWithCustomError(flagger, "AccessDeniedNodesOnly")

            await (await flagger.setNodeAddresses([await flagger.owner()])).wait()
            await expect(flagger.flag(sponsorship.address, target.address, ""))
                .to.emit(voter, "ReviewRequest").withArgs(sponsorship.address, target.address, "")

            await advanceToTimestamp(start + VOTE_START, "Voting starts")
            await (await voter.setNodeAddresses([])).wait()
            await expect(voter.voteOnFlag(sponsorship.address, target.address, VOTE_KICK))
                .to.be.revertedWithCustomError(voter, "AccessDeniedNodesOnly")

            await (await voter.setNodeAddresses([await voter.owner()])).wait()
            await expect(voter.voteOnFlag(sponsorship.address, target.address, VOTE_KICK))
                .to.emit(target, "Unstaked").withArgs(sponsorship.address)
        })

        it("can call heartbeat", async function(): Promise<void> {
            const { operator } = await deployOperator(operatorWallet)
            await expect(operator.heartbeat("{}")).to.be.revertedWithCustomError(operator, "AccessDeniedNodesOnly")
            await (await operator.setNodeAddresses([delegator2.address])).wait()
            await expect(operator.connect(delegator2).heartbeat("{}"))
                .to.emit(operator, "Heartbeat").withArgs(delegator2.address, "{}")
        })
    })

    describe("Operator/owner", () => {
        it("allows controller role holders to act on its behalf", async function(): Promise<void> {
            const { operator } = await deployOperator(operatorWallet)
            await expect(operator.connect(controller).setNodeAddresses([controller.address]))
                .to.be.revertedWithCustomError(operator, "AccessDeniedOperatorOnly")
            await (await operator.grantRole(await operator.CONTROLLER_ROLE(), controller.address)).wait()
            await operator.connect(controller).setNodeAddresses([controller.address])
        })

        it("can update metadata", async function(): Promise<void> {
            const { operator } = await deployOperator(operatorWallet)
            await expect(operator.updateMetadata("new metadata"))
                .to.emit(operator, "MetadataUpdated").withArgs("new metadata", operatorWallet.address, parseEther("0.0"))
            expect(await operator.metadata()).to.equal("new metadata")
        })

        it("can update the stream metadata", async function(): Promise<void> {
            const { operator } = await deployOperator(operatorWallet)
            await (await operator.updateStreamMetadata("new stream metadata")).wait()
            expect(await operator.getStreamMetadata()).to.equal("new stream metadata")
        })
    })

    describe("Internal errors/guards", () => {
        it("denies access to fallback function if sending from external address", async function(): Promise<void> {
            const { operator } = await deployOperator(operatorWallet)
            await expect(operatorWallet.sendTransaction({ to: operator.address, value: 0 }))
                .to.be.revertedWithCustomError(operator, "AccessDenied")
            await expect(operatorWallet.sendTransaction({ to: operator.address, value: parseEther("1") }))
                .to.be.reverted
        })

        it("moduleGet reverts for broken yield policies", async function(): Promise<void> {
            const { token: dataToken } = sharedContracts
            await setTokens(delegator, "1000")
            const { operator } = await deployOperator(operatorWallet, { overrideExchangeRatePolicy: testExchangeRatePolicy.address })
            await (await dataToken.connect(delegator).transferAndCall(operator.address, parseEther("1000"), "0x")).wait()
            await expect(operator.connect(delegator).balanceInData(delegator.address))
                .to.be.revertedWithCustomError(operator, "ModuleGetError") // delegatecall returns (0, 0)
        })

        it("moduleGet reverts for broken yield policies 2", async function(): Promise<void> {
            const { token: dataToken } = sharedContracts
            await setTokens(delegator, "1000")
            const { operator } = await deployOperator(operatorWallet, { overrideExchangeRatePolicy: testExchangeRatePolicy2.address })
            await (await dataToken.connect(delegator).transferAndCall(operator.address, parseEther("1000"), "0x")).wait()
            await expect(operator.connect(delegator).balanceInData(delegator.address))
                .to.be.reverted // delegatecall returns (0, data)
        })

        it("moduleCall reverts for broken yield policy", async function(): Promise<void> {
            const { token: dataToken } = sharedContracts
            await setTokens(delegator, "1000")
            const { operator } = await deployOperator(operatorWallet, { overrideExchangeRatePolicy: testExchangeRatePolicy.address })
            await (await dataToken.connect(delegator).transferAndCall(operator.address, parseEther("1000"), "0x")).wait()
            await expect(operator.connect(delegator).undelegate(parseEther("1000")))
                .to.be.revertedWithCustomError(operator, "ModuleCallError") // delegatecall returns (0, 0)
        })
    })
})<|MERGE_RESOLUTION|>--- conflicted
+++ resolved
@@ -132,8 +132,6 @@
         })
     })
 
-<<<<<<< HEAD
-=======
     describe("Scenarios", (): void => {
 
         // https://hackmd.io/QFmCXi8oT_SMeQ111qe6LQ
@@ -271,7 +269,6 @@
         })
     })
 
->>>>>>> 7bd2f1b8
     describe("Delegation management", (): void => {
         it("allows delegate and undelegate", async function(): Promise<void> {
             const { token } = sharedContracts
@@ -293,13 +290,9 @@
         it("allows delegate, transfer of operatorTokens, and undelegate by another delegator", async function(): Promise<void> {
             const { token } = sharedContracts
             await setTokens(delegator, "1000")
-<<<<<<< HEAD
             await setTokens(delegator2, "0")
-            const operator = await deployOperator(operatorWallet)
-
-=======
-            const { operator } = await deployOperator(operatorWallet)
->>>>>>> 7bd2f1b8
+
+            const { operator } = await deployOperator(operatorWallet)
             await (await token.connect(delegator).approve(operator.address, parseEther("1000"))).wait()
             await expect(operator.connect(delegator).delegate(parseEther("1000")))
                 .to.emit(operator, "Delegated").withArgs(delegator.address, parseEther("1000"))
@@ -318,7 +311,8 @@
             const { token, streamrConfig } = sharedContracts
             await (await streamrConfig.setMinimumSelfDelegationFraction(parseEther("0.6"))).wait()
             await setTokens(operatorWallet, "1000")
-            const operator = await deployOperator(operatorWallet)
+
+            const { operator } = await deployOperator(operatorWallet)
             await (await token.connect(operatorWallet).transferAndCall(operator.address, parseEther("1000"), "0x")).wait()
 
             // after the transfer, operator should have 600 operator tokens, but has only 500
@@ -340,7 +334,7 @@
             await setTokens(operatorWallet, "100")
             await setTokens(delegator, "200")
 
-            const operator = await deployOperator(operatorWallet, { operatorsCutPercent: 10 })
+            const { operator } = await deployOperator(operatorWallet, { operatorsCutPercent: 10 })
             await (await token.connect(operatorWallet).transferAndCall(operator.address, parseEther("100"), "0x")).wait()
             await (await token.connect(delegator).transferAndCall(operator.address, parseEther("200"), "0x")).wait()
 
