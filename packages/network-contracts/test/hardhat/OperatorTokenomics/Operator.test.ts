--- conflicted
+++ resolved
@@ -94,14 +94,9 @@
 
         // revert to initial test values (using the real values would break the majority of tests)
         const { streamrConfig } = sharedContracts
-<<<<<<< HEAD
-        await( await streamrConfig.setFlagReviewerRewardWei(parseEther("1"))).wait()
-        await( await streamrConfig.setFlaggerRewardWei(parseEther("1"))).wait()
-        await( await streamrConfig.setMinimumDelegationWei(parseEther("1"))).wait()
-=======
         await (await streamrConfig.setFlagReviewerRewardWei(parseEther("1"))).wait()
         await (await streamrConfig.setFlaggerRewardWei(parseEther("1"))).wait()
->>>>>>> b1b9d191
+        await (await streamrConfig.setMinimumDelegationWei(parseEther("1"))).wait()
     })
 
     describe("Scenarios", (): void => {
