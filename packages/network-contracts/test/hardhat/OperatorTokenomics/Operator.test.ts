import { ethers as hardhatEthers } from "hardhat"
import { expect } from "chai"

import { deployOperatorFactory, deployTestContracts, TestContracts } from "./deployTestContracts"
import { advanceToTimestamp, getBlockTimestamp, VOTE_KICK, VOTE_START, log } from "./utils"
import { deployOperatorContract } from "./deployOperatorContract"

import { deploySponsorship } from "./deploySponsorshipContract"
import { IKickPolicy, IExchangeRatePolicy, Operator, Sponsorship, TestToken } from "../../../typechain"
import { setupSponsorships } from "./setupSponsorships"

import type { Wallet } from "ethers"
import { getEIP2771MetaTx } from "../Registries/getEIP2771MetaTx"

const {
    getSigners,
    getContractFactory,
    constants: { AddressZero, MaxUint256 },
    utils: { parseEther, formatEther, hexZeroPad }
} = hardhatEthers

describe("Operator contract", (): void => {
    let admin: Wallet           // creates the Sponsorship
    let sponsor: Wallet         // sponsors the Sponsorship
    let operatorWallet: Wallet  // creates Operator contract
    let operator2Wallet: Wallet // second Operator that does triggerAnotherOperatorWithdraw to earn rewards
    let delegator: Wallet       // puts DATA into Operator contract
    let delegator2: Wallet
    let delegator3: Wallet
    let controller: Wallet      // acts on behalf of operatorWallet
    let protocolFeeBeneficiary: Wallet

    // many tests don't need their own clean set of contracts that take time to deploy
    let sharedContracts: TestContracts
    let defaultOperator: Operator
    let defaultSponsorship: Sponsorship
    let testKickPolicy: IKickPolicy
    let testExchangeRatePolicy: IExchangeRatePolicy
    let testExchangeRatePolicy2: IExchangeRatePolicy
    let testExchangeRatePolicy3: IExchangeRatePolicy
    let token: TestToken

    // burn all tokens then mint the corrent amount of new ones
    async function setTokens(account: Wallet, amount: string) {
        const oldBalance = await token.balanceOf(account.address)
        await (await token.connect(account).transfer("0x1234000000000000000000000000000000000000", oldBalance)).wait()
        if (amount !== "0") {
            await (await token.mint(account.address, parseEther(amount))).wait()
        }
    }

    // this function returns the (modified) contracts as well so that we can deploy a second operator using the same factory
    async function deployOperator(deployer: Wallet, opts?: any) {
        // we want to re-deploy the OperatorFactory (not all the policies or SponsorshipFactory)
        // so that same operatorWallet can create a clean contract (OperatorFactory prevents several contracts from same deployer)
        const contracts = {
            ...sharedContracts,
            ...await deployOperatorFactory(sharedContracts, deployer)
        }

        const operatorsCutFraction = parseEther("1").mul(opts?.operatorsCutPercent ?? 0).div(100)
        await (await contracts.operatorFactory.addTrustedPolicies([
            testExchangeRatePolicy.address,
            testExchangeRatePolicy2.address,
            testExchangeRatePolicy3.address,
        ])).wait()
        const operator = await deployOperatorContract(contracts, deployer, operatorsCutFraction, opts)
        return { operator, contracts }
    }

    // fix up after deployOperator->deployOperatorFactory messes up the OperatorFactory address of the sharedContracts.streamrConfig
    afterEach(async function(): Promise<void> {
        await (await sharedContracts.streamrConfig!.setOperatorFactory(sharedContracts.operatorFactory.address)).wait()
        await (await sharedContracts.streamrConfig!.setMinimumSelfDelegationFraction("0")).wait()
    })

    before(async (): Promise<void> => {
        [
            admin, sponsor, operatorWallet, operator2Wallet, delegator, delegator2, delegator3, controller, protocolFeeBeneficiary
        ] = await getSigners() as unknown as Wallet[]
        sharedContracts = await deployTestContracts(admin)
        token = sharedContracts.token

        testKickPolicy = await (await (await getContractFactory("TestKickPolicy", admin)).deploy()).deployed() as unknown as IKickPolicy
        await (await sharedContracts.sponsorshipFactory.addTrustedPolicies([ testKickPolicy.address])).wait()

        testExchangeRatePolicy = await (await getContractFactory("TestExchangeRatePolicy", admin)).deploy() as IExchangeRatePolicy
        testExchangeRatePolicy2 = await (await getContractFactory("TestExchangeRatePolicy2", admin)).deploy() as IExchangeRatePolicy
        testExchangeRatePolicy3 = await (await getContractFactory("TestExchangeRatePolicy3", admin)).deploy() as IExchangeRatePolicy

        await (await sharedContracts.streamrConfig.setMinimumSelfDelegationFraction("0")).wait()
        await (await sharedContracts.streamrConfig.setProtocolFeeBeneficiary(protocolFeeBeneficiary.address)).wait()

        defaultOperator = (await deployOperator(operatorWallet)).operator
        defaultSponsorship = await deploySponsorship(sharedContracts)
<<<<<<< HEAD

        // revert to initial test values (using the real values would break the majority of tests)
        const { streamrConfig } = sharedContracts
        await (await streamrConfig.setFlagReviewerRewardWei(parseEther("1"))).wait()
        await (await streamrConfig.setFlaggerRewardWei(parseEther("1"))).wait()
=======
>>>>>>> bb6cdc08
    })

    describe("Scenarios", (): void => {

        // https://hackmd.io/QFmCXi8oT_SMeQ111qe6LQ
        it("revenue sharing scenarios 1..6: happy path operator life cycle", async function(): Promise<void> {
            // Setup:
            // - There is one single delegator with funds of 1000 DATA and no delegations.
            await setTokens(operatorWallet, "10000")
            await setTokens(sponsor, "20000")
            const { operator } = await deployOperator(operatorWallet, { operatorsCutPercent: 20 }) // policy needed in part 4
            const timeAtStart = await getBlockTimestamp()

            // 1: Simple Join/Delegate
            // "There is a maximum allocation policy of 500 DATA in this system." not implemented => simulate by only delegating 5 DATA
            await advanceToTimestamp(timeAtStart, "Delegate")
            await (await token.connect(operatorWallet).transferAndCall(operator.address, parseEther("5000"), "0x")).wait()

            // operatorWallet sent 500 DATA to operator contract => both have 500 DATA
            expect(await operator.balanceInData(operatorWallet.address)).to.equal(parseEther("5000"))
            expect(await token.balanceOf(operator.address)).to.equal(parseEther("5000"))
            expect(await operator.totalSupply()).to.equal(parseEther("5000"))

            // Setup for 2: sponsorship must be only 25 so at #6, Unstaked returns earnings=0
            const sponsorship = await deploySponsorship(sharedContracts)
            await (await token.connect(sponsor).transferAndCall(sponsorship.address, parseEther("20000"), "0x")).wait()

            expect(formatEther(await token.balanceOf(sponsor.address))).to.equal("0.0")
            expect(formatEther(await token.balanceOf(sponsorship.address))).to.equal("20000.0")

            // 2: Simple Staking
            await advanceToTimestamp(timeAtStart + 100000, "Stake to sponsorship")
            await expect(operator.stake(sponsorship.address, parseEther("5000")))
                .to.emit(operator, "Staked").withArgs(sponsorship.address)

            expect(await token.balanceOf(operator.address)).to.equal(parseEther("0"))
            expect(await token.balanceOf(sponsorship.address)).to.equal(parseEther("25000")) // 20000 sponsorship + 5000 stake
            expect(await sponsorship.stakedWei(operator.address)).to.equal(parseEther("5000"))
            expect(await sponsorship.getEarnings(operator.address)).to.equal(parseEther("0"))

            // 3: Yield Allocated to Accounts
            // Skip this: there is no "yield allocation policy" that sends incoming earnings directly to delegators

            // 4: Yield Allocated to Operator value
            // Sponsorship only had 20000 DATA unallocated, so that's what it will allocate
            // Operator withdraws the 20000 DATA, but
            //   protocol fee is 5% = 20000 * 0.05 = 1000 => 20000 - 1000 = 19000 DATA left
            //   the operator's cut 20% = 19000 * 0.2 = 3800 DATA is added to self-delegation
            // Profit is 20000 - 1000 - 3800 = 15200 DATA
            await advanceToTimestamp(timeAtStart + 1000000, "Withdraw from sponsorship")
            await expect(operator.withdrawEarningsFromSponsorships([sponsorship.address]))
                .to.emit(operator, "Profit").withArgs(parseEther("15200"), parseEther("3800"), parseEther("1000"))

            // total value = DATA balance + stake(s) in sponsorship(s) + earnings in sponsorship(s) = 1900 + 500 + 0 = 2400 DATA
            expect(formatEther(await token.balanceOf(operator.address))).to.equal("19000.0")
            expect(formatEther(await token.balanceOf(operatorWallet.address))).to.equal("5000.0")
            expect(formatEther(await token.balanceOf(protocolFeeBeneficiary.address))).to.equal("1000.0")

            // 5: Withdraw/Undelegate
            // Because the contract's balance is at 1900 DATA, that is the amount of DATA which will be paid out.
            // Leftover amount remains in the queue.
            await expect(operator.connect(operatorWallet).undelegate(parseEther("20000")))
                .to.emit(operator, "QueuedDataPayout").withArgs(operatorWallet.address, parseEther("20000"), 0)
                .to.emit(operator, "Undelegated").withArgs(operatorWallet.address, parseEther("19000"))
                .to.emit(operator, "QueueUpdated").withArgs(operatorWallet.address, parseEther("1000"), 0)

            expect(formatEther(await token.balanceOf(operator.address))).to.equal("0.0") // all sent out
            expect(formatEther(await token.balanceOf(operatorWallet.address))).to.equal("24000.0")

            // 6: Pay out the queue by unstaking
            await expect(operator.unstake(sponsorship.address))
                .to.emit(operator, "Unstaked").withArgs(sponsorship.address)

            expect(formatEther(await token.balanceOf(operatorWallet.address))).to.equal("25000.0")

            expect(await operator.queueIsEmpty()).to.equal(true)
        })

        // https://hackmd.io/Tmrj2OPLQwerMQCs_6yvMg
        it("forced example scenario", async function(): Promise<void> {
            setTokens(operatorWallet, "10000")
            setTokens(delegator, "10000")
            setTokens(delegator2, "10000")
            setTokens(delegator3, "10000")

            const days = 24 * 60 * 60
            const { operator } = await deployOperator(operatorWallet)
            await (await token.connect(operatorWallet).transferAndCall(operator.address, parseEther("10000"), "0x")).wait()
            await (await token.connect(delegator).transferAndCall(operator.address, parseEther("10000"), "0x")).wait()
            await (await token.connect(delegator2).transferAndCall(operator.address, parseEther("10000"), "0x")).wait()
            await (await token.connect(delegator3).transferAndCall(operator.address, parseEther("10000"), "0x")).wait()

            const sponsorship1 = await deploySponsorship(sharedContracts)
            const sponsorship2 = await deploySponsorship(sharedContracts)
            await operator.stake(sponsorship1.address, parseEther("20000"))
            await operator.stake(sponsorship2.address, parseEther("20000"))

            const timeAtStart = await getBlockTimestamp()

            // Starting state
            expect(await operator.balanceOf(operatorWallet.address)).to.equal(parseEther("10000"))
            expect(await operator.balanceOf(delegator.address)).to.equal(parseEther("10000"))
            expect(await operator.balanceOf(delegator2.address)).to.equal(parseEther("10000"))
            expect(await operator.balanceOf(delegator3.address)).to.equal(parseEther("10000"))
            expect(await token.balanceOf(operator.address)).to.equal(parseEther("0"))
            expect(await operator.queueIsEmpty()).to.equal(true)

            await advanceToTimestamp(timeAtStart + 0*days, "Delegator 1 enters the exit queue")
            await operator.connect(delegator).undelegate(parseEther("10000"))

            await advanceToTimestamp(timeAtStart + 5*days, "Delegator 2 enters the exit queue")
            await operator.connect(delegator2).undelegate(parseEther("10000"))

            await advanceToTimestamp(timeAtStart + 29*days, "Delegator 1 wants to force-unstake too early")
            await expect(operator.connect(delegator).forceUnstake(sponsorship1.address, 100))
                .to.be.revertedWithCustomError(operator, "AccessDeniedOperatorOnly")

            await advanceToTimestamp(timeAtStart + 31*days, "Operator unstakes 5000 data from sponsorship1")
            await operator.reduceStakeTo(sponsorship1.address, parseEther("15000"))

            // The first delegator got part of their DATA back
            expect(await operator.balanceOf(delegator.address)).to.equal(parseEther("5000"))
            expect(await sponsorship1.stakedWei(operator.address)).to.equal(parseEther("15000"))
            expect(await sponsorship2.stakedWei(operator.address)).to.equal(parseEther("20000"))
            expect(await token.balanceOf(operator.address)).to.equal(parseEther("0"))

            // now anyone can trigger the unstake and payout of the queue
            // i.e. partial payment doesn't reset the queueing time ;)
            await expect(operator.connect(delegator2).forceUnstake(sponsorship1.address, 10))
                .to.emit(operator, "Unstaked").withArgs(sponsorship1.address)

            expect(await token.balanceOf(delegator.address)).to.equal(parseEther("10000"))
            expect(await token.balanceOf(delegator2.address)).to.equal(parseEther("10000"))
            expect(await token.balanceOf(delegator3.address)).to.equal(parseEther("0"))
            expect(await operator.balanceOf(delegator.address)).to.equal(parseEther("0"))
            expect(await operator.balanceOf(delegator2.address)).to.equal(parseEther("0"))
            expect(await operator.balanceOf(delegator3.address)).to.equal(parseEther("10000"))
            expect(await operator.queueIsEmpty()).to.equal(true)
        })
    })

    describe("Delegation management", (): void => {
        it("allows delegate and undelegate", async function(): Promise<void> {
            await setTokens(operatorWallet, "1000")
            const { operator } = await deployOperator(operatorWallet)
            await (await token.connect(operatorWallet).approve(operator.address, parseEther("1000"))).wait()
            await expect(operator.connect(operatorWallet).delegate(parseEther("1000")))
                .to.emit(operator, "Delegated").withArgs(operatorWallet.address, parseEther("1000"))
            const contractBalanceAfterDelegate = await token.balanceOf(operator.address)

            await expect(operator.connect(operatorWallet).undelegate(parseEther("1000")))
                .to.emit(operator, "Undelegated").withArgs(operatorWallet.address, parseEther("1000"))
            const contractBalanceAfterUndelegate = await token.balanceOf(operator.address)

            expect(formatEther(contractBalanceAfterDelegate)).to.equal("1000.0")
            expect(formatEther(contractBalanceAfterUndelegate)).to.equal("0.0")
        })

        it("allows delegate, transfer of operatorTokens, and undelegate by another delegator", async function(): Promise<void> {
            await setTokens(delegator, "1000")
            await setTokens(delegator2, "0")
            await setTokens(operatorWallet, "100") // operator must self-delegate at least minDelegationWei to accept external delegations

            const { operator } = await deployOperator(operatorWallet)
            await (await token.connect(operatorWallet).transferAndCall(operator.address, parseEther("100"), "0x")).wait()
            await (await token.connect(delegator).approve(operator.address, parseEther("1000"))).wait()
            await expect(operator.connect(delegator).delegate(parseEther("1000")))
                .to.emit(operator, "Delegated").withArgs(delegator.address, parseEther("1000"))

            await (await operator.connect(delegator).transfer(delegator2.address, parseEther("1000"))).wait()

            await expect(operator.connect(delegator2).undelegate(parseEther("1000")))
                .to.emit(operator, "Undelegated").withArgs(delegator2.address, parseEther("1000"))

            expect(formatEther(await token.balanceOf(operator.address))).to.equal("100.0")
            expect(formatEther(await token.balanceOf(delegator.address))).to.equal("0.0")
            expect(formatEther(await token.balanceOf(delegator2.address))).to.equal("1000.0")
        })

        it("will NOT allow delegation under minimumDelegationWei from non-owner", async function(): Promise<void> {
            await setTokens(operatorWallet, "1000")
            await setTokens(delegator, "1000")
            const { operator } = await deployOperator(operatorWallet)
            await (await token.connect(delegator).approve(operator.address, parseEther("0.1"))).wait()
            await expect(operator.connect(delegator).delegate(parseEther("0.1")))
                .to.be.revertedWithCustomError(operator, "DelegationBelowMinimum").withArgs(parseEther("0.1"), parseEther("100"))

            // self-delegation is always ok
            await (await token.connect(operatorWallet).approve(operator.address, parseEther("0.1"))).wait()
            await expect(operator.delegate(parseEther("0.1")))
                .to.emit(operator, "Delegated").withArgs(operatorWallet.address, parseEther("0.1"))
        })

        it("will NOT allow creating a new delegator by transfer if normal delegation wouldn't be allowed", async function(): Promise<void> {
            const { token, streamrConfig } = sharedContracts
            await (await streamrConfig.setMinimumSelfDelegationFraction(parseEther("0.6"))).wait()
            await setTokens(operatorWallet, "1000")

            const { operator } = await deployOperator(operatorWallet)
            await (await token.connect(operatorWallet).transferAndCall(operator.address, parseEther("1000"), "0x")).wait()

            // after the transfer, operator should have 600 operator tokens, but has only 500
            await expect(operator.transfer(delegator.address, parseEther("500")))
                .to.be.revertedWith("error_selfDelegationTooLow")

            // equivalent action in 3 parts: undelegate, transfer DATA, then delegator delegates it
            await expect(operator.undelegate(parseEther("500")))
                .to.emit(operator, "Undelegated").withArgs(operatorWallet.address, parseEther("500"))
            await expect(token.connect(operatorWallet).transfer(delegator.address, parseEther("500")))
            await expect(token.connect(delegator).transferAndCall(operator.address, parseEther("500"), "0x"))
                .to.be.revertedWith("error_selfDelegationTooLow")
        })

        // undelegation policy would do this check
        it("will NOT allow transfer if normal delegation wouldn't be allowed (no undelegation policy)", async (): Promise<void> => {
            const { token, streamrConfig } = sharedContracts
            await (await streamrConfig.setMinimumSelfDelegationFraction(parseEther("0.6"))).wait()
            await setTokens(operatorWallet, "1000")

            const { operator } = await deployOperator(operatorWallet, { overrideUndelegationPolicy: AddressZero })
            await (await token.connect(operatorWallet).transferAndCall(operator.address, parseEther("1000"), "0x")).wait()

            // after the transfer, operator should have 600 operator tokens, but has only 500
            await expect(operator.transfer(delegator.address, parseEther("500")))
                .to.be.revertedWith("error_selfDelegationTooLow")

            // equivalent action in 3 parts: undelegate, transfer DATA, then delegator delegates it
            await expect(operator.undelegate(parseEther("500")))
                .to.emit(operator, "Undelegated").withArgs(operatorWallet.address, parseEther("500"))
            await expect(token.connect(operatorWallet).transfer(delegator.address, parseEther("500")))
            await expect(token.connect(delegator).transferAndCall(operator.address, parseEther("500"), "0x"))
                .to.be.revertedWith("error_selfDelegationTooLow")
        })

        it("will NOT allow (self-)undelegation by transfer if normal undelegation wouldn't be allowed", async function(): Promise<void> {
            const { token, streamrConfig } = sharedContracts
            await (await streamrConfig.setMinimumSelfDelegationFraction(parseEther("0.1"))).wait()

            await setTokens(operatorWallet, "10000")
            await setTokens(delegator, "20000")

            const { operator } = await deployOperator(operatorWallet, { operatorsCutPercent: 10 })
            const sponsorship  = await deploySponsorship(sharedContracts)
            await (await token.connect(operatorWallet).transferAndCall(operator.address, parseEther("10000"), "0x")).wait()
            await (await token.connect(delegator).transferAndCall(operator.address, parseEther("20000"), "0x")).wait()
            await (await operator.stake(sponsorship.address, parseEther("10000"))).wait()

            // operator can't self-undelegate-all, since there's still another delegator, and staking
            await expect(operator.undelegate(parseEther("10000"))).to.be.revertedWith("error_selfDelegationTooLow")
            await expect(operator.transfer(delegator.address, parseEther("10000"))).to.be.revertedWith("error_selfDelegationTooLow")

            // operator can't self-undelegate under 10% of ~200, since there's still another delegator, and staking
            await expect(operator.undelegate(parseEther("8000"))).to.be.revertedWith("error_selfDelegationTooLow")
            await expect(operator.transfer(delegator.address, parseEther("8000"))).to.be.revertedWith("error_selfDelegationTooLow")

            await expect(operator.undelegate(parseEther("1000")))
                .to.emit(operator, "Undelegated").withArgs(operatorWallet.address, parseEther("1000"))
            await expect(operator.transfer(delegator.address, parseEther("1000")))
                .to.emit(operator, "BalanceUpdate").withArgs(operatorWallet.address, parseEther("8000"), parseEther("29000"), parseEther("29000"))
                .to.emit(operator, "BalanceUpdate").withArgs(delegator.address, parseEther("21000"), parseEther("29000"), parseEther("29000"))
        })

        it("enforces that delegator keep the minimum delegation amount on operatortoken transfer", async function(): Promise<void> {
            await setTokens(delegator, "10000")
            await setTokens(operatorWallet, "10000") // operator must self-delegate at least minDelegationWei to accept external delegations
            const { operator } = await deployOperator(operatorWallet)
            await (await token.connect(operatorWallet).transferAndCall(operator.address, parseEther("10000"), "0x")).wait()
            await (await token.connect(delegator).approve(operator.address, parseEther("10000"))).wait()
            await expect(operator.connect(delegator).delegate(parseEther("10000")))
                .to.emit(operator, "Delegated").withArgs(delegator.address, parseEther("10000"))
            const contractBalanceAfterDelegate = await token.balanceOf(operator.address)

            // delegator can send tokens to another address if the minimum delegation amount is left after transfer
            await operator.connect(delegator).transfer(delegator2.address, parseEther("5000"))
            const delegationRemaining = await operator.balanceOf(delegator.address)

            // delegator can NOT send tokens to another address if the minimum delegation amount is NOT left after transfer
            await expect(operator.connect(delegator).transfer(delegator2.address, parseEther("4950")))
                .to.be.revertedWithCustomError(operator, "DelegationBelowMinimum")

            expect(contractBalanceAfterDelegate).to.equal(parseEther("20000"))
            expect(delegationRemaining).to.equal(parseEther("5000"))
        })

        it("token transfers must meet the minimumDelegationWei to be successful", async function(): Promise<void> {
            const { token, streamrConfig } = sharedContracts
            await setTokens(delegator, "10000")
            await setTokens(operatorWallet, "10000") // operator must self-delegate at least minDelegationWei to accept external delegations
            const { operator, contracts } = await deployOperator(operatorWallet)
            const operator2 = await deployOperatorContract(contracts, operator2Wallet)
            await (await token.connect(operatorWallet).transferAndCall(operator.address, parseEther("10000"), "0x")).wait()
            await (await token.connect(delegator).approve(operator.address, parseEther("10000"))).wait()
            await expect(operator.connect(delegator).delegate(parseEther("10000")))
                .to.emit(operator, "Delegated").withArgs(delegator.address, parseEther("10000"))

            const minimumDelegationWei = await streamrConfig.minimumDelegationWei()
            expect(minimumDelegationWei).to.equal(parseEther("100"))

            // sender would have 0.5 tokens left which is less than the minimumDelegationWei
            await expect(operator.connect(delegator).transfer(operator2.address, parseEther("9950")))
                .to.be.revertedWithCustomError(operator, "DelegationBelowMinimum")

            // recipinet would have 0.5 tokens which is less than the minimumDelegationWei
            await expect(operator.connect(delegator).transfer(operator2.address, parseEther("50")))
                .to.be.revertedWithCustomError(operator, "DelegationBelowMinimum")

            // transfer is successful if the minimumDelegationWei is met for both sender and recipient
            await expect(operator.connect(delegator).transfer(operator2.address, parseEther("9900")))
                .to.emit(operator, "Transfer").withArgs(delegator.address, operator2.address, parseEther("9900"))
        })

        it("will NOT allow delegating using wrong token", async function(): Promise<void> {
            const newToken = await (await (await (await getContractFactory("TestToken", admin)).deploy("Test2", "T2")).deployed())

            // operator must self-delegate at least minDelegationWei to accept external delegations
            await (await token.mint(operatorWallet.address, parseEther("100"))).wait()
            await (await newToken.mint(admin.address, parseEther("1000"))).wait()
            const { operator } = await deployOperator(operatorWallet, { operatorsCutPercent: 25 })
            await (await token.connect(operatorWallet).transferAndCall(operator.address, parseEther("100"), "0x")).wait()
            await expect(newToken.transferAndCall(operator.address, parseEther("100"), "0x"))
                .to.be.revertedWithCustomError(operator, "AccessDeniedDATATokenOnly")

            await (await token.mint(admin.address, parseEther("1000"))).wait()
            await expect(token.transferAndCall(operator.address, parseEther("100"), "0x"))
                .to.emit(operator, "Delegated").withArgs(admin.address, parseEther("100"))
        })

        it("allows delegate via transferAndCall by passing a bytes32 data param", async function(): Promise<void> {
            await setTokens(operatorWallet, "1000")
            const { operator } = await deployOperator(operatorWallet)
            // assume the address was encoded by converting address -> uint256 -> bytes32 -> bytes
            const data = hexZeroPad(operatorWallet.address, 32)
            await (await token.connect(operatorWallet).approve(operator.address, parseEther("1000"))).wait()
            await expect(token.connect(operatorWallet).transferAndCall(operator.address, parseEther("1000"), data))
                .to.emit(operator, "Delegated").withArgs(operatorWallet.address, parseEther("1000"))
        })

        it("allows delegate without delegation policy being set", async function(): Promise<void> {
            await setTokens(delegator, "1000")
            const { operator } = await deployOperator(operatorWallet, { overrideDelegationPolicy: hardhatEthers.constants.AddressZero })
            await (await token.connect(delegator).approve(operator.address, parseEther("1000"))).wait()
            await expect(operator.connect(delegator).delegate(parseEther("1000")))
                .to.emit(operator, "Delegated").withArgs(delegator.address, parseEther("1000"))
        })

        it("balanceInData returns 0 if delegator is not delegated or has 0 balance", async function(): Promise<void> {
            const { token: dataToken } = sharedContracts
            await setTokens(operatorWallet, "1000")
            const { operator } = await deployOperator(operatorWallet)
            expect(await operator.connect(operatorWallet).balanceInData(operatorWallet.address)).to.equal(0)

            await (await dataToken.connect(operatorWallet).transferAndCall(operator.address, parseEther("1000"), "0x")).wait()
            expect(await operator.connect(operatorWallet).balanceInData(operatorWallet.address)).to.equal(parseEther("1000"))

            await (await operator.connect(operatorWallet).undelegate(parseEther("1000"))).wait()
            expect(await operator.connect(operatorWallet).balanceInData(operatorWallet.address)).to.equal(0)
        })

        it("keeps track of delegators queuing to undelegate", async function(): Promise<void> {
            const { token } = sharedContracts
            await setTokens(operatorWallet, "10000")
            await setTokens(delegator2, "10000")
            await setTokens(delegator3, "10000")
            const { operator } = await deployOperator(operatorWallet)
            const sponsorship  = await deploySponsorship(sharedContracts)
            await (await token.connect(operatorWallet).approve(operator.address, parseEther("10000"))).wait()
            await (await token.connect(delegator2).approve(operator.address, parseEther("10000"))).wait()
            await (await token.connect(delegator3).approve(operator.address, parseEther("10000"))).wait()

            // delegator can query his position in the queue without delegating
            expect(await operator.undelegationQueue()).to.deep.equal([])

            // all delegators delegate to operator
            // operatorWallet and delegator2 are in the queue => returns position in front of him + himself
            // delegator3 is not in the queue => returns all positions in queue + 1 (as if he would undelegate now)
            await (await operator.connect(operatorWallet).delegate(parseEther("10000"))).wait()
            await (await operator.connect(delegator2).delegate(parseEther("10000"))).wait()
            await (await operator.stake(sponsorship.address, parseEther("20000"))).wait()

            await (await operator.connect(operatorWallet).undelegate(parseEther("5000"))).wait()
            await (await operator.connect(delegator2).undelegate(parseEther("5000"))).wait()
            expect((await operator.undelegationQueue()).map((q) => q.delegator)).to.deep.equal([ operatorWallet.address, delegator2.address ])
            expect((await operator.undelegationQueue()).map((q) => q.amountWei)).to.deep.equal([ parseEther("5000"), parseEther("5000") ])

            // undelegate some more => add more items
            await (await operator.connect(operatorWallet).undelegate(parseEther("3000"))).wait()
            await (await operator.connect(delegator2).undelegate(parseEther("3000"))).wait()
            expect((await operator.undelegationQueue()).map((q) => q.delegator)).to.deep.equal([
                operatorWallet.address, delegator2.address, operatorWallet.address, delegator2.address
            ])
            expect((await operator.undelegationQueue()).map((q) => q.amountWei)).to.deep.equal([
                parseEther("5000"), parseEther("5000"), parseEther("3000"), parseEther("3000")
            ])

            // pay out queue by delegating more
            await (await operator.connect(delegator3).delegate(parseEther("10000"))).wait()
            expect((await operator.undelegationQueue()).map((q) => q.delegator)).to.deep.equal([ operatorWallet.address, delegator2.address ])
            expect((await operator.undelegationQueue()).map((q) => q.amountWei)).to.deep.equal([ parseEther("3000"), parseEther("3000") ])

            await (await operator.connect(delegator3).undelegate(parseEther("5000"))).wait()
            expect((await operator.undelegationQueue()).map((q) => q.delegator)).to.deep.equal([
                operatorWallet.address, delegator2.address, delegator3.address
            ])
            expect((await operator.undelegationQueue()).map((q) => q.amountWei)).to.deep.equal([
                parseEther("3000"), parseEther("3000"), parseEther("5000")
            ])
        })
    })

    describe("DefaultDelegationPolicy / DefaltUndelegationPolicy", () => {
        beforeEach(async () => {
            await setTokens(operatorWallet, "10000")
            await setTokens(delegator, "20000")
            await (await sharedContracts.streamrConfig.setMinimumSelfDelegationFraction(parseEther("0.05"))).wait()
        })
        afterEach(async () => {
            await (await sharedContracts.streamrConfig.setMinimumSelfDelegationFraction("0")).wait()
        })

        it("reverts on set delegation policy since only the factory should be able to set it at deploy time", async function(): Promise<void> {
            const { defaultDelegationPolicy } = sharedContracts
            await expect(defaultOperator.connect(operatorWallet).setDelegationPolicy(defaultDelegationPolicy.address, 0))
                .to.be.revertedWith("AccessControl: account " + operatorWallet.address.toLowerCase() +
                    " is missing role 0x0000000000000000000000000000000000000000000000000000000000000000")
        })

        it("reverts on set exchange rate policy since only the factory should be able to set it at deploy time", async function(): Promise<void> {
            const { defaultExchangeRatePolicy } = sharedContracts
            await expect(defaultOperator.connect(operatorWallet).setExchangeRatePolicy(defaultExchangeRatePolicy.address, 0))
                .to.be.revertedWith("AccessControl: account " + operatorWallet.address.toLowerCase() +
                    " is missing role 0x0000000000000000000000000000000000000000000000000000000000000000")
        })

        it("reverts on set undelegation policy since only the factory should be able to set it at deploy time", async function(): Promise<void> {
            const { defaultUndelegationPolicy } = sharedContracts
            await expect(defaultOperator.connect(operatorWallet).setUndelegationPolicy(defaultUndelegationPolicy.address, 0))
                .to.be.revertedWith("AccessControl: account " + operatorWallet.address.toLowerCase() +
                    " is missing role 0x0000000000000000000000000000000000000000000000000000000000000000")
        })

        it("can transfer operator tokens without having a delegation policy set", async function(): Promise<void> {
            const { operator } = await deployOperator(operatorWallet, { overrideDelegationPolicy: hardhatEthers.constants.AddressZero })
            await (await token.connect(operatorWallet).transferAndCall(operator.address, parseEther("1000"), "0x")).wait()

            await (await operator.connect(operatorWallet).transfer(delegator.address, parseEther("400"))).wait()

            expect(await operator.balanceOf(operatorWallet.address)).to.equal(parseEther("600"))
            expect(await operator.balanceOf(delegator.address)).to.equal(parseEther("400"))
        })

        it("can transfer operator tokens without having an undelegation policy set", async function(): Promise<void> {
            const { operator } = await deployOperator(operatorWallet, { overrideUndelegationPolicy: hardhatEthers.constants.AddressZero })
            await (await token.connect(operatorWallet).transferAndCall(operator.address, parseEther("1000"), "0x")).wait()

            await (await operator.connect(operatorWallet).transfer(delegator.address, parseEther("400"))).wait()

            expect(await operator.balanceOf(operatorWallet.address)).to.equal(parseEther("600"))
            expect(await operator.balanceOf(delegator.address)).to.equal(parseEther("400"))
        })

        it("will NOT let operator's self-delegation go under the limit if there's staking", async function(): Promise<void> {
            const { operator } = await deployOperator(operatorWallet)
            const sponsorship = await deploySponsorship(sharedContracts)
            await (await token.connect(operatorWallet).transferAndCall(operator.address, parseEther("10000"), "0x")).wait()
            await (await operator.stake(sponsorship.address, parseEther("10000"))).wait()
            await (await token.connect(delegator).transferAndCall(operator.address, parseEther("10000"), "0x")).wait()
            await expect(operator.undelegate(parseEther("9900"))).to.be.revertedWith("error_selfDelegationTooLow")
            await expect(operator.undelegate(parseEther("10000"))).to.be.revertedWith("error_selfDelegationTooLow")
            await expect(operator.undelegate(parseEther("100000000"))).to.be.revertedWith("error_selfDelegationTooLow")
        })

        it("will NOT allow delegations after operator unstakes and undelegates all (operator value -> zero)", async function(): Promise<void> {
            const { operator } = await deployOperator(operatorWallet)
            const sponsorship = await deploySponsorship(sharedContracts)
            await (await token.connect(operatorWallet).transferAndCall(operator.address, parseEther("10000"), "0x")).wait()
            await (await operator.stake(sponsorship.address, parseEther("10000"))).wait()

            // operator will hold 50% of operator tokens, this is ok
            await (await token.connect(delegator).transferAndCall(operator.address, parseEther("10000"), "0x")).wait()
            await (await operator.connect(delegator).undelegate(parseEther("10000"))).wait()

            await (await operator.unstake(sponsorship.address)).wait()
            await (await operator.undelegate(parseEther("10000"))).wait()

            // contract is empty
            expect(await operator.balanceOf(operatorWallet.address)).to.equal(parseEther("0"))
            expect(await operator.totalSupply()).to.equal(parseEther("0"))
            expect(await token.balanceOf(operator.address)).to.equal(parseEther("0"))

            await expect(token.connect(delegator).transferAndCall(operator.address, parseEther("10000"), "0x"))
                .to.be.revertedWith("error_selfDelegationTooLow")
        })

        it("will NOT allow delegations when operator's stake too small", async function(): Promise<void> {
            const { operator } = await deployOperator(operatorWallet)
            // operator should have 111.2 operator tokens, but has nothing
            await expect(token.connect(delegator).transferAndCall(operator.address, parseEther("1000"), "0x"))
                .to.be.revertedWith("error_selfDelegationTooLow")
        })

        it("will NOT allow delegations if the operator's share would fall too low", async function(): Promise<void> {
            const { operator } = await deployOperator(operatorWallet)
            await (await token.connect(operatorWallet).transferAndCall(operator.address, parseEther("1000"), "0x")).wait()
            await (await token.connect(delegator).transferAndCall(operator.address, parseEther("18999.99"), "0x")).wait() // 1:19 ~= 5% is ok
            await expect(token.connect(delegator).transferAndCall(operator.address, parseEther("1000"), "0x")) // 1:20 < 5% not ok
                .to.be.revertedWith("error_selfDelegationTooLow")
        })

        it("allows to delegate", async function(): Promise<void> {
            const { operator } = await deployOperator(operatorWallet)
            await (await token.connect(operatorWallet).transferAndCall(operator.address, parseEther("113"), "0x")).wait()
            await (await token.connect(delegator).transferAndCall(operator.address, parseEther("1000"), "0x")).wait()
        })

        // The idea of the "rapid shutdown" feature is to let the operator get their self-delegation out without waiting for all delegators to leave.
        // Normally the self-delegation limit would prevent this.
        // But if there's no staking, there can be no slashing, and there's no need for self-delegation that could be slashed.
        it("allows the owner to undelegate when there's no staking (rapid shutdown)", async function(): Promise<void> {
            await setTokens(operatorWallet, "10000")
            await setTokens(delegator, "100000")
            const { operator } = await deployOperator(operatorWallet)
            const sponsorship = await deploySponsorship(sharedContracts, { allocationWeiPerSecond: parseEther("0") })

            log("staking not allowed yet!")
            await expect(operator.stake(sponsorship.address, parseEther("10000")))
                .to.be.revertedWithCustomError(operator, "SelfDelegationTooLow").withArgs(parseEther("0"), parseEther("0"))

            log("initial self-delegation, let's go.")
            await (await token.connect(operatorWallet).transferAndCall(operator.address, parseEther("10000"), "0x")).wait()

            log("staking now ok.")
            await expect(operator.stake(sponsorship.address, parseEther("5000"))).to.emit(operator, "Staked").withArgs(sponsorship.address)

            log("partial self-undelegation is okay now that limit isn't hit")
            await expect(operator.undelegate(parseEther("1000")))
                .to.emit(operator, "Undelegated").withArgs(operatorWallet.address, parseEther("1000"))

            log("staking still ok.")
            await expect(operator.stake(sponsorship.address, parseEther("1000"))).to.emit(operator, "StakeUpdate")

            log("complete self-undelegation also okay without validator")
            await expect(operator.unstake(sponsorship.address)).to.emit(operator, "Unstaked").withArgs(sponsorship.address)
            await expect(operator.undelegate(parseEther("10000000")))
                .to.emit(operator, "Undelegated").withArgs(operatorWallet.address, parseEther("9000"))

            log("staking not allowed again!") // there's no tokens either...
            await expect(operator.stake(sponsorship.address, parseEther("1000"))).to.be.revertedWithCustomError(operator, "SelfDelegationTooLow")

            log("second round: with delegators")
            await (await token.connect(operatorWallet).transferAndCall(operator.address, parseEther("10000"), "0x")).wait()
            await (await token.connect(delegator).transferAndCall(operator.address, parseEther("100000"), "0x")).wait()

            log("staking now ok.")
            await expect(operator.stake(sponsorship.address, parseEther("5000"))).to.emit(operator, "Staked").withArgs(sponsorship.address)

            log("partial self-undelegation now NOT okay, if it hits the self-delegation limit")
            await expect(operator.undelegate(parseEther("5000"))).to.be.revertedWith("error_selfDelegationTooLow")

            log("complete self-undelegation also NOT okay, since we still have stake!")
            await expect(operator.undelegate(parseEther("10000000"))).to.be.revertedWith("error_selfDelegationTooLow")

            log("unstake all")
            await expect(operator.unstake(sponsorship.address)).to.emit(operator, "Unstaked").withArgs(sponsorship.address)

            log("partial self-undelegation now okay, even though delegator is still in")
            await expect(operator.undelegate(parseEther("5000")))
                .to.emit(operator, "Undelegated").withArgs(operatorWallet.address, parseEther("5000"))
            expect(await operator.balanceOf(operatorWallet.address)).to.equal(parseEther("5000"))
            expect(await operator.balanceOf(delegator.address)).to.equal(parseEther("100000"))

            log("complete self-undelegation now okay, even though delegator is still in")
            await expect(operator.undelegate(parseEther("10000000")))
                .to.emit(operator, "Undelegated").withArgs(operatorWallet.address, parseEther("5000"))
            expect(await operator.balanceOf(operatorWallet.address)).to.equal(parseEther("0"))
            expect(await operator.balanceOf(delegator.address)).to.equal(parseEther("100000"))

            log("staking not allowed again!")
            await expect(operator.stake(sponsorship.address, parseEther("10000"))).to.be.revertedWithCustomError(operator, "SelfDelegationTooLow")

            log("delegator can always undelegate")
            await expect(operator.connect(delegator).undelegate(parseEther("50000")))
                .to.emit(operator, "Undelegated").withArgs(delegator.address, parseEther("50000"))

            log("the operator can always delegate, even though not reaching the self-delegation or even minimum delegation limit")
            await (await token.connect(operatorWallet).transferAndCall(operator.address, parseEther("10"), "0x")).wait()

            log("staking still not allowed")
            await expect(operator.stake(sponsorship.address, parseEther("1000"))).to.be.revertedWithCustomError(operator, "SelfDelegationTooLow")

            log("also new delegators not allowed")
            await expect(token.connect(admin).transferAndCall(operator.address, parseEther("10000"), "0x"))
                .to.be.revertedWith("error_selfDelegationTooLow")

            log("the operator returns")
            await (await token.connect(operatorWallet).transferAndCall(operator.address, parseEther("9990"), "0x")).wait()

            log("staking now ok.")
            await expect(operator.stake(sponsorship.address, parseEther("5000"))).to.emit(operator, "Staked").withArgs(sponsorship.address)

            log("the delegator has had enough.")
            await expect(operator.connect(delegator).undelegate(parseEther("1000000")))
                .to.emit(operator, "Undelegated").withArgs(delegator.address, parseEther("50000"))

            log("the end. Exeunt operator.")
            await expect(operator.unstake(sponsorship.address)).to.emit(operator, "Unstaked").withArgs(sponsorship.address)
            await expect(operator.undelegate(parseEther("1000000")))
                .to.emit(operator, "Undelegated").withArgs(operatorWallet.address, parseEther("10000"))
        })
    })

    describe("Stake management", (): void => {
        it("stakes, and unstakes with gains", async function(): Promise<void> {
            await setTokens(operatorWallet, "10000")
            await setTokens(sponsor, "10000")
            const sponsorship = await deploySponsorship(sharedContracts)
            const { operator } = await deployOperator(operatorWallet, { operatorsCutPercent: 20 })
            await (await token.connect(operatorWallet).transferAndCall(operator.address, parseEther("10000"), "0x")).wait()
            await (await token.connect(sponsor).transferAndCall(sponsorship.address, parseEther("10000"), "0x")).wait()

            const balanceBefore = await token.balanceOf(operator.address)
            const timeAtStart = await getBlockTimestamp()

            await advanceToTimestamp(timeAtStart, "Stake to sponsorship")
            await expect(operator.stake(sponsorship.address, parseEther("10000")))
                .to.emit(operator, "Staked").withArgs(sponsorship.address)

            await advanceToTimestamp(timeAtStart + 10000, "Unstake from sponsorship")
            await expect(operator.unstake(sponsorship.address))
                .to.emit(operator, "Unstaked").withArgs(sponsorship.address)
                .to.emit(operator, "Profit").withArgs(parseEther("7600"), parseEther("1900"), parseEther("500"))

            const gains = (await token.balanceOf(operator.address)).sub(balanceBefore)
            expect(formatEther(gains)).to.equal("9500.0") // 190 operator fee was automatically re-delegated (it never left the contract)
        })

        it("stakes, then stakes more", async function(): Promise<void> {
            await setTokens(operatorWallet, "20000")
            const sponsorship = await deploySponsorship(sharedContracts)
            const { operator } = await deployOperator(operatorWallet, { operatorsCutPercent: 20 })
            await (await token.connect(operatorWallet).transferAndCall(operator.address, parseEther("20000"), "0x")).wait()

            await expect(operator.stake(sponsorship.address, parseEther("10000")))
                .to.emit(operator, "StakeUpdate").withArgs(sponsorship.address, parseEther("10000"))
                .to.emit(operator, "Staked").withArgs(sponsorship.address)

            await expect(operator.stake(sponsorship.address, parseEther("5000")))
                .to.emit(operator, "StakeUpdate").withArgs(sponsorship.address, parseEther("15000"))
                .to.not.emit(operator, "Staked")

            await expect(operator.stake(sponsorship.address, parseEther("5000")))
                .to.emit(operator, "StakeUpdate").withArgs(sponsorship.address, parseEther("20000"))
                .to.not.emit(operator, "Staked")
        })

        it("lets reduce stake to zero (unstake from all sponsorships, become non-voter)", async function(): Promise<void> {
            await setTokens(operatorWallet, "20000000")
            await setTokens(operator2Wallet, "20000000")
            const sponsorship = await deploySponsorship(sharedContracts)
            const { operator, contracts } = await deployOperator(operatorWallet)
            const operator2 = await deployOperatorContract(contracts, operator2Wallet)
            await (await token.connect(operatorWallet).transferAndCall(operator.address, parseEther("20000000"), "0x")).wait()
            await (await token.connect(operator2Wallet).transferAndCall(operator2.address, parseEther("20000000"), "0x")).wait()
            const { operatorFactory } = contracts

            await expect(operator.stake(sponsorship.address, parseEther("10000000")))
                .to.emit(operatorFactory, "VoterUpdate").withArgs(operator.address, true)
            await expect(operator2.stake(sponsorship.address, parseEther("10000000")))
                .to.emit(operatorFactory, "VoterUpdate").withArgs(operator2.address, true)
            expect(await operator.totalStakedIntoSponsorshipsWei()).to.equal(parseEther("10000000"))
            expect(await operator2.totalStakedIntoSponsorshipsWei()).to.equal(parseEther("10000000"))
            expect(await operatorFactory.totalStakedWei()).to.equal(parseEther("20000000"))

            await expect(operator.reduceStakeTo(sponsorship.address, parseEther("10000")))
                .to.emit(operatorFactory, "VoterUpdate").withArgs(operator.address, false)
            await expect(operator.reduceStakeTo(sponsorship.address, 0))
                .to.emit(operator, "Unstaked").withArgs(sponsorship.address)
            expect(await operator.totalStakedIntoSponsorshipsWei()).to.equal(0)
        })

        it("lets the operator forceUnstake and get slashed for leave penalty", async function(): Promise<void> {
            await setTokens(operatorWallet, "10000")
            await setTokens(sponsor, "10000")
            await setTokens(protocolFeeBeneficiary, "0")

            const sponsorship = await deploySponsorship(sharedContracts, { penaltyPeriodSeconds: 100, allocationWeiPerSecond: parseEther("0") })
            await (await token.connect(sponsor).transferAndCall(sponsorship.address, parseEther("10000"), "0x")).wait()
            const { operator } = await deployOperator(operatorWallet)
            await (await token.connect(operatorWallet).transferAndCall(operator.address, parseEther("10000"), "0x")).wait()

            await expect(operator.stake(sponsorship.address, parseEther("10000")))
                .to.emit(operator, "Staked").withArgs(sponsorship.address)
            await expect(operator.unstake(sponsorship.address))
                .to.be.revertedWithCustomError(sponsorship, "LeavePenalty").withArgs(parseEther("5000")) // StreamrConfig.earlyLeaverPenaltyWei
            await expect(operator.forceUnstake(sponsorship.address, 0))
                .to.emit(operator, "Unstaked").withArgs(sponsorship.address)
                .to.emit(operator, "Loss").withArgs(parseEther("5000"))
                .to.emit(operator, "OperatorSlashed").withArgs(parseEther("5000"), parseEther("5000"), parseEther("5000"))

            // leave penalty goes to the protocol
            expect(formatEther(await token.balanceOf(protocolFeeBeneficiary.address))).to.equal("5000.0")
        })

        it("if operator has no self-delegation, it won't get slashed for losses either", async function(): Promise<void> {
            await setTokens(operatorWallet, "5000")
            await setTokens(delegator, "10000")
            await setTokens(sponsor, "1000")

            const sponsorship = await deploySponsorship(sharedContracts, { penaltyPeriodSeconds: 100, allocationWeiPerSecond: parseEther("0") })
            const sponsorship2 = await deploySponsorship(sharedContracts, { penaltyPeriodSeconds: 100, allocationWeiPerSecond: parseEther("0") })
            await (await token.connect(sponsor).transferAndCall(sponsorship.address, parseEther("1000"), "0x")).wait()
            const { operator } = await deployOperator(operatorWallet)
            await (await token.connect(operatorWallet).transferAndCall(operator.address, parseEther("5000"), "0x")).wait()
            await (await token.connect(delegator).transferAndCall(operator.address, parseEther("10000"), "0x")).wait()
            await (await operator.stake(sponsorship.address, parseEther("10000"))).wait()
            await (await operator.stake(sponsorship2.address, parseEther("5000"))).wait()

            // slash operator's self-delegation down to zero
            await expect(operator.forceUnstake(sponsorship2.address, 0))
                .to.emit(operator, "Loss").withArgs(parseEther("5000"))
                .to.emit(operator, "OperatorSlashed").withArgs(parseEther("5000"), parseEther("5000"), parseEther("5000"))
            expect(await operator.balanceOf(operatorWallet.address)).to.equal(0)

            // check we're going to get slashed...
            await expect(operator.unstake(sponsorship.address))
                .to.be.revertedWithCustomError(sponsorship, "LeavePenalty").withArgs(parseEther("5000"))

            // operator is at zero, so nothing more to slash. Everyone pays.
            await expect(operator.forceUnstake(sponsorship.address, 0))
                .to.emit(operator, "Unstaked").withArgs(sponsorship.address)
                .to.emit(operator, "Loss").withArgs(parseEther("5000"))
                .to.not.emit(operator, "OperatorSlashed")
        })

        it("only operators can reduce the stake", async function(): Promise<void> {
            await expect(defaultOperator.connect(operator2Wallet).reduceStakeTo(defaultSponsorship.address, parseEther("60")))
                .to.be.revertedWithCustomError(defaultOperator, "AccessDeniedOperatorOnly")
        })

        it("only operators can call reduceStakeWithoutQueue", async function(): Promise<void> {
            await expect(defaultOperator.connect(operator2Wallet).reduceStakeWithoutQueue(defaultSponsorship.address, parseEther("60")))
                .to.be.revertedWithCustomError(defaultOperator, "AccessDeniedOperatorOnly")
        })

        it("only operators can unstake", async function(): Promise<void> {
            await expect(defaultOperator.connect(delegator).unstake(defaultSponsorship.address))
                .to.be.revertedWithCustomError(defaultOperator, "AccessDeniedOperatorOnly")
            await expect(defaultOperator.connect(operator2Wallet).unstake(defaultSponsorship.address))
                .to.be.revertedWithCustomError(defaultOperator, "AccessDeniedOperatorOnly")
        })

        it("only operators can unstake without queue", async function(): Promise<void> {
            await expect(defaultOperator.connect(operator2Wallet).unstakeWithoutQueue(defaultSponsorship.address))
                .to.be.revertedWithCustomError(defaultOperator, "AccessDeniedOperatorOnly")
        })

        it("will NOT let anyone else to stake except the owner of the Operator contract", async function(): Promise<void> {
            await setTokens(operatorWallet, "5000")
            await setTokens(delegator, "5000")
            const { operator } = await deployOperator(operatorWallet)
            const sponsorship = await deploySponsorship(sharedContracts)
            await expect(token.connect(operatorWallet).transferAndCall(operator.address, parseEther("5000"), "0x"))
                .to.emit(operator, "Delegated").withArgs(operatorWallet.address, parseEther("5000"))

            // outsider can't stake
            await expect(operator.connect(delegator).stake(sponsorship.address, parseEther("5000")))
                .to.be.revertedWithCustomError(operator, "AccessDeniedOperatorOnly")

            // delegator can't stake
            await expect(token.connect(delegator).transferAndCall(operator.address, parseEther("5000"), "0x"))
                .to.emit(operator, "Delegated").withArgs(delegator.address, parseEther("5000"))
            await expect(operator.connect(delegator).stake(sponsorship.address, parseEther("5000")))
                .to.be.revertedWithCustomError(operator, "AccessDeniedOperatorOnly")

            // operator can stake
            await expect(operator.connect(operatorWallet).stake(sponsorship.address, parseEther("5000")))
                .to.emit(operator, "Staked").withArgs(sponsorship.address)
        })

        it("will NOT allow staking to non-Sponsorships", async function(): Promise<void> {
            await setTokens(operatorWallet, "5000")
            const { operator } = await deployOperator(operatorWallet)
            await (await token.connect(operatorWallet).transferAndCall(operator.address, parseEther("5000"), "0x")).wait()
            await expect(operator.stake(token.address, parseEther("1000")))
                .to.be.revertedWithCustomError(operator, "AccessDeniedStreamrSponsorshipOnly")
        })

        it("will NOT allow staking to Sponsorships that were not created using the correct SponsorshipFactory", async function(): Promise<void> {
            await setTokens(operatorWallet, "5000")
            const { operator } = await deployOperator(operatorWallet)
            const sponsorship = await deploySponsorship(sharedContracts)
            await (await token.connect(operatorWallet).transferAndCall(operator.address, parseEther("5000"), "0x")).wait()
            const badSponsorship = sharedContracts.sponsorshipTemplate
            await expect(operator.stake(badSponsorship.address, parseEther("5000")))
                .to.be.revertedWithCustomError(operator, "AccessDeniedStreamrSponsorshipOnly")
            await expect(operator.stake(sponsorship.address, parseEther("5000")))
                .to.emit(operator, "Staked").withArgs(sponsorship.address)
        })

        it("will NOT allow staking if there are delegators queueing to exit", async function(): Promise<void> {
            await setTokens(delegator, "10000")
            await setTokens(sponsor, "50000")
            await setTokens(operatorWallet, "1000")

            const sponsorship = await deploySponsorship(sharedContracts)
            await (await token.connect(sponsor).transferAndCall(sponsorship.address, parseEther("50000"), "0x")).wait()
            const { operator } = await deployOperator(operatorWallet, { operatorsCutPercent: 25 })
            await (await token.connect(operatorWallet).transferAndCall(operator.address, parseEther("1000"), "0x")).wait()
            await (await token.connect(delegator).transferAndCall(operator.address, parseEther("10000"), "0x")).wait()

            await expect(operator.stake(sponsorship.address, parseEther("11000")))
                .to.emit(operator, "Staked").withArgs(sponsorship.address)

            await expect(operator.connect(delegator).undelegate(parseEther("100")))
                .to.emit(operator, "QueuedDataPayout").withArgs(delegator.address, parseEther("100"), 0)

            expect(await operator.queueIsEmpty()).to.be.false
            await expect(operator.stake(sponsorship.address, parseEther("1000")))
                .to.be.revertedWithCustomError(operator, "FirstEmptyQueueThenStake")

            await expect(operator.unstake(sponsorship.address))
                .to.emit(operator, "Unstaked")

            expect(await operator.queueIsEmpty()).to.be.true
            await expect(operator.stake(sponsorship.address, parseEther("5000")))
                .to.emit(operator, "Staked").withArgs(sponsorship.address)
        })
    })

    describe("Withdrawing and profit sharing", () => {

        // Corresponds to a test in network repo / broker subsystem / operator plugin:
        // https://github.com/streamr-dev/network/blob/streamr-1.0/packages/broker/test/integration/plugins/operator/maintainOperatorValue.test.ts
        it("can withdraw from sponsorship (happy path)", async function(): Promise<void> {
            const STAKE_AMOUNT = "10000"
            const STAKE_AMOUNT_WEI = parseEther(STAKE_AMOUNT)
            const operatorsCutFraction = parseEther("0.1") // 10%
            const triggerWithdrawLimitSeconds = 50

            // "generateWalletWithGasAndTokens", fund a fresh random wallet
            const operatorWallet = hardhatEthers.Wallet.createRandom().connect(admin.provider)
            admin.sendTransaction({ to: operatorWallet.address, value: parseEther("5000") }) // coverage test requires this amount of ETH
            await setTokens(operatorWallet, STAKE_AMOUNT)

            await setTokens(sponsor, "250")
            const operatorContract = await deployOperatorContract(sharedContracts, operatorWallet, operatorsCutFraction)
            const sponsorship = await deploySponsorship(sharedContracts)
            await (await token.connect(sponsor).transferAndCall(sponsorship.address, parseEther("250"), "0x")).wait()
            await (await token.connect(operatorWallet).transferAndCall(operatorContract.address, STAKE_AMOUNT_WEI, "0x")).wait()
            const timeAtStart = await getBlockTimestamp()

            await advanceToTimestamp(timeAtStart, "Stake to sponsorship")
            await (await operatorContract.stake(sponsorship.address, STAKE_AMOUNT_WEI)).wait()

            await advanceToTimestamp(timeAtStart + 1 + triggerWithdrawLimitSeconds, "Withdraw")
            const earningsBeforeWithdraw = (await operatorContract.getSponsorshipsAndEarnings()).earnings[0]
            const valueBeforeWithdraw = await operatorContract.valueWithoutEarnings()
            await (await operatorContract.withdrawEarningsFromSponsorships([sponsorship.address])).wait()
            const earningsAfterWithdraw = (await operatorContract.getSponsorshipsAndEarnings()).earnings[0]
            const valueAfterWithdraw = await operatorContract.valueWithoutEarnings()

            expect(valueAfterWithdraw).to.be.greaterThan(valueBeforeWithdraw)
            expect(earningsBeforeWithdraw).to.equal(parseEther("1").mul(triggerWithdrawLimitSeconds))
            expect(earningsAfterWithdraw).to.equal(0)
        })

        it("withdraws sponsorships earnings when withdrawEarningsFromSponsorships is called", async function(): Promise<void> {
            await setTokens(sponsor, "1000")
            await setTokens(operatorWallet, "10000")
            await setTokens(protocolFeeBeneficiary, "0")
            const { operator } = await deployOperator(operatorWallet)
            const sponsorship = await deploySponsorship(sharedContracts)
            await (await token.connect(sponsor).transferAndCall(sponsorship.address, parseEther("1000"), "0x")).wait()
            await (await token.connect(operatorWallet).transferAndCall(operator.address, parseEther("10000"), "0x")).wait()
            const timeAtStart = await getBlockTimestamp()

            await advanceToTimestamp(timeAtStart, "Stake to sponsorship")
            await (await operator.stake(sponsorship.address, parseEther("10000"))).wait()

            // some time passes => valueWithoutEarnings differs from real operator value
            await advanceToTimestamp(timeAtStart + 1001, "Read the earnings back to Operator")

            const valueBefore = await operator.valueWithoutEarnings()
            const sponsorshipsBefore = await operator.getSponsorshipsAndEarnings()
            const totalStakedIntoSponsorshipsWeiBefore = await operator.totalStakedIntoSponsorshipsWei()

            await (await operator.withdrawEarningsFromSponsorships([sponsorship.address])).wait()

            // value after == totalStakedIntoSponsorshipsWei + Operator's DATA balance
            const valueAfter = await operator.valueWithoutEarnings()
            const sponsorshipsAfter = await operator.getSponsorshipsAndEarnings()
            const totalStakedIntoSponsorshipsWeiAfter = await operator.totalStakedIntoSponsorshipsWei()

            expect(formatEther(valueBefore)).to.equal("10000.0")
            expect(formatEther(sponsorshipsBefore.earnings[0])).to.equal("1000.0")
            expect(sponsorshipsBefore.addresses[0]).to.equal(sponsorship.address)
            expect(formatEther(totalStakedIntoSponsorshipsWeiBefore)).to.equal("10000.0")

            expect(formatEther(valueAfter)).to.equal("10950.0")
            expect(formatEther(await token.balanceOf(protocolFeeBeneficiary.address))).to.equal("50.0") // 5% of 1000 earnings
            expect(formatEther(sponsorshipsAfter.earnings[0])).to.equal("0.0") // it's zero because we withdrew all earnings
            expect(sponsorshipsAfter.addresses[0]).to.equal(sponsorship.address)
            expect(formatEther(totalStakedIntoSponsorshipsWeiAfter)).to.equal("10000.0") // doesn't include DATA in Operator, or earnings => no change
        })

        it("reverts when withdrawEarningsFromSponsorships is called and no earnings have accumulated", async function(): Promise<void> {
            await setTokens(operatorWallet, "10000")
            const { operator } = await deployOperator(operatorWallet)
            const sponsorship = await deploySponsorship(sharedContracts)
            await (await token.connect(operatorWallet).transferAndCall(operator.address, parseEther("10000"), "0x")).wait()

            await (await operator.stake(sponsorship.address, parseEther("10000"))).wait()

            await expect(operator.withdrawEarningsFromSponsorships([sponsorship.address]))
                .to.be.revertedWithCustomError(operator, "NoEarnings")
        })

        it("self-delegates the operator's cut during withdraw", async function(): Promise<void> {
            await setTokens(sponsor, "5000")
            await setTokens(operatorWallet, "10000")
            await setTokens(delegator, "10000")
            const { operator } = await deployOperator(operatorWallet, { operatorsCutPercent: 20 })
            const sponsorship = await deploySponsorship(sharedContracts)
            await (await token.connect(sponsor).transferAndCall(sponsorship.address, parseEther("5000"), "0x")).wait()
            await (await token.connect(operatorWallet).transferAndCall(operator.address, parseEther("1000"), "0x")).wait()
            const timeAtStart = await getBlockTimestamp()

            expect(formatEther(await token.balanceOf(operatorWallet.address))).to.equal("9000.0")
            expect(formatEther(await token.balanceOf(operator.address))).to.equal("1000.0")
            expect(formatEther(await operator.balanceOf(operatorWallet.address))).to.equal("1000.0")

            await (await token.connect(delegator).transferAndCall(operator.address, parseEther("9000"), "0x")).wait()

            expect(formatEther(await token.balanceOf(delegator.address))).to.equal("1000.0") // 10000 - 9000
            expect(formatEther(await token.balanceOf(operator.address))).to.equal("10000.0") // 1000 + 9000
            expect(formatEther(await operator.balanceOf(delegator.address))).to.equal("9000.0")

            // operator staked 10000 DATA so they should have 10000 Operator tokens
            await advanceToTimestamp(timeAtStart, "Stake to sponsorship")
            await expect(operator.stake(sponsorship.address, parseEther("10000")))
                .to.emit(operator, "Staked").withArgs(sponsorship.address)

            expect(formatEther(await token.balanceOf(operator.address))).to.equal("0.0")
            expect(formatEther(await token.balanceOf(sponsorship.address))).to.equal("15000.0") // 10000 + 5000
            expect(formatEther(await operator.balanceOf(operatorWallet.address))).to.equal("1000.0")

            // earnings are 5000
            // protocol fee is 5% * 5000 = 250
            // operator's cut is 20% * 4750 = 950
            // profit is 5000 - 250 - 950 = 3800
            // operator value is 10000 + 3800 = 13800
            //  => exchange rate is 13800 / 10000 = 1.38
            //  => operator's added self-delegation is 950 / 1.38 ~= 688.4
            await advanceToTimestamp(timeAtStart + 5001, "Withdraw earnings from sponsorship")
            await expect(operator.withdrawEarningsFromSponsorships([sponsorship.address]))
                .to.emit(operator, "Profit").withArgs(parseEther("3800"), parseEther("950"), parseEther("250"))

            expect(formatEther(await token.balanceOf(sponsorship.address))).to.equal("10000.0") // 15000 - 5000
            expect(formatEther(await token.balanceOf(operator.address))).to.equal("4750.0") // only protocol fee of 25 left the contract
            expect(formatEther(await operator.balanceOf(operatorWallet.address))).to.equal("1688.405797101449275362") // 1000 + 688.4
        })

        it("rewards fisherman and slashes operator if too much earnings withdrawn", async function(): Promise<void> {
            const { operator, contracts } = await deployOperator(operatorWallet, { operatorsCutPercent: 40 })
            const operator2 = await deployOperatorContract(contracts, operator2Wallet) // operator's cut doesn't affect calculations
            const sponsorship1 = await deploySponsorship(contracts)
            const sponsorship2 = await deploySponsorship(contracts)

            await setTokens(operatorWallet, "10000")
            await setTokens(operator2Wallet, "10000")
            await setTokens(delegator, "10000")
            await setTokens(sponsor, "20000")

            await (await token.connect(operatorWallet).transferAndCall(operator.address, parseEther("10000"), "0x")).wait()
            await (await token.connect(delegator).transferAndCall(operator.address, parseEther("10000"), "0x")).wait()
            await (await token.connect(operator2Wallet).transferAndCall(operator2.address, parseEther("10000"), "0x")).wait()
            await (await token.connect(sponsor).transferAndCall(sponsorship1.address, parseEther("10000"), "0x")).wait()
            await (await token.connect(sponsor).transferAndCall(sponsorship2.address, parseEther("10000"), "0x")).wait()

            const timeAtStart = await getBlockTimestamp()
            await advanceToTimestamp(timeAtStart, "Stake to sponsorship 1")
            await expect(operator.stake(sponsorship1.address, parseEther("10000")))
                .to.emit(operator, "Staked").withArgs(sponsorship1.address)

            await advanceToTimestamp(timeAtStart + 10, "Stake to sponsorship 2")
            await expect(operator.stake(sponsorship2.address, parseEther("10000")))
                .to.emit(operator, "Staked").withArgs(sponsorship2.address)

            // total earnings are 10 < 1000 == 5% of 20000 (pool value), so triggerAnotherOperatorWithdraw should fail
            const sponsorshipsBefore = await operator.getSponsorshipsAndEarnings()
            expect(sponsorshipsBefore.addresses).to.deep.equal([sponsorship1.address, sponsorship2.address])
            expect(sponsorshipsBefore.earnings.map(formatEther)).to.deep.equal(["10.0", "0.0"])
            expect(formatEther(sponsorshipsBefore.maxAllowedEarnings)).to.equal("1000.0")
            expect(sponsorshipsBefore.earnings[0].add(sponsorshipsBefore.earnings[1])).to.be.lessThan(sponsorshipsBefore.maxAllowedEarnings)
            await expect(operator2.triggerAnotherOperatorWithdraw(operator.address, [sponsorship1.address, sponsorship2.address]))
                .to.be.revertedWithCustomError(operator2, "DidNotReceiveReward")

            // wait until all sponsorings are allocated => there is now 10000+10000 new earnings in the two Sponsorships where operator1 is staked
            await advanceToTimestamp(timeAtStart + 50000, "Force withdraw earnings from Sponsorships")
            expect(await operator.valueWithoutEarnings()).to.equal(parseEther("20000"))  // stakes only
            expect(await token.balanceOf(operator.address)).to.equal(parseEther("0"))
            expect(await operator.balanceOf(operatorWallet.address)).to.equal(parseEther("10000")) // operator's self-delegation
            expect(await operator.balanceOf(delegator.address)).to.equal(parseEther("10000"))

            // operator2 hasn't staked anywhere, so all value is in the contract's DATA balance
            expect(await token.balanceOf(operator2.address)).to.equal(parseEther("10000"))
            expect(await operator2.valueWithoutEarnings()).to.equal(parseEther("10000"))

            // earnings are 20000 > 1000 == 5% of 20000 (pool value), so triggerAnotherOperatorWithdraw should work
            const sponsorshipsAfter = await operator.getSponsorshipsAndEarnings()
            expect(sponsorshipsAfter.addresses).to.deep.equal([sponsorship1.address, sponsorship2.address])
            expect(sponsorshipsAfter.earnings.map(formatEther)).to.deep.equal(["10000.0", "10000.0"])
            expect(formatEther(sponsorshipsAfter.maxAllowedEarnings)).to.equal("1000.0")
            expect(sponsorshipsAfter.earnings[0].add(sponsorshipsAfter.earnings[1])).to.be.greaterThan(sponsorshipsAfter.maxAllowedEarnings)

            // withdraw will be 20000
            //  protocol fee 5% = 1000
            //  operator's cut 40% of the remaining 19000 = 7600
            //  the remaining 19000 - 7600 = 11400 will be shared among delegators (Profit)
            //  operator1 pool value after profit is 20000 + 11400 = 31400
            //  operator's cut is self-delegated, exchange rate is 31400 / 20000 = 1.57 DATA / operator token
            //    760 DATA / 1.57 ~= 483.44 operator tokens
            //  fisherman's reward will be 25% of the earnings = 5000 DATA, burned from self-delegation, keeping exchange rate at 1.57
            const burnAmount = parseEther("5000").mul(20000).div(31400) // ~= 3184.71 operator tokens
            await expect(operator2.triggerAnotherOperatorWithdraw(operator.address, [sponsorship1.address, sponsorship2.address]))
                .to.emit(operator, "Profit").withArgs(parseEther("11400"), parseEther("7600"), parseEther("1000"))
                .to.emit(operator, "OperatorSlashed").withArgs(parseEther("5000"), burnAmount, burnAmount)
                .to.emit(operator, "OperatorValueUpdate").withArgs(parseEther("20000"), parseEther("14000"))
                .to.emit(operator2, "OperatorValueUpdate").withArgs(0, parseEther("15000")) // 0 == not staked anywhere
            expect(await operator.valueWithoutEarnings()).to.equal(parseEther("34000"))
            expect(await operator2.valueWithoutEarnings()).to.equal(parseEther("15000"))

            // operator1's 380 DATA was added to operator1 pool value as self-delegation (not Profit)
            //  => operatorWallet1 received 2600 / 1.57 ~= 1656.0 operator tokens, in addition to the 10000 from the initial self-delegation
            expect(formatEther(await operator.balanceOf(operatorWallet.address)).slice(0, 7)).to.equal("11656.0")
            // operator2's 500 DATA was added to operator2 pool value as self-delegation, exchange rate was still 1 DATA / operator token
            //  => operatorWallet2 received 5000 / 1 = 5000 operator tokens, in addition to the 10000 operator tokens from the initial self-delegation
            expect(formatEther(await operator2.balanceOf(operator2Wallet.address))).to.equal("15000.0")

            // (other) delegators' balances are unchanged, and exchange rate is still at 1.57
            expect(formatEther(await operator.balanceOf(delegator.address))).to.equal("10000.0")
            expect(formatEther(await operator.balanceInData(delegator.address))).to.equal("15700.0")
        })

        it("can update operator cut fraction for himself, but NOT for others (and not >100%)", async function(): Promise<void> {
            const { operator, contracts } = await deployOperator(operatorWallet)
            const operator2 = await deployOperatorContract(contracts, operator2Wallet)

            await expect(operator2.connect(operatorWallet).updateOperatorsCutFraction(parseEther("0.2")))
                .to.be.revertedWithCustomError(operator, "AccessDeniedOperatorOnly")
            await expect(operator.updateOperatorsCutFraction(parseEther("1.1")))
                .to.be.revertedWithCustomError(operator, "InvalidOperatorsCut")
            await expect(operator.updateOperatorsCutFraction(parseEther("0")))
                .to.emit(operator, "MetadataUpdated").withArgs(await operator.metadata(), operatorWallet.address, parseEther("0"))
            await expect(operator.updateOperatorsCutFraction(parseEther("0.9")))
                .to.emit(operator, "MetadataUpdated").withArgs(await operator.metadata(), operatorWallet.address, parseEther("0.9"))
        })

        it("can NOT update the operator cut fraction if it's staked in any sponsorships", async function(): Promise<void> {
            await setTokens(operatorWallet, "10000")
            const { operator } = await deployOperator(operatorWallet)
            const sponsorship = await deploySponsorship(sharedContracts)
            const sponsorship2 = await deploySponsorship(sharedContracts)
            await (await token.connect(operatorWallet).approve(operator.address, parseEther("10000"))).wait()
            await (await operator.connect(operatorWallet).delegate(parseEther("10000"))).wait()

            // can update the operator cut fraction before staking
            await expect(operator.updateOperatorsCutFraction(parseEther("0.2")))
                .to.emit(operator, "MetadataUpdated").withArgs(await operator.metadata(), operatorWallet.address, parseEther("0.2"))

            // can't update the operator cut fraction after staking
            await (await operator.stake(sponsorship.address, parseEther("5000"))).wait()
            await (await operator.stake(sponsorship2.address, parseEther("5000"))).wait()
            await expect(operator.updateOperatorsCutFraction(parseEther("0.2")))
                .to.be.revertedWithCustomError(operator, "StakedInSponsorships")

            // must unstake from all sponsorships before updating the operator cut fraction
            await (await operator.unstake(sponsorship.address)).wait() // unstake only from one sponsorship, not both
            await expect(operator.updateOperatorsCutFraction(parseEther("0.3")))
                .to.be.revertedWithCustomError(operator, "StakedInSponsorships")

            // can update the operator cut fraction after unstaking from ALL sponsorships
            await (await operator.unstake(sponsorship2.address)).wait()
            await expect(operator.updateOperatorsCutFraction(parseEther("0.3")))
                .to.emit(operator, "MetadataUpdated").withArgs(await operator.metadata(), operatorWallet.address, parseEther("0.3"))
        })
    })

    describe("Undelegation queue", function(): void {
        it("empties the whole Operator of DATA when everyone undelegates all (infinity)", async function(): Promise<void> {
            const { token } = sharedContracts

            await setTokens(operatorWallet, "10000")
            await setTokens(delegator, "20000")
            await setTokens(sponsor, "60000")

            const sponsorship = await deploySponsorship(sharedContracts, { allocationWeiPerSecond: parseEther("20") })
            await (await token.connect(sponsor).transferAndCall(sponsorship.address, parseEther("60000"), "0x")).wait()
            const { operator } = await deployOperator(operatorWallet, { operatorsCutPercent: 10 })
            await (await token.connect(operatorWallet).transferAndCall(operator.address, parseEther("10000"), "0x")).wait()
            await (await token.connect(delegator).transferAndCall(operator.address, parseEther("20000"), "0x")).wait()
            const timeAtStart = await getBlockTimestamp()

            await advanceToTimestamp(timeAtStart, "Stake to sponsorship")
            await expect(operator.stake(sponsorship.address, parseEther("30000")))
                .to.emit(operator, "Staked").withArgs(sponsorship.address)

            // earnings = the whole sponsorship = 60000 DATA
            // protocol fee = 60000 * 0.05 = 3000 DATA
            // operator's cut = (60000 - 3000) * 0.1 = 5700 DATA
            // profit = 60000 - 3000 - 5700 = 51300 DATA
            await advanceToTimestamp(timeAtStart + 3001, "Unstake after Sponsorship is empty")
            expect(formatEther(await token.balanceOf(sponsorship.address))).to.equal("90000.0") // stake + earnings
            await expect(operator.unstake(sponsorship.address))
                .to.emit(operator, "Unstaked").withArgs(sponsorship.address)
                .to.emit(operator, "Profit").withArgs(parseEther("51300"), parseEther("5700"), parseEther("3000"))
            expect(await token.balanceOf(sponsorship.address)).to.equal(0)
            expect(formatEther(await token.balanceOf(operator.address))).to.equal("87000.0") // stake + earnings - protocol fee

            // operator contract value = 300 stake + 513 profits = 813 DATA
            // delegator has 2/3 of operator tokens, and should receive 2/3 * 813 = 542 DATA
            await advanceToTimestamp(timeAtStart + 4000, "Undelegate all")
            expect(formatEther(await operator.balanceOf(delegator.address))).to.equal("20000.0")
            await expect(operator.connect(delegator).undelegate(parseEther("54200")))
                .to.emit(operator, "QueuedDataPayout").withArgs(delegator.address, parseEther("54200"), 0)
                .to.emit(operator, "Undelegated").withArgs(delegator.address, parseEther("54200"))
            expect(await operator.balanceOf(delegator.address)).to.equal(0)
            expect(formatEther(await token.balanceOf(delegator.address))).to.equal("54200.0")
            expect(formatEther(await token.balanceOf(operator.address))).to.equal("32800.0") // 870 - 542 sent out

            // operator had 1/3 of operator tokens, and should receive 1/3 * 813 = 271 DATA for their self-delegation
            // additionally it received the operator's cut of 57 DATA, so total 328 DATA
            await expect(operator.undelegate(parseEther("100000"))) // infinity = undelegate all
                .to.emit(operator, "QueuedDataPayout").withArgs(operatorWallet.address, parseEther("100000"), 1)
                .to.emit(operator, "Undelegated").withArgs(operatorWallet.address, parseEther("32800"))
            expect(await operator.balanceOf(operatorWallet.address)).to.equal(0)
            expect(formatEther(await token.balanceOf(operatorWallet.address))).to.equal("32800.0")
            expect(formatEther(await token.balanceOf(operator.address))).to.equal("0.0")
        })

        it("pays out 1 queue entry fully using earnings withdrawn from sponsorship", async function(): Promise<void> {
            await setTokens(delegator, "10000")
            await setTokens(sponsor, "10000")
            await setTokens(operatorWallet, "1000") // operator must self-delegate at least minDelegationWei to accept external delegations

            const sponsorship = await deploySponsorship(sharedContracts)
            await (await token.connect(sponsor).transferAndCall(sponsorship.address, parseEther("10000"), "0x")).wait()
            const { operator } = await deployOperator(operatorWallet, { operatorsCutPercent: 20 })
            await (await token.connect(operatorWallet).transferAndCall(operator.address, parseEther("1000"), "0x")).wait()
            await (await token.connect(delegator).transferAndCall(operator.address, parseEther("10000"), "0x")).wait()
            const timeAtStart = await getBlockTimestamp()

            await advanceToTimestamp(timeAtStart, "Stake to sponsorship + queue the payout") // no DATA in the operator => no payout
            await expect(operator.stake(sponsorship.address, parseEther("11000")))
                .to.emit(operator, "Staked").withArgs(sponsorship.address)
            await expect(operator.connect(delegator).undelegate(parseEther("2000")))
                .to.emit(operator, "QueuedDataPayout").withArgs(delegator.address, parseEther("2000"), 0)

            // earnings are 10000 (all of sponsorship)
            //  minus protocol fee 5% = 500 DATA => 9500 DATA remains
            //  operator's cut is 20% = 9500 * 0.2 = 1900 DATA
            //  pool value profit shared among all delegators is 9500 - 1900 = 7600 DATA
            await advanceToTimestamp(timeAtStart + 10001, "Withdraw earnings from sponsorship")
            await expect(operator.withdrawEarningsFromSponsorships([sponsorship.address]))
                .to.emit(operator, "Profit").withArgs(parseEther("7600"), parseEther("1900"), parseEther("500"))
                .to.emit(operator, "Undelegated").withArgs(delegator.address, parseEther("2000"))
                .to.emit(operator, "QueueUpdated").withArgs(delegator.address, 0, 0)

            expect(formatEther(await token.balanceOf(delegator.address))).to.equal("2000.0")
            expect(formatEther(await token.balanceOf(operator.address))).to.equal("7500.0")
        })

        it("pays out 1 queue entry partially using earnings withdrawn from sponsorship", async function(): Promise<void> {
            await setTokens(delegator, "10000")
            await setTokens(sponsor, "20000")
            await setTokens(operatorWallet, "1000") // operator must self-delegate at least minDelegationWei to accept external delegations

            const sponsorship = await deploySponsorship(sharedContracts)
            await (await token.connect(sponsor).transferAndCall(sponsorship.address, parseEther("20000"), "0x")).wait()
            const { operator } = await deployOperator(operatorWallet, { operatorsCutPercent: 20 })
            await (await token.connect(operatorWallet).transferAndCall(operator.address, parseEther("1000"), "0x")).wait()
            await (await token.connect(delegator).transferAndCall(operator.address, parseEther("10000"), "0x")).wait()
            const timeAtStart = await getBlockTimestamp()

            await advanceToTimestamp(timeAtStart, "Stake to sponsorship + queue the payout") // no DATA in the operator => no payout
            await expect(operator.stake(sponsorship.address, parseEther("11000")))
                .to.emit(operator, "Staked").withArgs(sponsorship.address)
            await expect(operator.connect(delegator).undelegate(parseEther("20000")))
                .to.emit(operator, "QueuedDataPayout").withArgs(delegator.address, parseEther("20000"), 0)

            // earnings are 20000 (all of sponsorship)
            //  minus protocol fee 5% = 1000 DATA => 19000 DATA remains
            //  operator's cut is 20% = 19000 * 0.2 = 3800 DATA
            //  pool value profit shared among all delegators is 19000 - 3800 = 15200 DATA
            await advanceToTimestamp(timeAtStart + 20001, "withdraw earnings from sponsorship")
            await expect(operator.withdrawEarningsFromSponsorships([sponsorship.address]))
                .to.emit(operator, "Profit").withArgs(parseEther("15200"), parseEther("3800"), parseEther("1000"))
                .to.emit(operator, "Undelegated").withArgs(delegator.address, parseEther("19000"))
                .to.emit(operator, "QueueUpdated").withArgs(delegator.address, parseEther("1000"), 0)

            expect(formatEther(await token.balanceOf(delegator.address))).to.equal("19000.0")
            expect(formatEther(await token.balanceOf(operator.address))).to.equal("0.0")
        })

        it("pays out multiple queue places, before and after withdrawing earnings from sponsorship", async function(): Promise<void> {
            await setTokens(delegator, "10000")
            await setTokens(sponsor, "1000")
            await setTokens(operatorWallet, "1000") // operator must self-delegate at least minDelegationWei to accept external delegations

            const sponsorship = await deploySponsorship(sharedContracts)
            const { operator } = await deployOperator(operatorWallet, { operatorsCutPercent: 20 })
            await (await token.connect(operatorWallet).transferAndCall(operator.address, parseEther("1000"), "0x")).wait()
            await (await token.connect(delegator).transferAndCall(operator.address, parseEther("10000"), "0x")).wait()
            await (await token.connect(sponsor).transferAndCall(sponsorship.address, parseEther("1000"), "0x")).wait()

            const timeAtStart = await getBlockTimestamp()

            await advanceToTimestamp(timeAtStart, "Stake to sponsorship")
            await expect(operator.stake(sponsorship.address, parseEther("11000")))
                .to.emit(operator, "Staked").withArgs(sponsorship.address)

            // queue payouts
            await operator.connect(delegator).undelegate(parseEther("100"))
            await operator.connect(delegator).undelegate(parseEther("100"))
            expect((await operator.undelegationQueue()).map((q) => q.delegator)).to.deep.equal([ delegator.address, delegator.address ])
            expect((await operator.undelegationQueue()).map((q) => q.amountWei)).to.deep.equal([ parseEther("100"), parseEther("100") ])

            // withdraw 1000 DATA => after protocol fee 5%, 950 DATA remains => pay out queue worth 200 DATA, 750 DATA remains
            await advanceToTimestamp(timeAtStart + 1001, "withdraw earnings from sponsorship")
            await expect(operator.withdrawEarningsFromSponsorships([sponsorship.address]))
                .to.emit(operator, "Profit").withArgs(parseEther("760"), parseEther("190"), parseEther("50"))
            expect(await operator.undelegationQueue()).to.deep.equal([])
            expect(await token.balanceOf(operator.address)).to.equal(parseEther("750"))

            await operator.connect(delegator).undelegate(parseEther("1000000"))
            expect((await operator.undelegationQueue()).map((q) => q.delegator)).to.deep.equal([ delegator.address ])
            expect((await operator.undelegationQueue()).map((q) => q.amountWei)).to.deep.equal([ parseEther("999250") ])

            expect(formatEther(await token.balanceOf(operator.address))).to.equal("0.0")
            expect(formatEther(await token.balanceOf(delegator.address))).to.equal("950.0")
        })

        it("pays out the remaining operator tokens even if the delegator moves some operator tokens away while queueing", async (): Promise<void> => {
            await setTokens(delegator, "10000")
            await setTokens(sponsor, "1000")
            await setTokens(operatorWallet, "10000") // operator must self-delegate at least minDelegationWei to accept external delegations

            const sponsorship = await deploySponsorship(sharedContracts)
            await (await token.connect(sponsor).transferAndCall(sponsorship.address, parseEther("1000"), "0x")).wait()
            const { operator } = await deployOperator(operatorWallet, { operatorsCutPercent: 20 })
            await (await token.connect(operatorWallet).transferAndCall(operator.address, parseEther("10000"), "0x")).wait()
            await (await token.connect(delegator).transferAndCall(operator.address, parseEther("10000"), "0x")).wait()
            const timeAtStart = await getBlockTimestamp()

            await advanceToTimestamp(timeAtStart, "Stake to sponsorship + queue the payout") // no DATA in the operator => no payout
            await expect(operator.stake(sponsorship.address, parseEther("20000")))
                .to.emit(operator, "Staked").withArgs(sponsorship.address)
            await expect(operator.connect(delegator).undelegate(parseEther("600")))
                .to.emit(operator, "QueuedDataPayout").withArgs(delegator.address, parseEther("600"), 0)

            // move operator tokens away, leave only 100 to the delegator; that will be the whole amount of the exit, not 600
            await operator.connect(delegator).transfer(sponsor.address, parseEther("9900"))
            expect(await operator.balanceOf(delegator.address)).to.equal(parseEther("100"))

            // earnings are 1000, minus protocol fee 5% = 50 DATA => 950 DATA remains
            // operator's cut is 20% = 950 * 0.2 = 190 DATA => profit shared by delegators is 950 - 190 = 760 DATA
            // pool value before self-delegation is 20000 stake + 760 profit = 20760 DATA
            // There are 20000 OperatorTokens => exchange rate is 20760 / 20000 = 1.038 DATA/OperatorToken
            // delegator should receive a payout: 100 OperatorTokens * 1.038 DATA = 103.8 DATA
            await advanceToTimestamp(timeAtStart + 1001, "Withdraw earnings from sponsorship")
            await expect(operator.withdrawEarningsFromSponsorships([sponsorship.address]))
                .to.emit(operator, "Profit").withArgs(parseEther("760"), parseEther("190"), parseEther("50"))
                .to.emit(operator, "Undelegated").withArgs(delegator.address, parseEther("103.8"))

            expect(formatEther(await token.balanceOf(delegator.address))).to.equal("103.8")
            expect(formatEther(await token.balanceOf(operator.address))).to.equal("846.2") // == 950 - 103.8
        })

        it("pays out nothing if the delegator moves ALL their operator tokens away while queueing", async function(): Promise<void> {
            await setTokens(delegator, "10000")
            await setTokens(sponsor, "10000")
            await setTokens(operatorWallet, "1000") // operator must self-delegate at least minDelegationWei to accept external delegations

            const sponsorship = await deploySponsorship(sharedContracts)
            await (await token.connect(sponsor).transferAndCall(sponsorship.address, parseEther("10000"), "0x")).wait()
            const { operator } = await deployOperator(operatorWallet, { operatorsCutPercent: 20 })
            await (await token.connect(operatorWallet).transferAndCall(operator.address, parseEther("1000"), "0x")).wait()
            await (await token.connect(delegator).transferAndCall(operator.address, parseEther("10000"), "0x")).wait()
            const timeAtStart = await getBlockTimestamp()

            await advanceToTimestamp(timeAtStart, "Stake to sponsorship + queue the payout") // no DATA in the operator => no payout
            await expect(operator.stake(sponsorship.address, parseEther("11000")))
                .to.emit(operator, "Staked").withArgs(sponsorship.address)
            await expect(operator.connect(delegator).undelegate(parseEther("6000")))
                .to.emit(operator, "QueuedDataPayout").withArgs(delegator.address, parseEther("6000"), 0)

            // move operator tokens away, nothing can be exited, although nominally there's still 600 in the queue
            await operator.connect(delegator).transfer(sponsor.address, parseEther("10000"))
            expect(await operator.balanceOf(delegator.address)).to.equal(parseEther("0"))

            await advanceToTimestamp(timeAtStart + 1000, "Withdraw earnings from sponsorship")
            await expect(operator.withdrawEarningsFromSponsorships([sponsorship.address]))
                .to.emit(operator, "Profit").withArgs(parseEther("760"), parseEther("190"), parseEther("50"))
                .to.not.emit(operator, "Undelegated")

            // earnings are 1000, minus protocol fee 5% = 50 DATA => 950 DATA remains
            expect(formatEther(await token.balanceOf(delegator.address))).to.equal("0.0")
            expect(formatEther(await token.balanceOf(operator.address))).to.equal("950.0")
        })

        it("accepts forced takeout from non-operator after grace period is over (negative + positive test)", async function(): Promise<void> {
            const { token, streamrConfig } = sharedContracts
            await setTokens(delegator, "10000")
            await setTokens(sponsor, "1000")
            await setTokens(operatorWallet, "1000") // operator must self-delegate at least minDelegationWei to accept external delegations

            const sponsorship = await deploySponsorship(sharedContracts)
            const { operator } = await deployOperator(operatorWallet, { operatorsCutPercent: 20 })
            await (await token.connect(operatorWallet).transferAndCall(operator.address, parseEther("1000"), "0x")).wait()
            await (await token.connect(delegator).transferAndCall(operator.address, parseEther("10000"), "0x")).wait()
            await (await token.connect(sponsor).transferAndCall(sponsorship.address, parseEther("1000"), "0x")).wait()

            const timeAtStart = await getBlockTimestamp()
            const gracePeriod = +await streamrConfig.maxQueueSeconds()

            await advanceToTimestamp(timeAtStart, "Stake to sponsorship")
            await expect(operator.stake(sponsorship.address, parseEther("11000")))
                .to.emit(operator, "Staked").withArgs(sponsorship.address)

            await advanceToTimestamp(timeAtStart + 1000, "Queue for undelegation")
            await operator.connect(delegator).undelegate(parseEther("176"))

            await advanceToTimestamp(timeAtStart + gracePeriod, "Force unstaking attempt")
            await expect(operator.connect(delegator).forceUnstake(sponsorship.address, 10))
                .to.be.revertedWithCustomError(operator, "AccessDeniedOperatorOnly")

            // after gracePeriod, anyone can trigger the unstake and payout of the queue
            // earnings are 1000, minus protocol fee 5% = 50 DATA => 950 DATA remains
            await advanceToTimestamp(timeAtStart + 2000 + gracePeriod, "Force unstaking")
            await expect(operator.connect(delegator).forceUnstake(sponsorship.address, 10))
                .to.emit(operator, "Undelegated").withArgs(delegator.address, parseEther("176"))

            expect(formatEther(await token.balanceOf(delegator.address))).to.equal("176.0")
            expect(formatEther(await token.balanceOf(operator.address))).to.equal("11774.0") // stake = 11000, remaining earnings = 950 - 176 = 774
        })

        it("only lets the operator forceUnstake before the queue is too old", async function(): Promise<void> {
            await setTokens(delegator, "10000")
            await setTokens(operatorWallet, "10000") // operator must self-delegate at least minDelegationWei to accept external delegations

            const { operator } = await deployOperator(operatorWallet)
            await (await token.connect(operatorWallet).transferAndCall(operator.address, parseEther("10000"), "0x")).wait()
            await expect(await token.connect(delegator).transferAndCall(operator.address, parseEther("10000"), "0x"))
                .to.emit(operator, "Delegated").withArgs(delegator.address, parseEther("10000"))

            const sponsorship = await deploySponsorship(sharedContracts)
            await expect(operator.stake(sponsorship.address, parseEther("10000")))
                .to.emit(operator, "Staked").withArgs(sponsorship.address)

            // can't forceUnstake without queueing
            expect(await operator.queueIsEmpty()).to.equal(true)
            await expect(operator.connect(delegator).forceUnstake(sponsorship.address, 0))
                .to.be.revertedWithCustomError(operator, "AccessDeniedOperatorOnly")

            // can't forceUnstake after queueing either, before maxQueueSeconds has passed
            await operator.connect(delegator).undelegate(parseEther("1000"))
            await expect(operator.connect(delegator).forceUnstake(sponsorship.address, 0))
                .to.be.revertedWithCustomError(operator, "AccessDeniedOperatorOnly")

            await expect(await operator.forceUnstake(sponsorship.address, 0))
                .to.emit(operator, "Unstaked").withArgs(sponsorship.address)
        })

        it("pays out the queue on withdrawEarningsFromSponsorships", async () => {
            await setTokens(delegator, "10000")
            await setTokens(sponsor, "1000")
            await setTokens(operatorWallet, "10000") // operator must self-delegate at least minDelegationWei to accept external delegations

            const sponsorship = await deploySponsorship(sharedContracts)
            const { operator } = await deployOperator(operatorWallet) // zero operator's share
            await (await token.connect(operatorWallet).transferAndCall(operator.address, parseEther("10000"), "0x")).wait() // 1000 DATA in Operator
            await (await token.connect(delegator).transferAndCall(operator.address, parseEther("10000"), "0x")).wait() // 1000 DATA in Operator
            await (await token.connect(sponsor).transferAndCall(sponsorship.address, parseEther("1000"), "0x")).wait() // 1000 available to be earned

            const timeAtStart = await getBlockTimestamp()

            await advanceToTimestamp(timeAtStart, "Stake to sponsorship")
            await expect(operator.stake(sponsorship.address, parseEther("20000")))
                .to.emit(operator, "Staked").withArgs(sponsorship.address)

            await advanceToTimestamp(timeAtStart + 1001, "Queue for undelegation")
            await (await operator.connect(delegator).undelegate(parseEther("104.75"))).wait() // see below how the number was chosen...

            // delegator is queued, but no funds were moved yet
            expect(await token.balanceOf(delegator.address)).to.equal(parseEther("0"))
            expect(await operator.balanceOf(delegator.address)).to.equal(parseEther("10000"))

            // earnings are 1000, minus protocol fee 5% = 50 DATA => 950 DATA remains
            // operator's cut is 0% => operator value becomes 20000 stake + 950 profit = 20950 DATA
            // There are 20000 OperatorTokens => exchange rate is 20950 / 20000 = 1.0475 DATA/OperatorToken
            // delegator's operator tokens are burned: 104.75 DATA / 1.0475 DATA = 100 operator tokens
            await expect(operator.withdrawEarningsFromSponsorships([sponsorship.address]))
                .to.emit(operator, "Profit").withArgs(parseEther("950"), parseEther("0"), parseEther("50"))
                .to.emit(operator, "Undelegated").withArgs(delegator.address, parseEther("104.75"))

            expect(await operator.balanceOf(delegator.address)).to.equal(parseEther("9900")) // 100 Operator tokens are burned
            expect(await token.balanceOf(delegator.address)).to.equal(parseEther("104.75"))
            expect(await token.balanceOf(operator.address)).to.equal(parseEther("845.25")) // == 950 - 104.75
        })

        it("edge case many queue entries, one sponsorship", async function(): Promise<void> {
            await setTokens(delegator, "10000")
            await setTokens(sponsor, "10000")
            await setTokens(operatorWallet, "1000") // operator must self-delegate at least minDelegationWei to accept external delegations

            const sponsorship = await deploySponsorship(sharedContracts,  { allocationWeiPerSecond: parseEther("0") })
            const { operator } = await deployOperator(operatorWallet)
            await (await token.connect(operatorWallet).transferAndCall(operator.address, parseEther("1000"), "0x")).wait()
            const balanceBefore = await token.balanceOf(delegator.address)
            await (await token.connect(delegator).transferAndCall(operator.address, parseEther("10000"), "0x")).wait()
            await (await token.connect(sponsor).transferAndCall(sponsorship.address, parseEther("10000"), "0x")).wait()

            // await advanceToTimestamp(timeAtStart, "Stake to sponsorship")
            await expect(operator.stake(sponsorship.address, parseEther("10000")))
                .to.emit(operator, "Staked").withArgs(sponsorship.address)

            // queue payout
            const numberOfQueueSlots = 2
            for (let i = 0; i < numberOfQueueSlots; i++) {
                await operator.connect(delegator).undelegate(parseEther("1"))
            }

            await operator.unstake(sponsorship.address, { gasLimit: 0xF42400 })

            const expectedBalance = balanceBefore.sub(parseEther("10000")).add(parseEther(numberOfQueueSlots.toString()))
            const balanceAfter = await token.balanceOf(delegator.address)
            expect(balanceAfter).to.equal(expectedBalance)
        })

        it("pays out exactly the requested DATA amount, if the whole balance was queued and new earnings are added while in the queue", async () => {
            await setTokens(delegator, "10000")
            await setTokens(sponsor, "1000")
            await setTokens(operatorWallet, "10000") // operator must self-delegate at least minDelegationWei to accept external delegations

            const sponsorship = await deploySponsorship(sharedContracts)
            const { operator } = await deployOperator(operatorWallet, { operatorsCutPercent: 20 })
            await (await token.connect(operatorWallet).transferAndCall(operator.address, parseEther("10000"), "0x")).wait()
            await (await token.connect(delegator).transferAndCall(operator.address, parseEther("10000"), "0x")).wait()
            await (await token.connect(sponsor).transferAndCall(sponsorship.address, parseEther("1000"), "0x")).wait()

            const timeAtStart = await getBlockTimestamp()

            await advanceToTimestamp(timeAtStart, "Stake to sponsorship")
            await expect(operator.stake(sponsorship.address, parseEther("20000")))
                .to.emit(operator, "Staked").withArgs(sponsorship.address)

            expect(await operator.balanceInData(delegator.address)).to.equal(parseEther("10000"))

            await expect(operator.connect(delegator).undelegate(parseEther("10000")))
                .to.emit(operator, "QueuedDataPayout").withArgs(delegator.address, parseEther("10000"), 0)

            await advanceToTimestamp(timeAtStart + 1001, "Unstake and withdraw earnings after sponsorship runs out")
            await expect(operator.unstake(sponsorship.address))
                .to.emit(operator, "Profit").withArgs(parseEther("760"), parseEther("190"), parseEther("50"))
                .to.emit(operator, "Undelegated").withArgs(delegator.address, parseEther("10000"))

            expect(formatEther(await token.balanceOf(delegator.address))).to.equal("10000.0")
            expect(formatEther(await operator.balanceInData(delegator.address))).to.equal("379.999999999999999999")
        })

        it("pays out the first in queue on payOutFirstInQueue", async () => {
            await setTokens(delegator, "10000")
            await setTokens(delegator2, "10000")
            await setTokens(operatorWallet, "1000") // operator must self-delegate at least minDelegationWei to accept external delegations
            const sponsorship = await deploySponsorship(sharedContracts)
            const { operator } = await deployOperator(operatorWallet) // zero operator's share
            await (await token.connect(operatorWallet).transferAndCall(operator.address, parseEther("1000"), "0x")).wait()
            await (await token.connect(delegator).transferAndCall(operator.address, parseEther("10000"), "0x")).wait()
            await expect(operator.stake(sponsorship.address, parseEther("10000")))
                .to.emit(operator, "Staked").withArgs(sponsorship.address)

            expect(await operator.queueIsEmpty()).to.equal(true)
            await (await operator.connect(delegator).undelegate(parseEther("10000"))).wait() // 1000 DATA in queue
            expect(await operator.queueIsEmpty()).to.equal(false)
            await (await token.connect(delegator2).transferAndCall(operator.address, parseEther("5000"), "0x")).wait()

            await (await operator.payOutFirstInQueue()).wait() // 500 DATA in queue
            expect(await operator.queueIsEmpty()).to.equal(false)

            await (await token.connect(delegator2).transferAndCall(operator.address, parseEther("5000"), "0x")).wait()
            await (await operator.payOutFirstInQueue()).wait() // 0 DATA in queue
            expect(await operator.queueIsEmpty()).to.equal(true)
        })

        it("undelegate reverts if the amount is zero", async function(): Promise<void> {
            await setTokens(delegator, "10000")
            await setTokens(operatorWallet, "1000") // operator must self-delegate at least minDelegationWei to accept external delegations
            const { operator } = await deployOperator(operatorWallet)
            await (await token.connect(operatorWallet).transferAndCall(operator.address, parseEther("1000"), "0x")).wait()
            await (await token.connect(delegator).approve(operator.address, parseEther("10000"))).wait()
            await expect(operator.connect(delegator).delegate(parseEther("10000")))
                .to.emit(operator, "Delegated").withArgs(delegator.address, parseEther("10000"))
            await expect(operator.connect(delegator).undelegate(0))
                .to.revertedWithCustomError(operator, "ZeroUndelegation")
        })

        it("can undelegate even if undelegation policy is not set", async function(): Promise<void> {
            await setTokens(delegator, "10000")
            await setTokens(operatorWallet, "1000") // operator must self-delegate at least minDelegationWei to accept external delegations
            const { operator } = await deployOperator(operatorWallet, { overrideUndelegationPolicy: hardhatEthers.constants.AddressZero })
            await (await token.connect(operatorWallet).transferAndCall(operator.address, parseEther("1000"), "0x")).wait()
            await (await token.connect(delegator).approve(operator.address, parseEther("10000"))).wait()
            await expect(operator.connect(delegator).delegate(parseEther("10000")))
                .to.emit(operator, "Delegated").withArgs(delegator.address, parseEther("10000"))

            await expect(operator.connect(delegator).undelegate(parseEther("5000")))
                .to.emit(operator, "QueuedDataPayout").withArgs(delegator.address, parseEther("5000"), 0)
        })

        it("operator wallet can be a delegator as well", async function(): Promise<void> {
            await setTokens(delegator, "10000")
            await setTokens(operatorWallet, "10000")
            const { operator } = await deployOperator(operatorWallet)
            await (await token.connect(operatorWallet).approve(operator.address, parseEther("10000"))).wait()
            await expect(operator.connect(operatorWallet).delegate(parseEther("10000")))
                .to.emit(operator, "Delegated").withArgs(operatorWallet.address, parseEther("10000"))

            await expect(operator.connect(operatorWallet).undelegate(parseEther("5000")))
                .to.emit(operator, "QueuedDataPayout").withArgs(operatorWallet.address, parseEther("5000"), 0)
        })

        // streamrConfig.minimumDelegationWei = 1 DATA
        it("undelegate completely if the amount left would be less than the minimum delegation amount", async function(): Promise<void> {
            await setTokens(delegator, "101")
            await setTokens(operatorWallet, "100") // operator must self-delegate at least minDelegationWei to accept external delegations
            const { operator } = await deployOperator(operatorWallet)
            await (await token.connect(operatorWallet).transferAndCall(operator.address, parseEther("100"), "0x")).wait()

            await (await token.connect(delegator).approve(operator.address, parseEther("100.5"))).wait()
            await expect(operator.connect(delegator).delegate(parseEther("100.5")))
                .to.emit(operator, "Delegated").withArgs(delegator.address, parseEther("100.5"))
            const contractBalanceAfterDelegate = await token.balanceOf(operator.address)

            // undelegating 100 will send 100.5 to delegator to meet the minimum-delegation-or-nothing requirement
            await expect(operator.connect(delegator).undelegate(parseEther("100")))
                // undelegates the entire stake (100.5) since the amount left would be less than the minimumDelegationWei (1.0)
                .to.emit(operator, "Undelegated").withArgs(delegator.address, parseEther("100.5"))
            const contractBalanceAfterUndelegate = await token.balanceOf(operator.address)

            expect(formatEther(contractBalanceAfterDelegate)).to.equal("200.5")
            expect(formatEther(contractBalanceAfterUndelegate)).to.equal("100.0")
        })

        it("undelegate completely if the amount is max uint256", async function(): Promise<void> {
            await setTokens(delegator, "100")
            await setTokens(operatorWallet, "100") // operator must self-delegate at least minDelegationWei to accept external delegations
            const { operator } = await deployOperator(operatorWallet)
            await (await token.connect(operatorWallet).transferAndCall(operator.address, parseEther("100"), "0x")).wait()

            await (await token.connect(delegator).transferAndCall(operator.address, parseEther("100"), "0x")).wait()

            await expect(operator.connect(delegator).undelegate(MaxUint256))
                .to.emit(operator, "Undelegated").withArgs(delegator.address, parseEther("100"))
        })

        // ERC20.transfer (not transferAndCall!) will not trigger delegation, instead those tokens are a "gift" to all delegators equally
        // If there are no delegators, the "gift" goes to the operator who should eventually do the initial self-delegation
        it("send out nothing if there was never a delegation, even if there's tokens", async function(): Promise<void> {
            await setTokens(delegator, "100")
            const { operator } = await deployOperator(operatorWallet)

            await (await token.connect(delegator).transfer(operator.address, parseEther("100"))).wait()

            await (await operator.connect(delegator).undelegate(MaxUint256)).wait()

            // queue item will be popped but nothing is sent out
            await expect(operator.payOutFirstInQueue()).to.not.throw
            expect(await operator.queueIsEmpty()).to.equal(true)
            expect(await token.balanceOf(delegator.address)).to.equal(parseEther("0"))
            expect(await token.balanceOf(operator.address)).to.equal(parseEther("100"))
        })

        it("always burn at least 1 wei operator token due to rounding up", async function(): Promise<void> {
            await setTokens(operatorWallet, "1000000")
            await setTokens(sponsor, "1")
            const { operator } = await deployOperator(operatorWallet)
            const sponsorship = await deploySponsorship(sharedContracts )
            await (await token.connect(sponsor).transferAndCall(sponsorship.address, 1, "0x")).wait() // sponsor 1 wei DATA, not 1 full DATA

            // 1000 DATA self-delegated (which mints 1000 operator tokens) and 999000 DATA gifted through ERC20 transfer (no operator tokens minted)
            // make the exchange rate extreme:  1 op = 1000 DATA
            await (await token.connect(operatorWallet).transferAndCall(operator.address, parseEther("1000"), operatorWallet.address)).wait()
            await (await token.connect(operatorWallet).transfer(operator.address, parseEther("999000"))).wait() // ERC20.transfer, not transferAndCall
            await (await operator.stake(sponsorship.address, parseEther("1000000"))).wait()
            await (await operator.undelegate(parseEther("1000000"))).wait()

            const operatorTokenBalanceBefore = await operator.balanceOf(operatorWallet.address)
            const dataTokenBalanceBefore = await token.balanceOf(operatorWallet.address)
            await (await operator.withdrawEarningsFromSponsorships([sponsorship.address])).wait()
            const operatorTokenBalanceAfter = await operator.balanceOf(operatorWallet.address)
            const dataTokenBalanceAfter = await token.balanceOf(operatorWallet.address)

            // exchange rate is 1 op = 1000 DATA, but due to rounding up, always burn at least 1 wei operator token
            // burn 1 wei operator token, earn 1 wei DATA token
            expect(operatorTokenBalanceBefore).to.equal(parseEther("1000"))
            expect(operatorTokenBalanceAfter).to.equal(parseEther("999.999999999999999999"))
            expect(dataTokenBalanceBefore).to.equal(parseEther("0.0"))
            expect(dataTokenBalanceAfter).to.equal(parseEther("0.000000000000000001"))
        })
    })

    describe("Kick/slash handler", () => {

        it("burns operator's tokens on slashing", async function(): Promise<void> {
            await setTokens(operatorWallet, "1000")
            await setTokens(delegator, "1000")

            const { operator } = await deployOperator(operatorWallet)
            await (await token.connect(operatorWallet).transferAndCall(operator.address, parseEther("1000"), "0x")).wait()
            await (await token.connect(delegator).transferAndCall(operator.address, parseEther("1000"), "0x")).wait()
            const sponsorship = await deploySponsorship(sharedContracts, {}, [], [], undefined, undefined, testKickPolicy)

            await (await operator.stake(sponsorship.address, parseEther("1000"))).wait()

            const balanceBefore = await operator.balanceOf(operatorWallet.address)
            const balanceInDataBefore = await operator.balanceInData(operatorWallet.address)
            const delegationInDataBefore = await operator.balanceInData(delegator.address)
            await (await sponsorship.connect(admin).flag(operator.address, "")).wait() // TestKickPolicy slashes 10 ether without kicking
            const balanceAfter = await operator.balanceOf(operatorWallet.address)
            const balanceInDataAfter = await operator.balanceInData(operatorWallet.address)
            const delegationInDataAfter = await operator.balanceInData(delegator.address)

            // operator's tokens are burned
            expect(balanceBefore).to.equal(parseEther("1000"))
            expect(balanceInDataBefore).to.equal(parseEther("1000"))
            expect(balanceAfter).to.equal(parseEther("990"))
            expect(balanceInDataAfter).to.equal(parseEther("990"))

            // DATA value held by delegator doesn't change
            expect(delegationInDataBefore).to.equal(parseEther("1000"))
            expect(delegationInDataAfter).to.equal(parseEther("1000"))
        })

        it("if operator runs out of tokens, slashing will reduce the delegator' value", async function(): Promise<void> {
            await setTokens(operatorWallet, "1000")
            await setTokens(delegator, "1000")

            const { operator } = await deployOperator(operatorWallet)
            await (await token.connect(operatorWallet).transferAndCall(operator.address, parseEther("1"), "0x")).wait()
            await (await token.connect(delegator).transferAndCall(operator.address, parseEther("1000"), "0x")).wait()
            const sponsorship = await deploySponsorship(sharedContracts, {}, [], [], undefined, undefined, testKickPolicy)

            await (await operator.stake(sponsorship.address, parseEther("1000"))).wait()

            const balanceBefore = await operator.balanceOf(operatorWallet.address)
            const balanceInDataBefore = await operator.balanceInData(operatorWallet.address)
            const delegationBefore = await operator.balanceOf(delegator.address)
            const delegationInDataBefore = await operator.balanceInData(delegator.address)
            await (await sponsorship.connect(admin).flag(operator.address, "")).wait() // TestKickPolicy slashes 10 ether without kicking
            const balanceAfter = await operator.balanceOf(operatorWallet.address)
            const balanceInDataAfter = await operator.balanceInData(operatorWallet.address)
            const delegationAfter = await operator.balanceOf(delegator.address)
            const delegationInDataAfter = await operator.balanceInData(delegator.address)

            // operator's tokens are burned: loses 1 DATA
            expect(balanceBefore).to.equal(parseEther("1"))
            expect(balanceInDataBefore).to.equal(parseEther("1"))
            expect(balanceAfter).to.equal(parseEther("0"))
            expect(balanceInDataAfter).to.equal(parseEther("0"))

            // delegator loses value worth the remaining 9 DATA (although token amount doesn't change)
            expect(delegationBefore).to.equal(parseEther("1000"))
            expect(delegationAfter).to.equal(parseEther("1000"))
            expect(delegationInDataBefore).to.equal(parseEther("1000"))
            expect(delegationInDataAfter).to.equal(parseEther("991"))
        })

        it("reduces operator value when it gets slashed without kicking (IOperator interface)", async function(): Promise<void> {
            await setTokens(operatorWallet, "1000")
            await setTokens(sponsor, "1000")

            const sponsorship = await deploySponsorship(sharedContracts, {}, [], [], undefined, undefined, testKickPolicy)
            const { operator } = await deployOperator(operatorWallet)
            await (await token.connect(operatorWallet).transferAndCall(operator.address, parseEther("1000"), "0x")).wait()
            await (await token.connect(sponsor).transferAndCall(sponsorship.address, parseEther("1000"), "0x")).wait()
            await (await operator.setNodeAddresses([operatorWallet.address])).wait()

            const timeAtStart = await getBlockTimestamp()
            await advanceToTimestamp(timeAtStart, "Stake to sponsorship")
            await expect(operator.stake(sponsorship.address, parseEther("1000")))
                .to.emit(operator, "Staked").withArgs(sponsorship.address)

            // update valueWithoutEarnings
            await advanceToTimestamp(timeAtStart + 1000, "slash")
            await expect(operator.withdrawEarningsFromSponsorships([sponsorship.address]))
                .to.emit(operator, "Profit").withArgs(parseEther("950"), 0, parseEther("50"))
            expect(await operator.valueWithoutEarnings()).to.equal(parseEther("1950"))

            await (await sponsorship.flag(operator.address, "")).wait() // TestKickPolicy actually slashes 10 ether without kicking
            expect(await operator.valueWithoutEarnings()).to.equal(parseEther("1940"))
        })

        it("calculates totalStakeInSponsorships and valueWithoutEarnings correctly after slashing", async function(): Promise<void> {
            await setTokens(operatorWallet, "20000")

            const { operator } = await deployOperator(operatorWallet)
            await (await token.connect(operatorWallet).transferAndCall(operator.address, parseEther("20000"), "0x")).wait()
            const sponsorship = await deploySponsorship(sharedContracts, {}, [], [], undefined, undefined, testKickPolicy)
            const sponsorship2 = await deploySponsorship(sharedContracts)
            await (await operator.setNodeAddresses([operatorWallet.address])).wait()

            const totalStakeInSponsorshipsBeforeStake = await operator.totalStakedIntoSponsorshipsWei()
            const valueBeforeStake = await operator.valueWithoutEarnings()
            await (await operator.stake(sponsorship.address, parseEther("10000"))).wait()
            await (await operator.stake(sponsorship2.address, parseEther("10000"))).wait()
            const totalStakeInSponsorshipsAfterStake = await operator.totalStakedIntoSponsorshipsWei()
            const valueAfterStake = await operator.valueWithoutEarnings()

            await (await sponsorship.flag(operator.address, "")).wait() // TestKickPolicy actually slashes 10 ether without kicking
            const totalStakeInSponsorshipsAfterSlashing = await operator.totalStakedIntoSponsorshipsWei()
            const valueAfterSlashing = await operator.valueWithoutEarnings()

            expect(totalStakeInSponsorshipsBeforeStake).to.equal(parseEther("0"))
            expect(valueBeforeStake).to.equal(parseEther("20000"))
            expect(totalStakeInSponsorshipsAfterStake).to.equal(parseEther("20000"))
            expect(valueAfterStake).to.equal(parseEther("20000"))
            expect(totalStakeInSponsorshipsAfterSlashing).to.equal(parseEther("20000"))
            expect(valueAfterSlashing).to.equal(parseEther("19990"))
        })

        it("calculates totalStakeInSponsorships and valueWithoutEarnings correctly after slashing+unstake", async function(): Promise<void> {
            await setTokens(operatorWallet, "20000")
            await setTokens(sponsor, "60")

            const { operator } = await deployOperator(operatorWallet)
            await (await token.connect(operatorWallet).transferAndCall(operator.address, parseEther("20000"), "0x")).wait()
            const penaltyPeriodSeconds = 60 // trigger penalty check e.g. `block.timestamp >= joinTimestamp + penaltyPeriodSeconds`
            const allocationWeiPerSecond = parseEther("0") // avoid earnings additions
            const sponsorship1 = await deploySponsorship(sharedContracts, { penaltyPeriodSeconds, allocationWeiPerSecond })
            await (await token.connect(sponsor).transferAndCall(sponsorship1.address, parseEther("60"), "0x")).wait()
            const sponsorship2 = await deploySponsorship(sharedContracts)

            await (await operator.stake(sponsorship1.address, parseEther("10000"))).wait()
            await (await operator.stake(sponsorship2.address, parseEther("10000"))).wait()
            const totalStakeInSponsorshipsBeforeSlashing = await operator.totalStakedIntoSponsorshipsWei()
            const valueBeforeSlashing = await operator.valueWithoutEarnings()

            await (await operator.forceUnstake(sponsorship1.address, "10")).wait() // slash leave penalty 5000
            const totalStakeInSponsorshipsAfterSlashing = await operator.totalStakedIntoSponsorshipsWei()
            const valueAfterSlashing = await operator.valueWithoutEarnings()

            expect(totalStakeInSponsorshipsBeforeSlashing).to.equal(parseEther("20000"))
            expect(valueBeforeSlashing).to.equal(parseEther("20000"))
            expect(totalStakeInSponsorshipsAfterSlashing).to.equal(parseEther("10000"))
            expect(valueAfterSlashing).to.equal(parseEther("15000"))
        })

        it("gets notified when kicked (IOperator interface)", async function(): Promise<void> {
            await setTokens(operatorWallet, "1000")
            await setTokens(sponsor, "1000")

            const sponsorship = await deploySponsorship(sharedContracts, {}, [], [], undefined, undefined, testKickPolicy)
            const { operator } = await deployOperator(operatorWallet)
            await (await token.connect(operatorWallet).transferAndCall(operator.address, parseEther("1000"), "0x")).wait()
            await (await token.connect(sponsor).transferAndCall(sponsorship.address, parseEther("1000"), "0x")).wait()
            await (await operator.setNodeAddresses([operatorWallet.address])).wait()

            const timeAtStart = await getBlockTimestamp()
            await advanceToTimestamp(timeAtStart, "Stake to sponsorship")
            await expect(operator.stake(sponsorship.address, parseEther("1000")))
                .to.emit(operator, "Staked").withArgs(sponsorship.address)
            expect(await operator.valueWithoutEarnings()).to.equal(parseEther("1000"))

            await advanceToTimestamp(timeAtStart + 1000, "Slash, update operator value")
            await expect(operator.withdrawEarningsFromSponsorships([sponsorship.address]))
                .to.emit(operator, "Profit").withArgs(parseEther("950"), 0, parseEther("50"))
            expect(await operator.valueWithoutEarnings()).to.equal(parseEther("1950"))

            // TestKickPolicy actually kicks and slashes given amount (here, 10)
            await expect(sponsorship.voteOnFlag(operator.address, hexZeroPad(parseEther("10").toHexString(), 32)))
                .to.emit(sponsorship, "OperatorKicked").withArgs(operator.address)
            expect(await operator.valueWithoutEarnings()).to.equal(parseEther("1940"))
        })

        it("onSlash reverts for operators not staked into streamr sponsorships", async function(): Promise<void> {
            const { operator } = await deployOperator(operatorWallet)
            await expect(operator.onSlash(parseEther("10")))
                .to.be.revertedWithCustomError(operator, "NotMyStakedSponsorship")
        })

        it("onKick reverts for operators not staked into streamr sponsorships", async function(): Promise<void> {
            const { operator } = await deployOperator(operatorWallet)
            await expect(operator.onKick(parseEther("10"), parseEther("10")))
                .to.be.revertedWithCustomError(operator, "NotMyStakedSponsorship")
        })

        it("onReviewRequest reverts for operators not staked into streamr sponsorships", async function(): Promise<void> {
            const { operator, contracts } = await deployOperator(operatorWallet)
            const operator2 = await deployOperatorContract(contracts, operator2Wallet)
            await expect(operator.onReviewRequest(operator2.address))
                .to.be.revertedWithCustomError(operator, "AccessDeniedStreamrSponsorshipOnly")
        })

        it("sponsorship callbacks revert if direct called - onKick", async function(): Promise<void> {
            const { operator, contracts } = await deployOperator(operatorWallet)
            const operator2 = await deployOperatorContract(contracts, operator2Wallet)
            await expect(operator.onReviewRequest(operator2.address))
                .to.be.revertedWithCustomError(operator, "AccessDeniedStreamrSponsorshipOnly")
        })
    })

    describe("Node addresses", function(): void {
        function dummyAddressArray(length: number): string[] {
            return Array.from({ length }, (_, i) => i).map((i) => `0x${(i + 1).toString().padStart(40, "0")}`)
        }

        it("can ONLY be updated by the operator", async function(): Promise<void> {
            const { operator } = await deployOperator(operatorWallet)
            await expect(operator.connect(admin).setNodeAddresses([admin.address]))
                .to.be.revertedWithCustomError(operator, "AccessDeniedOperatorOnly")
            await expect(operator.connect(admin).updateNodeAddresses([], [admin.address]))
                .to.be.revertedWithCustomError(operator, "AccessDeniedOperatorOnly")
            await expect(operator.setNodeAddresses([admin.address]))
                .to.emit(operator, "NodesSet").withArgs([admin.address])
            await expect(operator.getNodeAddresses()).to.eventually.deep.equal([admin.address])
            await expect(operator.updateNodeAddresses([], [admin.address]))
                .to.emit(operator, "NodesSet").withArgs([])
            await expect(operator.getNodeAddresses()).to.eventually.deep.equal([])
        })

        it("can be set all at once (setNodeAddresses positive test)", async function(): Promise<void> {
            const { operator } = await deployOperator(operatorWallet)
            const addresses = dummyAddressArray(6)
            await (await operator.setNodeAddresses(addresses.slice(0, 4))).wait()
            expect(await operator.getNodeAddresses()).to.have.members(addresses.slice(0, 4))
            expect(await Promise.all(addresses.map((a) => operator.nodeIndex(a)))).to.deep.equal([1, 2, 3, 4, 0, 0])
            await (await operator.setNodeAddresses(addresses.slice(2, 6))).wait()
            expect(await operator.getNodeAddresses()).to.have.members(addresses.slice(2, 6))
            expect(await Promise.all(addresses.map((a) => operator.nodeIndex(a)))).to.deep.equal([0, 0, 3, 4, 2, 1])
            await (await operator.setNodeAddresses(addresses.slice(1, 5))).wait()
            expect(await operator.getNodeAddresses()).to.have.members(addresses.slice(1, 5))
            expect(await Promise.all(addresses.map((a) => operator.nodeIndex(a)))).to.deep.equal([0, 1, 3, 4, 2, 0])
        })

        it("can be set 'differentially' (updateNodeAddresses positive test)", async function(): Promise<void> {
            const { operator } = await deployOperator(operatorWallet)
            const addresses = dummyAddressArray(6)
            await (await operator.setNodeAddresses(addresses.slice(0, 4)))

            await (await operator.updateNodeAddresses(addresses.slice(2, 6), addresses.slice(0, 2))).wait()
            expect(await operator.getNodeAddresses()).to.have.members(addresses.slice(2, 6))
            await expect(operator.updateNodeAddresses([], addresses.slice(0, 5)))
                .to.emit(operator, "NodesSet").withArgs([addresses[5]])
            await expect(operator.updateNodeAddresses([], []))
                .to.emit(operator, "NodesSet").withArgs([addresses[5]])
            await expect(operator.updateNodeAddresses([addresses[3]], []))
                .to.emit(operator, "NodesSet").withArgs([addresses[5], addresses[3]])
        })

        it("can call flagging functions", async function(): Promise<void> {
            const {
                sponsorships: [ sponsorship ],
                operators: [ flagger, target, voter ]
            } = await setupSponsorships(sharedContracts, [3], "flagging-functions", { sponsor: false })
            const start = await getBlockTimestamp()

            await advanceToTimestamp(start, "Flag starts")
            await (await flagger.setNodeAddresses([])).wait()
            await expect(flagger.flag(sponsorship.address, target.address, ""))
                .to.be.revertedWithCustomError(flagger, "AccessDeniedNodesOnly")

            await (await flagger.setNodeAddresses([await flagger.owner()])).wait()
            await expect(flagger.flag(sponsorship.address, target.address, ""))
                .to.emit(voter, "ReviewRequest").withArgs(sponsorship.address, target.address, start + 3604, start + 4504, "")

            await advanceToTimestamp(start + VOTE_START, "Voting starts")
            await (await voter.setNodeAddresses([])).wait()
            await expect(voter.voteOnFlag(sponsorship.address, target.address, VOTE_KICK))
                .to.be.revertedWithCustomError(voter, "AccessDeniedNodesOnly")

            await (await voter.setNodeAddresses([await voter.owner()])).wait()
            await expect(voter.voteOnFlag(sponsorship.address, target.address, VOTE_KICK))
                .to.emit(target, "Unstaked").withArgs(sponsorship.address)
        })

        it("can call heartbeat", async function(): Promise<void> {
            const { operator } = await deployOperator(operatorWallet)
            await expect(operator.heartbeat("{}")).to.be.revertedWithCustomError(operator, "AccessDeniedNodesOnly")
            await (await operator.setNodeAddresses([delegator2.address])).wait()
            await expect(operator.connect(delegator2).heartbeat("{}"))
                .to.emit(operator, "Heartbeat").withArgs(delegator2.address, "{}")
        })
    })

    describe("Operator/owner", () => {
        it("reverts if trying to call initialize()", async function(): Promise<void> {
            const { token, streamrConfig, nodeModule, queueModule, stakeModule } = sharedContracts
            await expect(defaultOperator.initialize(
                token.address,
                streamrConfig.address,
                operatorWallet.address,
                "OperatorTokenName",
                "{}",
                parseEther("0.1"),
                [nodeModule.address, queueModule.address, stakeModule.address])
            ).to.be.revertedWith("Initializable: contract is already initialized")
        })

        it("allows controller role holders to act on its behalf", async function(): Promise<void> {
            const { operator } = await deployOperator(operatorWallet)
            await expect(operator.connect(controller).setNodeAddresses([controller.address]))
                .to.be.revertedWithCustomError(operator, "AccessDeniedOperatorOnly")
            await (await operator.grantRole(await operator.CONTROLLER_ROLE(), controller.address)).wait()
            await operator.connect(controller).setNodeAddresses([controller.address])
        })

        it("can update metadata", async function(): Promise<void> {
            const { operator } = await deployOperator(operatorWallet)
            await expect(operator.updateMetadata("new metadata"))
                .to.emit(operator, "MetadataUpdated").withArgs("new metadata", operatorWallet.address, parseEther("0.0"))
            expect(await operator.metadata()).to.equal("new metadata")
        })

        it("can NOT update metadata for other operators", async function(): Promise<void> {
            const { operator } = await deployOperator(operatorWallet)
            await expect(operator.connect(operator2Wallet).updateMetadata("new metadata"))
                .to.be.revertedWithCustomError(operator, "AccessDeniedOperatorOnly")
        })

        it("can update the stream metadata", async function(): Promise<void> {
            const { operator } = await deployOperator(operatorWallet)
            await (await operator.updateStreamMetadata("new stream metadata")).wait()
            expect(await operator.getStreamMetadata()).to.equal("new stream metadata")
        })

        it("can NOT update the stream metadata for other operators", async function(): Promise<void> {
            const { operator } = await deployOperator(operatorWallet)
            await expect(operator.connect(operator2Wallet).updateStreamMetadata("new stream metadata"))
                .to.be.revertedWithCustomError(operator, "AccessDeniedOperatorOnly")
        })
    })

    describe("Internal errors/guards", () => {
        it("denies access to fallback function if sending from external address", async function(): Promise<void> {
            const { operator } = await deployOperator(operatorWallet)
            await expect(operatorWallet.sendTransaction({ to: operator.address, value: 0 }))
                .to.be.revertedWithCustomError(operator, "AccessDenied")
            await expect(operatorWallet.sendTransaction({ to: operator.address, value: parseEther("1") }))
                .to.be.reverted
        })

        it("moduleGet reverts for broken yield policies (without reason string)", async function(): Promise<void> {
            const { token: dataToken } = sharedContracts
            await setTokens(delegator, "1000")
            await setTokens(operatorWallet, "100") // operator must self-delegate at least minDelegationWei to accept external delegations
            const { operator } = await deployOperator(operatorWallet, { overrideExchangeRatePolicy: testExchangeRatePolicy.address })
            await (await dataToken.connect(operatorWallet).transferAndCall(operator.address, parseEther("100"), "0x")).wait()
            await (await dataToken.connect(delegator).transferAndCall(operator.address, parseEther("1000"), "0x")).wait()
            await expect(operator.connect(delegator).balanceInData(delegator.address))
                .to.be.revertedWithCustomError(operator, "ModuleGetError") // delegatecall returns (0, 0)
        })

        it("moduleGet reverts for broken yield policies (with reason string)", async function(): Promise<void> {
            const { token: dataToken } = sharedContracts
            await setTokens(delegator, "1000")
            await setTokens(operatorWallet, "100") // operator must self-delegate at least minDelegationWei to accept external delegations
            const { operator } = await deployOperator(operatorWallet, { overrideExchangeRatePolicy: testExchangeRatePolicy2.address })
            await (await dataToken.connect(operatorWallet).transferAndCall(operator.address, parseEther("100"), "0x")).wait()
            await (await dataToken.connect(delegator).transferAndCall(operator.address, parseEther("1000"), "0x")).wait()
            await expect(operator.connect(delegator).balanceInData(delegator.address))
                .to.be.revertedWith("revertedWithStringReason")
        })

        it("moduleCall reverts for broken exchange rate policy", async function(): Promise<void> {
            const { token: dataToken } = sharedContracts
            await setTokens(delegator, "1000")
            const { operator } = await deployOperator(operatorWallet, { overrideExchangeRatePolicy: testExchangeRatePolicy3.address })
            await expect(dataToken.connect(delegator).transferAndCall(operator.address, parseEther("1000"), "0x"))
                .to.be.revertedWithCustomError(operator, "ModuleCallError") // delegatecall returns (0, 0)
        })
    })

    describe("EIP-2771 meta-transactions via minimalforwarder", () => {
        it("can undelegate on behalf of someone who doesn't hold any native tokens", async (): Promise<void> => {
            const signer = hardhatEthers.Wallet.createRandom().connect(admin.provider) as Wallet
            await setTokens(operatorWallet, "100") // operator must self-delegate at least minDelegationWei to accept external delegations

            const { operator } = await deployOperator(operatorWallet)
            await (await token.connect(operatorWallet).transferAndCall(operator.address, parseEther("100"), "0x")).wait()
            expect(await operator.isTrustedForwarder(sharedContracts.minimalForwarder.address)).to.be.true

            await expect(token.transferAndCall(operator.address, parseEther("1000"), signer.address))
                .to.emit(operator, "Delegated").withArgs(signer.address, parseEther("1000"))
            expect(await operator.balanceInData(signer.address)).to.equal(parseEther("1000"))

            const data = operator.interface.encodeFunctionData("undelegate", [parseEther("1000")])
            const { request, signature } = await getEIP2771MetaTx(operator.address, data, sharedContracts.minimalForwarder, signer)
            expect(await sharedContracts.minimalForwarder.verify(request, signature)).to.be.true
            await (await sharedContracts.minimalForwarder.execute(request, signature)).wait()

            expect(await operator.balanceInData(signer.address)).to.equal(parseEther("0"))
            expect(await token.balanceOf(signer.address)).to.equal(parseEther("1000"))
        })
    })
})<|MERGE_RESOLUTION|>--- conflicted
+++ resolved
@@ -93,14 +93,6 @@
 
         defaultOperator = (await deployOperator(operatorWallet)).operator
         defaultSponsorship = await deploySponsorship(sharedContracts)
-<<<<<<< HEAD
-
-        // revert to initial test values (using the real values would break the majority of tests)
-        const { streamrConfig } = sharedContracts
-        await (await streamrConfig.setFlagReviewerRewardWei(parseEther("1"))).wait()
-        await (await streamrConfig.setFlaggerRewardWei(parseEther("1"))).wait()
-=======
->>>>>>> bb6cdc08
     })
 
     describe("Scenarios", (): void => {
