--- conflicted
+++ resolved
@@ -65,11 +65,7 @@
 
     // https://hackmd.io/QFmCXi8oT_SMeQ111qe6LQ
     it("revenue sharing scenarios 1..6: happy path operator life cycle", async function(): Promise<void> {
-<<<<<<< HEAD
-        const { token: dataToken, streamrConfig } = sharedContracts
-=======
         const { token: dataToken } = sharedContracts
->>>>>>> 2ad2e567
 
         // Setup:
         // - There is one single delegator with funds of 1000 DATA and no delegations.
@@ -119,28 +115,17 @@
         //   protocol fee is 5% = 2000 * 0.05 = 100 => 2000 - 100 = 1900 DATA left
         //   the operator's cut 20% = 1900 * 0.2 = 380 DATA is added to self-delegation
         // Profit is 2000 - 100 - 380 = 1520 DATA
-<<<<<<< HEAD
-=======
         // Exchange rate for operator's cut is (stake 500 + funds 1520) / 500 ~= 4.04 DATA / pool token
         //   so the operator's self-delegation increases by 380 / 4.04 = 9500/101 ~= 94.05940594059406 pool tokens
->>>>>>> 2ad2e567
         await advanceToTimestamp(timeAtStart + 10000, "Withdraw from sponsorship")
         await expect(operator.withdrawEarningsFromSponsorships([sponsorship.address]))
             .to.emit(operator, "Profit").withArgs(parseEther("1520"), parseEther("380"), parseEther("100"))
 
-<<<<<<< HEAD
-        expect(await dataToken.balanceOf(operatorWallet.address)).to.equal(parseEther("0"))
-=======
->>>>>>> 2ad2e567
         // poolValue = DATA balance + stake(s) in sponsorship(s) + earnings in sponsorship(s) = 1900 + 500 + 0 = 2400 DATA
         expect(formatEther(await dataToken.balanceOf(operator.address))).to.equal("1900.0")
         expect(formatEther(await operator.balanceOf(delegator.address))).to.equal("500.0")
         expect(formatEther(await dataToken.balanceOf(delegator.address))).to.equal("500.0")
-<<<<<<< HEAD
-        expect(formatEther(await dataToken.balanceOf(streamrConfig.protocolFeeBeneficiary()))).to.equal("100.0")
-=======
         expect(formatEther(await dataToken.balanceOf(protocolFeeBeneficiary.address))).to.equal("100.0")
->>>>>>> 2ad2e567
         expect(formatEther(await operator.totalSupply())).to.equal("594.059405940594059405") // TODO: find nicer numbers!
 
         // 5: Withdraw
@@ -269,18 +254,13 @@
             await advanceToTimestamp(timeAtStart + 1001, "Read the earnings back to Operator")
 
             const approxPoolValueBefore = await operator.getApproximatePoolValue()
-<<<<<<< HEAD
             const sponsorshipsBefore = await operator.getSponsorships()
-=======
-            const poolValuePerSponsorshipBefore = await operator.getEarningsFromSponsorships()
->>>>>>> 2ad2e567
             const totalStakedIntoSponsorshipsWeiBefore = await operator.totalStakedIntoSponsorshipsWei()
 
             await (await operator.withdrawEarningsFromSponsorships([sponsorship.address])).wait()
 
             // value after == totalStakedIntoSponsorshipsWei + free funds (Operator DATA balance)
             const approxPoolValueAfter = await operator.getApproximatePoolValue()
-<<<<<<< HEAD
             const sponsorshipsAfter = await operator.getSponsorships()
             const totalStakedIntoSponsorshipsWeiAfter = await operator.totalStakedIntoSponsorshipsWei()
 
@@ -292,19 +272,6 @@
             expect(formatEther(approxPoolValueAfter)).to.equal("1950.0")
             expect(formatEther(sponsorshipsAfter.earnings[0])).to.equal("0.0") // it's zero because we withdrew all earnings
             expect(sponsorshipsAfter.addresses[0]).to.equal(sponsorship.address)
-=======
-            const poolValuePerSponsorshipAfter = await operator.getEarningsFromSponsorships()
-            const totalStakedIntoSponsorshipsWeiAfter = await operator.totalStakedIntoSponsorshipsWei()
-
-            expect(formatEther(approxPoolValueBefore)).to.equal("1000.0")
-            expect(formatEther(poolValuePerSponsorshipBefore.earnings[0])).to.equal("1000.0")
-            expect(poolValuePerSponsorshipBefore.sponsorshipAddresses[0]).to.equal(sponsorship.address)
-            expect(formatEther(totalStakedIntoSponsorshipsWeiBefore)).to.equal("1000.0")
-
-            expect(formatEther(approxPoolValueAfter)).to.equal("1950.0")
-            expect(formatEther(poolValuePerSponsorshipAfter.earnings[0])).to.equal("0.0") // it's zero because we withdrew all earnings
-            expect(poolValuePerSponsorshipAfter.sponsorshipAddresses[0]).to.equal(sponsorship.address)
->>>>>>> 2ad2e567
             expect(formatEther(totalStakedIntoSponsorshipsWeiAfter)).to.equal("1000.0") // doesn't include the free funds or earnings => no change
         })
 
@@ -385,19 +352,12 @@
             await expect(operator1.stake(sponsorship2.address, parseEther("1000")))
                 .to.emit(operator1, "Staked").withArgs(sponsorship2.address)
 
-<<<<<<< HEAD
             // total unwithdrawn earnings is 10 < 100 == 5% of 2000 (pool value), so triggerAnotherOperatorWithdraw should fail
             const sponsorshipsBefore = await operator1.getSponsorships()
             expect(sponsorshipsBefore.addresses).to.deep.equal([sponsorship1.address, sponsorship2.address])
             expect(sponsorshipsBefore.earnings.map(formatEther)).to.deep.equal(["10.0", "0.0"])
             expect(formatEther(sponsorshipsBefore.rewardThreshold)).to.equal("100.0")
             expect(sponsorshipsBefore.earnings[0].add(sponsorshipsBefore.earnings[1])).to.be.lessThan(sponsorshipsBefore.rewardThreshold)
-=======
-            // total unwithdrawn earnings is 10 < 50 == 5% of 2000 (pool value), so triggerAnotherOperatorWithdraw should fail
-            const earningsBefore = await operator1.getEarningsFromSponsorships()
-            expect(earningsBefore.sponsorshipAddresses).to.deep.equal([sponsorship1.address, sponsorship2.address])
-            expect(earningsBefore.earnings.map(formatEther)).to.deep.equal(["10.0", "0.0"])
->>>>>>> 2ad2e567
             await expect(operator2.triggerAnotherOperatorWithdraw(operator1.address, [sponsorship1.address, sponsorship2.address]))
                 .to.be.rejectedWith("error_didNotReceiveReward")
 
@@ -412,19 +372,12 @@
             expect(await token.balanceOf(operator2.address)).to.equal(parseEther("1000"))
             expect(await operator2.getApproximatePoolValue()).to.equal(parseEther("1000"))
 
-<<<<<<< HEAD
             // unwithdrawn earnings is 2000 > 100 == 5% of 2000 (pool value), so triggerAnotherOperatorWithdraw should work
             const sponsorshipsAfter = await operator1.getSponsorships()
             expect(sponsorshipsAfter.addresses).to.deep.equal([sponsorship1.address, sponsorship2.address])
             expect(sponsorshipsAfter.earnings.map(formatEther)).to.deep.equal(["1000.0", "1000.0"])
             expect(formatEther(sponsorshipsAfter.rewardThreshold)).to.equal("100.0")
             expect(sponsorshipsAfter.earnings[0].add(sponsorshipsAfter.earnings[1])).to.be.greaterThan(sponsorshipsAfter.rewardThreshold)
-=======
-            // unwithdrawn earnings is 2000 > 50 == 5% of 2000 (pool value), so triggerAnotherOperatorWithdraw should work
-            const earningsAfter = await operator1.getEarningsFromSponsorships()
-            expect(earningsAfter.sponsorshipAddresses).to.deep.equal([sponsorship1.address, sponsorship2.address])
-            expect(earningsAfter.earnings.map(formatEther)).to.deep.equal(["1000.0", "1000.0"])
->>>>>>> 2ad2e567
 
             // withdraw will be 2000
             //  protocol fee 5% = 100
