--- conflicted
+++ resolved
@@ -97,10 +97,6 @@
     })
 
     it("can create an Operator with transferAndCall (atomic fund and deploy operator)", async function(): Promise<void> {
-<<<<<<< HEAD
-        const { operatorFactory, token, defaultDelegationPolicy, defaultExchangeRatePolicy, defaultUndelegationPolicy } = sharedContracts
-        const operatorsCutFraction = parseEther("0.1")
-=======
         const {
             operatorFactory,
             token,
@@ -108,9 +104,7 @@
             defaultExchangeRatePolicy,
             defaultUndelegationPolicy
         } = await deployTestContracts(deployer)
-        const operatorSharePercent = 10
-        const operatorsCutFraction = parseEther("1").mul(operatorSharePercent).div(100)
->>>>>>> d6ae2a6d
+        const operatorsCutFraction = parseEther("0.1")
         const data = defaultAbiCoder.encode(["uint", "string", "string", "address[3]", "uint[3]"],
             [
                 operatorsCutFraction,
