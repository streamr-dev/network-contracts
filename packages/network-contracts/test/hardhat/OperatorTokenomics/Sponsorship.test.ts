--- conflicted
+++ resolved
@@ -16,12 +16,9 @@
     let admin: Wallet
     let operator: Wallet
     let operator2: Wallet
-<<<<<<< HEAD
-    let metaSigner: Wallet
-=======
     let op1: Wallet
     let op2: Wallet
->>>>>>> 042946e9
+    let metaSigner: Wallet
 
     let token: TestToken
 
@@ -35,11 +32,7 @@
     let defaultSponsorship: Sponsorship
 
     before(async (): Promise<void> => {
-<<<<<<< HEAD
-        [admin, operator, operator2, metaSigner] = await getSigners() as unknown as Wallet[]
-=======
-        [admin, operator, operator2, op1, op2] = await getSigners() as unknown as Wallet[]
->>>>>>> 042946e9
+        [admin, operator, operator2, op1, op2, metaSigner] = await getSigners() as unknown as Wallet[]
         contracts = await deployTestContracts(admin)
 
         const { sponsorshipFactory } = contracts
@@ -520,7 +513,7 @@
 
     describe("EIP-2771 meta-transactions feature", () => {
         
-        it.only("works as expected (happy path)", async (): Promise<void> => {
+        it("unstaking via metaTX through minimalforwarder", async (): Promise<void> => {
             const signer = hardhatEthers.Wallet.createRandom().connect(admin.provider)
                        
             const sponsorship = await deploySponsorshipWithoutFactory(contracts)
