import { ethers as hardhatEthers } from "hardhat"
import { expect } from "chai"
import { Contract, utils as ethersUtils, Wallet } from "ethers"

import { Sponsorship, IAllocationPolicy, IJoinPolicy, TestToken } from "../../../typechain"

const { defaultAbiCoder, parseEther, formatEther } = ethersUtils
const { getSigners, getContractFactory } = hardhatEthers

import { advanceToTimestamp, getBlockTimestamp } from "./utils"

import {
    deployTestContracts,
    TestContracts,
} from "./deployTestContracts"

import { deploySponsorshipWithoutFactory } from "./deploySponsorshipContract"

describe("Sponsorship contract", (): void => {
    let admin: Wallet
    let operator: Wallet
    let operator2: Wallet

    let token: TestToken

    let testJoinPolicy: IJoinPolicy
    let testAllocationPolicy: IAllocationPolicy

    let contracts: TestContracts

    // some test cases just want "any sponsorship", no need to deploy a new contract
    let defaultSponsorship: Sponsorship

    before(async (): Promise<void> => {
        [admin, operator, operator2] = await getSigners() as unknown as Wallet[]
        contracts = await deployTestContracts(admin)

        // TODO: fix type incompatibility, if at all possible
        const { sponsorshipFactory } = contracts
        testAllocationPolicy = await (await getContractFactory("TestAllocationPolicy", admin)).deploy() as unknown as IAllocationPolicy
        testJoinPolicy = await (await (await getContractFactory("TestJoinPolicy", admin)).deploy()).deployed() as unknown as IJoinPolicy
        await (await sponsorshipFactory.addTrustedPolicies([testJoinPolicy.address, testAllocationPolicy.address])).wait()

        token = contracts.token
        await (await token.mint(admin.address, parseEther("1000000"))).wait()
        await (await token.transfer(operator.address, parseEther("100000"))).wait()
        await (await token.transfer(operator2.address, parseEther("100000"))).wait()

        defaultSponsorship = await deploySponsorshipWithoutFactory(contracts)
    })

    it("accepts 32 byte long address in transferAndCall data", async function(): Promise<void> {
        const sponsorship = await deploySponsorshipWithoutFactory(contracts)
        await (await token.transferAndCall(sponsorship.address, parseEther("100"), defaultAbiCoder.encode(["address"], [operator.address]))).wait()
        expect(await sponsorship.connect(operator).getMyStake()).to.be.equal(parseEther("100"))
    })

    it("accepts 2-step staking: approve + stake", async function(): Promise<void> {
        const sponsorship = await deploySponsorshipWithoutFactory(contracts)
        await (await token.approve(sponsorship.address, parseEther("100"))).wait()
        await (await sponsorship.stake(operator.address, parseEther("100"))).wait()
        expect(await sponsorship.connect(operator).getMyStake()).to.be.equal(parseEther("100"))
    })

    it("will NOT let anyone call the fallback function", async function(): Promise<void> {
        await expect(admin.sendTransaction({to: defaultSponsorship.address})).to.be.revertedWith("error_mustBeThis")
    })

    it("will NOT let anyone join with wrong token", async function(): Promise<void> {
        const newToken = await (await (await (await getContractFactory("TestToken", admin)).deploy("Test2", "T2")).deployed())
        await (await newToken.mint(admin.address, parseEther("1000000"))).wait()
        await expect(newToken.transferAndCall(defaultSponsorship.address, parseEther("100"), admin.address))
            .to.be.revertedWith("error_onlyDATAToken")
    })

    describe("Sponsoring", (): void => {
        it("will FAIL if sponsor called with no allowance", async function(): Promise<void> {
            expect(await token.allowance(operator.address, defaultSponsorship.address)).to.equal(0)
            await expect(defaultSponsorship.connect(operator).sponsor(parseEther("1"))).to.be.revertedWith("ERC20: transfer amount exceeds allowance")
        })

        it("adds to unallocatedWei even with ERC20.transfer, after calling sponsor with zero", async function(): Promise<void> {
            const sponsorship = await deploySponsorshipWithoutFactory(contracts)
            await (await token.transfer(sponsorship.address, parseEther("100"))).wait()
            expect(await sponsorship.unallocatedWei()).to.equal(parseEther("0")) // ERC20 transfer doesn't call onTokenTransfer
            await (await sponsorship.sponsor(parseEther("0"))).wait()
            expect(await sponsorship.unallocatedWei()).to.equal(parseEther("100"))
        })

        it("adds to unallocatedWei even with ERC20.transfer, after a second sponsoring", async function(): Promise<void> {
            const sponsorship = await deploySponsorshipWithoutFactory(contracts)
            await (await token.transfer(sponsorship.address, parseEther("100"))).wait()
            expect(await sponsorship.unallocatedWei()).to.equal(parseEther("0")) // ERC20 transfer doesn't call onTokenTransfer
            await (await token.approve(sponsorship.address, parseEther("100"))).wait()
            await (await sponsorship.sponsor(parseEther("100"))).wait()
            expect(await sponsorship.unallocatedWei()).to.equal(parseEther("200"))
        })
    })

    describe("Adding/reducing stake", (): void => {
        it("will NOT let stake zero", async function(): Promise<void> {
            await expect(token.transferAndCall(defaultSponsorship.address, parseEther("0"), operator.address))
                .to.be.revertedWith("error_minimumStake")
        })

        it("will NOT let stake below minimum", async function(): Promise<void> {
            await expect(token.transferAndCall(defaultSponsorship.address, parseEther("0.5"), operator.address))
                .to.be.revertedWith("error_minimumStake")
        })

<<<<<<< HEAD
    // NOTE: minimum stake = 60 in StreamrConfig
    it("won't let reduce stake below minimum", async function(): Promise<void> {
        const sponsorship = await deploySponsorshipWithoutFactory(contracts)
        await (await sponsorship.sponsor(parseEther("10000"))).wait()
        await (await token.connect(operator).transferAndCall(sponsorship.address, parseEther("100"), operator.address)).wait()
        await expect(sponsorship.connect(operator).reduceStakeTo(parseEther("50")))
            .to.be.revertedWith("error_minimumStake")
=======
        it("lets you add stake any small positive amount", async function(): Promise<void> {
            // ...as long of course as the minimum stake hasn't been changed in the meanwhile!
            // Adding stake won't take you below the minimum, which you already have since if you were staked.
            const sponsorship = await deploySponsorshipWithoutFactory(contracts)
            await (await sponsorship.sponsor(parseEther("10000"))).wait()
            await (await token.connect(operator).transferAndCall(sponsorship.address, parseEther("100"), operator.address)).wait()
            await (await token.connect(operator).transferAndCall(sponsorship.address, parseEther("0.1"), operator.address)).wait()
            await (await token.connect(operator).transferAndCall(sponsorship.address, "1", operator.address)).wait()
        })

        // NOTE: minimum stake = 60 in StreamrConfig
        it("won't let reduce stake below minimum", async function(): Promise<void> {
            const sponsorship = await deploySponsorshipWithoutFactory(contracts)
            await (await sponsorship.sponsor(parseEther("10000"))).wait()
            await (await token.connect(operator).transferAndCall(sponsorship.address, parseEther("100"), operator.address)).wait()
            await expect(sponsorship.connect(operator).reduceStakeTo(parseEther("50")))
                .to.be.revertedWith("error_minimumStake")
        })
>>>>>>> 2d67e289
    })

    it("shows zero allocation after a withdraw", async function(): Promise<void> {
        const sponsorship = await deploySponsorshipWithoutFactory(contracts)
        await (await sponsorship.sponsor(parseEther("10000"))).wait()
        const start = await getBlockTimestamp()

        // join tx actually happens at timeAtStart + 1
        await advanceToTimestamp(start, "Stake to sponsorship")
        await (await token.transferAndCall(sponsorship.address, parseEther("100"), operator.address)).wait()

        await advanceToTimestamp(start + 101, "Withdraw from sponsorship")
        const allocationBeforeWithdraw = await sponsorship.getEarnings(operator.address)
        await (await sponsorship.connect(operator).withdraw()).wait()
        const allocationAfterWithdraw = await sponsorship.getEarnings(operator.address)

        expect(allocationBeforeWithdraw).to.equal(parseEther("100"))
        expect(allocationAfterWithdraw).to.equal(0)
    })

    it("shows zero allocation and zero stake after unstaking (no committed stake)", async function(): Promise<void> {
        const sponsorship = await deploySponsorshipWithoutFactory(contracts)
        await (await sponsorship.sponsor(parseEther("10000"))).wait()
        const start = await getBlockTimestamp()

        // join tx actually happens at timeAtStart + 1
        await advanceToTimestamp(start, "Stake to sponsorship")
        await (await token.transferAndCall(sponsorship.address, parseEther("100"), operator.address)).wait()

        await advanceToTimestamp(start + 101, "Withdraw from sponsorship") // queries will see start + 100 (off by one, NEXT tx will be start + 101)
        const allocationBeforeUnstake = await sponsorship.getEarnings(operator.address)
        const stakeBeforeUnstake = await sponsorship.connect(operator).getMyStake()
        await (await sponsorship.connect(operator).unstake()).wait()
        const allocationAfterUnstake = await sponsorship.getEarnings(operator.address)
        const stakeAfterUnstake = await sponsorship.connect(operator).getMyStake()

        expect(formatEther(allocationBeforeUnstake)).to.equal("100.0")
        expect(formatEther(stakeBeforeUnstake)).to.equal("100.0")
        expect(allocationAfterUnstake).to.equal(0)
        expect(stakeAfterUnstake).to.equal(0)
    })

    describe("Adding policies", (): void => {

        it("will FAIL for non-admins", async function(): Promise<void> {
            const { maxOperatorsJoinPolicy } = contracts
            const DEFAULT_ADMIN_ROLE = "0x0000000000000000000000000000000000000000000000000000000000000000"
            await expect(defaultSponsorship.connect(operator).addJoinPolicy(maxOperatorsJoinPolicy.address, "2000000000000000000"))
                .to.be.revertedWith(`AccessControl: account ${operator.address.toLowerCase()} is missing role ${DEFAULT_ADMIN_ROLE}`)
        })

        // TODO: is this a feature or a bug?
        it("silently fails when receives empty errors from policies", async function(): Promise<void> {
            const jpMS = await getContractFactory("TestAllocationPolicy", admin)
            const jpMSC = await jpMS.deploy() as Contract
            const testAllocPolicy = await jpMSC.connect(admin).deployed() as IAllocationPolicy
            await expect(defaultSponsorship.setAllocationPolicy(testAllocPolicy.address, "2"))
                .to.be.revertedWith("AccessControl: account 0xf39fd6e51aad88f6f4ce6ab8827279cfffb92266 is missing "
                + "role 0x0000000000000000000000000000000000000000000000000000000000000000")
        })
    })

    describe("Non-staked (non-)operator", (): void => {
        it("cannot unstake", async function(): Promise<void> {
            // TODO
        })
        it("cannot reduceStakeTo", async function(): Promise<void> {
            // TODO
        })
        it("cannot forceUnstake", async function(): Promise<void> {
            // TODO
        })
        it("cannot unstake", async function(): Promise<void> {
            // TODO
        })
        it("cannot flag/voteOnFlag", async function(): Promise<void> {
            // TODO
        })
    })

    describe("IJoinPolicy negative tests", (): void => {

        it("error setting param on joinpolicy", async function(): Promise<void> {
            await expect(deploySponsorshipWithoutFactory(contracts, {}, [testJoinPolicy], ["1"])) // 1 => TestJoinPolicy:setParam will revert
                .to.be.revertedWith("test-error: setting param join policy")
        })

        it("error setting param on joinpolicy no revert reason", async function(): Promise<void> {
            // 2 => TestJoinPolicy:setParam will revert without reason
            await expect(deploySponsorshipWithoutFactory(contracts, {}, [testJoinPolicy], ["2"]))
                .to.be.revertedWith("error_addJoinPolicyFailed")
        })

        it("error joining on joinpolicy", async function(): Promise<void> {
            const sponsorship = await deploySponsorshipWithoutFactory(contracts, {}, [testJoinPolicy], ["0"])
            await expect(token.transferAndCall(sponsorship.address, parseEther("100"), admin.address)) // 100 ether => revert with reason
                .to.be.revertedWith("test-error: onJoin join policy")
        })

        it("error joining on joinpolicy, empty error", async function(): Promise<void> {
            const sponsorship = await deploySponsorshipWithoutFactory(contracts, {}, [testJoinPolicy], ["0"])
            await expect(token.transferAndCall(sponsorship.address, parseEther("200"), admin.address)) // 200 ether => revert without reason
                .to.be.revertedWith("error_joinPolicyOnJoin")
        })
    })

    describe("IAllocationPolicy negative tests", (): void => {

        it("error setting param on allocationPolicy", async function(): Promise<void> {
            await expect(deploySponsorshipWithoutFactory(contracts, {},
                [], [], testAllocationPolicy, "1")) // 1 => will revert in setParam
                .to.be.revertedWith("test_setParam")
        })

        it("error onJoin on allocationPolicy", async function(): Promise<void> {
            const sponsorship = await deploySponsorshipWithoutFactory(contracts, {},
                [], [], testAllocationPolicy, "3") // 3 => onJoin will revert
            await expect(token.transferAndCall(sponsorship.address, parseEther("100"), admin.address))
                .to.be.revertedWith("test_onJoin")
        })

        it("error onJoin on allocationPolicy, empty error", async function(): Promise<void> {
            const sponsorship = await deploySponsorshipWithoutFactory(contracts, {},
                [], [], testAllocationPolicy, "4") // 4 => onJoin will revert without reason
            await expect(token.transferAndCall(sponsorship.address, parseEther("100"), admin.address))
                .to.be.revertedWith("error_allocationPolicyOnJoin")
        })

        it("error onleave on allocationPolicy", async function(): Promise<void> {
            const sponsorship = await deploySponsorshipWithoutFactory(contracts, {},
                [], [], testAllocationPolicy, "5") // 5 => onLeave will revert
            await (await token.transferAndCall(sponsorship.address, parseEther("100"), operator.address)).wait()
            await expect(sponsorship.connect(operator).unstake()).to.be.revertedWith("test_onLeave")
        })

        it("error onleave on allocationPolicy, empty error", async function(): Promise<void> {
            const sponsorship = await deploySponsorshipWithoutFactory(contracts, {},
                [], [], testAllocationPolicy, "6") // 6 => onLeave will revert without reason
            await (await token.transferAndCall(sponsorship.address, parseEther("100"), operator.address)).wait()
            await expect(sponsorship.connect(operator).unstake()).to.be.revertedWith("error_leaveHandlerFailed")
        })

        it("error onStakeChange", async function(): Promise<void> {
            // 7 => onStakeChange will revert
            const sponsorship = await deploySponsorshipWithoutFactory(contracts, {}, [], [], testAllocationPolicy, "7")
            await (await token.transferAndCall(sponsorship.address, parseEther("100"), admin.address)).wait()
            await expect(token.transferAndCall(sponsorship.address, parseEther("100"), admin.address))
                .to.be.revertedWith("test_onStakeChange")
        })

        it("error onStakeChange, empty error", async function(): Promise<void> {
            // 8 => onStakeChange revert without reason
            const sponsorship = await deploySponsorshipWithoutFactory(contracts, {}, [], [], testAllocationPolicy, "8")
            await (await token.transferAndCall(sponsorship.address, parseEther("100"), admin.address)).wait()
            await expect(token.transferAndCall(sponsorship.address, parseEther("100"), admin.address))
                .to.be.revertedWith("error_stakeIncreaseFailed")
        })
    })
})<|MERGE_RESOLUTION|>--- conflicted
+++ resolved
@@ -108,15 +108,6 @@
                 .to.be.revertedWith("error_minimumStake")
         })
 
-<<<<<<< HEAD
-    // NOTE: minimum stake = 60 in StreamrConfig
-    it("won't let reduce stake below minimum", async function(): Promise<void> {
-        const sponsorship = await deploySponsorshipWithoutFactory(contracts)
-        await (await sponsorship.sponsor(parseEther("10000"))).wait()
-        await (await token.connect(operator).transferAndCall(sponsorship.address, parseEther("100"), operator.address)).wait()
-        await expect(sponsorship.connect(operator).reduceStakeTo(parseEther("50")))
-            .to.be.revertedWith("error_minimumStake")
-=======
         it("lets you add stake any small positive amount", async function(): Promise<void> {
             // ...as long of course as the minimum stake hasn't been changed in the meanwhile!
             // Adding stake won't take you below the minimum, which you already have since if you were staked.
@@ -135,7 +126,6 @@
             await expect(sponsorship.connect(operator).reduceStakeTo(parseEther("50")))
                 .to.be.revertedWith("error_minimumStake")
         })
->>>>>>> 2d67e289
     })
 
     it("shows zero allocation after a withdraw", async function(): Promise<void> {
