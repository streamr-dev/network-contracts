import { ethers as hardhatEthers } from "hardhat"
import { expect } from "chai"
import { Contract, utils as ethersUtils, Wallet } from "ethers"

import { Bounty, IAllocationPolicy, IJoinPolicy, TestToken } from "../../../typechain"

const { defaultAbiCoder, parseEther } = ethersUtils
const { getSigners, getContractFactory } = hardhatEthers

import { advanceToTimestamp, getBlockTimestamp } from "./utils"

import {
    deployTestContracts,
    TestContracts,
} from "./deployTestContracts"

import { deployBountyContract } from "./deployBountyContract"

describe("Bounty", (): void => {
    let admin: Wallet
    let broker: Wallet
    let broker2: Wallet

    let token: TestToken

    let testJoinPolicy: IJoinPolicy
    let testAllocationPolicy: IAllocationPolicy

    let contracts: TestContracts

    // some test cases just want "any bounty", no need to deploy a new contract
    let defaultBounty: Bounty

    before(async (): Promise<void> => {
        [admin, broker, broker2] = await getSigners() as unknown as Wallet[]
        contracts = await deployTestContracts(admin)

        // TODO: fix type incompatibility, if at all possible
        const { bountyFactory } = contracts
        testAllocationPolicy = await (await getContractFactory("TestAllocationPolicy", admin)).deploy() as unknown as IAllocationPolicy
        testJoinPolicy = await (await (await getContractFactory("TestJoinPolicy", admin)).deploy()).deployed() as unknown as IJoinPolicy
        await (await bountyFactory.addTrustedPolicies([testJoinPolicy.address, testAllocationPolicy.address])).wait()

        token = contracts.token
        await (await token.mint(admin.address, parseEther("1000000"))).wait()
        await (await token.transfer(broker.address, parseEther("100000"))).wait()
        await (await token.transfer(broker2.address, parseEther("100000"))).wait()

        defaultBounty = await deployBountyContract(contracts, {skipBountyFactory: true})
    })

    it("accepts 32 byte long address in transferAndCall data", async function(): Promise<void> {
        const bounty = await deployBountyContract(contracts, {skipBountyFactory: true})
        await (await token.transferAndCall(bounty.address, parseEther("1"), defaultAbiCoder.encode(["address"], [broker.address]))).wait()
        expect(await bounty.connect(broker).getMyStake()).to.be.equal(parseEther("1"))
    })

    it("accepts 2-step staking: approve + stake", async function(): Promise<void> {
        const bounty = await deployBountyContract(contracts, {skipBountyFactory: true})
        await (await token.approve(bounty.address, parseEther("1"))).wait()
        await (await bounty.stake(broker.address, parseEther("1"))).wait()
        expect(await bounty.connect(broker).getMyStake()).to.be.equal(parseEther("1"))
    })

    it("will NOT let anyone call the fallback function", async function(): Promise<void> {
        await expect(admin.sendTransaction({to: defaultBounty.address})).to.be.revertedWith("error_mustBeThis")
    })

    it("will NOT let anyone join with wrong token", async function(): Promise<void> {
        const newToken = await (await (await (await getContractFactory("TestToken", admin)).deploy("Test2", "T2")).deployed())
        await (await newToken.mint(admin.address, parseEther("1000000"))).wait()
        await expect(newToken.transferAndCall(defaultBounty.address, parseEther("1"), admin.address))
            .to.be.revertedWith("error_onlyDATAToken")
    })

    it("will FAIL if sponsor called with no allowance", async function(): Promise<void> {
        expect(await token.allowance(broker.address, defaultBounty.address)).to.equal(0)
        await expect(defaultBounty.connect(broker).sponsor(parseEther("1"))).to.be.revertedWith("ERC20: transfer amount exceeds allowance")
    })

    it("will NOT let stake zero", async function(): Promise<void> {
        await expect(token.transferAndCall(defaultBounty.address, parseEther("0"), broker.address))
            .to.be.revertedWith("error_cannotStakeZero")
    })

    it("lets add and reduce stake", async function(): Promise<void> {
        // TODO: test for error_cannotReduceStake
    })

    it("shows zero allocation after a withdraw", async function(): Promise<void> {
        const bounty = await deployBountyContract(contracts)
        await (await bounty.sponsor(parseEther("10000"))).wait()
        const start = await getBlockTimestamp()

        // join tx actually happens at timeAtStart + 1
        await advanceToTimestamp(start, "Stake to bounty")
        await (await token.transferAndCall(bounty.address, parseEther("10"), broker.address)).wait()

        await advanceToTimestamp(start + 101, "Withdraw from bounty")
        const allocationBeforeWithdraw = await bounty.getAllocation(broker.address)
        await (await bounty.connect(broker).withdraw()).wait()
        const allocationAfterWithdraw = await bounty.getAllocation(broker.address)

        expect(allocationBeforeWithdraw).to.equal(parseEther("100"))
        expect(allocationAfterWithdraw).to.equal(0)
    })

    it("shows zero allocation and zero stake after unstaking (no committed stake)", async function(): Promise<void> {
        const bounty = await deployBountyContract(contracts)
        await (await bounty.sponsor(parseEther("10000"))).wait()
        const start = await getBlockTimestamp()

        // join tx actually happens at timeAtStart + 1
        await advanceToTimestamp(start, "Stake to bounty")
        await (await token.transferAndCall(bounty.address, parseEther("10"), broker.address)).wait()

        await advanceToTimestamp(start + 101, "Withdraw from bounty") // queries will see start + 100 (off by one, NEXT tx will be start + 101)
        const allocationBeforeUnstake = await bounty.getAllocation(broker.address)
        const stakeBeforeUnstake = await bounty.connect(broker).getMyStake()
        await (await bounty.connect(broker).leave()).wait()
        const allocationAfterUnstake = await bounty.getAllocation(broker.address)
        const stakeAfterUnstake = await bounty.connect(broker).getMyStake()

        expect(allocationBeforeUnstake).to.equal(parseEther("100"))
        expect(stakeBeforeUnstake).to.equal(parseEther("10"))
        expect(allocationAfterUnstake).to.equal(0)
        expect(stakeAfterUnstake).to.equal(0)
    })

    describe("Adding policies", (): void => {

        it("will FAIL for non-admins", async function(): Promise<void> {
            const { minStakeJoinPolicy } = contracts
            const DEFAULT_ADMIN_ROLE = "0x0000000000000000000000000000000000000000000000000000000000000000"
            await expect(defaultBounty.connect(broker).addJoinPolicy(minStakeJoinPolicy.address, "2000000000000000000"))
                .to.be.revertedWith(`AccessControl: account ${broker.address.toLowerCase()} is missing role ${DEFAULT_ADMIN_ROLE}`)
        })

        // TODO: is this a feature or a bug?
        it("silently fails when receives empty errors from policies", async function(): Promise<void> {
            const jpMS = await getContractFactory("TestAllocationPolicy", admin)
            const jpMSC = await jpMS.deploy() as Contract
            const testAllocPolicy = await jpMSC.connect(admin).deployed() as IAllocationPolicy
            await expect(defaultBounty.setAllocationPolicy(testAllocPolicy.address, "2"))
                .to.be.revertedWith("AccessControl: account 0xf39fd6e51aad88f6f4ce6ab8827279cfffb92266 is missing "
                + "role 0x0000000000000000000000000000000000000000000000000000000000000000")
        })
    })

    describe("IJoinPolicy negative tests", (): void => {

        it("error setting param on joinpolicy", async function(): Promise<void> {
            await expect(deployBountyContract(contracts, {skipBountyFactory: true},
                [testJoinPolicy], ["1"])) // 1 => TestJoinPolicy:setParam will revert
                .to.be.revertedWith("test-error: setting param join policy")
        })

        it("error setting param on joinpolicy no revert reason", async function(): Promise<void> {
            await expect(deployBountyContract(contracts, {skipBountyFactory: true},
                [testJoinPolicy], ["2"])) // 2 => TestJoinPolicy:setParam will revert without reason
                .to.be.revertedWith("error_addJoinPolicyFailed")
        })

        it("error joining on joinpolicy", async function(): Promise<void> {
            const bounty = await deployBountyContract(contracts, {skipBountyFactory: true},
                [testJoinPolicy], ["0"])
            await expect(token.transferAndCall(bounty.address, 1, admin.address))
                .to.be.revertedWith("test-error: onJoin join policy")
        })

        it("error joining on joinpolicy, empty error", async function(): Promise<void> {
            const bounty = await deployBountyContract(contracts, {skipBountyFactory: true},
                [testJoinPolicy], ["0"])
            await expect(token.transferAndCall(bounty.address, 2, admin.address))
                .to.be.revertedWith("error_joinPolicyOnJoin")
        })
    })

    describe("IAllocationPolicy negative tests", (): void => {

        it("error setting param on allocationPolicy", async function(): Promise<void> {
            await expect(deployBountyContract(contracts, {},
                [], [], testAllocationPolicy, "1")) // 1 => will revert in setParam
                .to.be.revertedWith("test_setParam")
        })

        it("error onJoin on allocationPolicy", async function(): Promise<void> {
            const bounty = await deployBountyContract(contracts, {skipBountyFactory: true},
                [], [], testAllocationPolicy, "3") // 3 => onJoin will revert
            await expect(token.transferAndCall(bounty.address, parseEther("1"), admin.address))
                .to.be.revertedWith("test_onJoin")
        })

        it("error onJoin on allocationPolicy, empty error", async function(): Promise<void> {
            const bounty = await deployBountyContract(contracts, {skipBountyFactory: true},
                [], [], testAllocationPolicy, "4") // 4 => onJoin will revert without reason
            await expect(token.transferAndCall(bounty.address, parseEther("1"), admin.address))
                .to.be.revertedWith("error_allocationPolicyOnJoin")
        })

        it("error onleave on allocationPolicy", async function(): Promise<void> {
            const bounty = await deployBountyContract(contracts, {skipBountyFactory: true},
                [], [], testAllocationPolicy, "5") // 5 => onLeave will revert
            await (await token.transferAndCall(bounty.address, parseEther("1"), broker.address)).wait()
            await expect(bounty.connect(broker).leave()).to.be.revertedWith("test_onLeave")
        })

        it("error onleave on allocationPolicy, empty error", async function(): Promise<void> {
            const bounty = await deployBountyContract(contracts, {skipBountyFactory: true},
                [], [], testAllocationPolicy, "6") // 6 => onLeave will revert without reason
            await (await token.transferAndCall(bounty.address, parseEther("1"), broker.address)).wait()
            await expect(bounty.connect(broker).leave()).to.be.revertedWith("error_brokerLeaveFailed")
        })

<<<<<<< HEAD
        it("error onstakeIncrease", async function(): Promise<void> {
            const bounty = await deployBountyContract(contracts, {skipBountyFactory: true},
                [], [], testAllocationPolicy, "7") // 7 => onStakeIncrease will revert
=======
        it("error onStakeChange", async function(): Promise<void> {
            const bounty = await deployBountyContract(contracts, {}, [], [], testAllocationPolicy, "7") // 7 => onStakeChange will revert
>>>>>>> 0f2b0321
            await (await token.transferAndCall(bounty.address, parseEther("1"), admin.address)).wait()
            await expect(token.transferAndCall(bounty.address, parseEther("1"), admin.address))
                .to.be.revertedWith("test_onStakeChange")
        })

<<<<<<< HEAD
        it("error onstakeIncrease, empty error", async function(): Promise<void> {
            const bounty = await deployBountyContract(contracts, {skipBountyFactory: true},
                [], [], testAllocationPolicy, "8") // 8 => onStakeIncrease revert without reason
=======
        it("error onStakeChange, empty error", async function(): Promise<void> {
            const bounty = await deployBountyContract(contracts, {}, [], [], testAllocationPolicy, "8") // 8 => onStakeChange revert without reason
>>>>>>> 0f2b0321
            await (await token.transferAndCall(bounty.address, parseEther("1"), admin.address)).wait()
            await expect(token.transferAndCall(bounty.address, parseEther("1"), admin.address))
                .to.be.revertedWith("error_stakeIncreaseFailed")
        })
    })
})<|MERGE_RESOLUTION|>--- conflicted
+++ resolved
@@ -212,27 +212,15 @@
             await expect(bounty.connect(broker).leave()).to.be.revertedWith("error_brokerLeaveFailed")
         })
 
-<<<<<<< HEAD
-        it("error onstakeIncrease", async function(): Promise<void> {
-            const bounty = await deployBountyContract(contracts, {skipBountyFactory: true},
-                [], [], testAllocationPolicy, "7") // 7 => onStakeIncrease will revert
-=======
         it("error onStakeChange", async function(): Promise<void> {
-            const bounty = await deployBountyContract(contracts, {}, [], [], testAllocationPolicy, "7") // 7 => onStakeChange will revert
->>>>>>> 0f2b0321
+            const bounty = await deployBountyContract(contracts, {skipBountyFactory: true}, [], [], testAllocationPolicy, "7") // 7 => onStakeChange will revert
             await (await token.transferAndCall(bounty.address, parseEther("1"), admin.address)).wait()
             await expect(token.transferAndCall(bounty.address, parseEther("1"), admin.address))
                 .to.be.revertedWith("test_onStakeChange")
         })
 
-<<<<<<< HEAD
-        it("error onstakeIncrease, empty error", async function(): Promise<void> {
-            const bounty = await deployBountyContract(contracts, {skipBountyFactory: true},
-                [], [], testAllocationPolicy, "8") // 8 => onStakeIncrease revert without reason
-=======
         it("error onStakeChange, empty error", async function(): Promise<void> {
-            const bounty = await deployBountyContract(contracts, {}, [], [], testAllocationPolicy, "8") // 8 => onStakeChange revert without reason
->>>>>>> 0f2b0321
+            const bounty = await deployBountyContract(contracts, {skipBountyFactory: true}, [], [], testAllocationPolicy, "8") // 8 => onStakeChange revert without reason
             await (await token.transferAndCall(bounty.address, parseEther("1"), admin.address)).wait()
             await expect(token.transferAndCall(bounty.address, parseEther("1"), admin.address))
                 .to.be.revertedWith("error_stakeIncreaseFailed")
