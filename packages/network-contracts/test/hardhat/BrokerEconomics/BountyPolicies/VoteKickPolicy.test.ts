import { ethers } from "hardhat"
import { BigNumber, utils, Wallet, ContractReceipt } from "ethers"
import { expect } from "chai"

import { deployTestContracts } from "../deployTestContracts"
import { deployBountyContract } from "../deployBountyContract"
import { deployBrokerPool } from "../deployBrokerPool"

const { parseEther, id } = utils

const VOTE_KICK = "0x0000000000000000000000000000000000000000000000000000000000000001"
const VOTE_CANCEL = "0x0000000000000000000000000000000000000000000000000000000000000000"

describe("VoteKickPolicy", (): void => {

    // default setup for test cases that don't need a clean set of contracts
    // clean setup is needed when review selection has to be controlled (so that BrokerPools from old tests don't interfere)
    let defaultSetup: any
    before(async (): Promise<void> => {
        defaultSetup = await setup(3, 1)
    })

    /**
     * Sets up a Bounty and given number of brokers, each with BrokerPool that stakes 1000 tokens into the Bounty
     */
    async function setup(stakedBrokerCount = 3, nonStakedBrokerCount = 0, saltSeed?: string, bountySettings: any = {}) {
        // Hardhat provides 20 pre-funded signers
        const [admin, ...signers] = await ethers.getSigners() as unknown as Wallet[]
        const stakedBrokers = signers.slice(0, stakedBrokerCount)
        const nonStakedBrokers = signers.slice(stakedBrokerCount, stakedBrokerCount + nonStakedBrokerCount)
        const brokers = [...stakedBrokers, ...nonStakedBrokers]

        // clean deployer wallet starts from nothing => needs ether to deploy BrokerPool etc.
        const deployer = !saltSeed ? admin : new Wallet(id(saltSeed), admin.provider) // id turns string into bytes32
        if (saltSeed) {
            await (await admin.sendTransaction({ to: deployer.address, value: parseEther("1") })).wait()
        }

        const contracts = await deployTestContracts(deployer)

        // minting must happen one by one since it's all done from admin account
        const { token } = contracts
        await (await token.mint(deployer.address, parseEther("1000000"))).wait()
        for (const b of brokers) {
            await (await token.mint(b.address, parseEther("1000"))).wait()
        }

        // no risk of nonce collisions in Promise.all since each broker has their own separate nonce
        // see BrokerPoolFactory:_deployBrokerPool for how saltSeed is used in CREATE2
        const pools = await Promise.all(brokers.map((b) => deployBrokerPool(contracts, b, {}, saltSeed)))
        await Promise.all(brokers.map((b, i) => token.connect(b).transferAndCall(pools[i].address, parseEther("1000"), "0x")))

        const bounty = await deployBountyContract(contracts, {
            allocationWeiPerSecond: BigNumber.from(0),
            penaltyPeriodSeconds: 0,
            brokerPoolOnly: true,
            ...bountySettings
        })
        await bounty.sponsor(parseEther("10000"))

        await Promise.all(stakedBrokers.map((_, i) => pools[i].stake(bounty.address, parseEther("1000"))))

        return {
            contracts,
            token,
            bounty,
            brokers,
            stakedBrokers,
            nonStakedBrokers,
            pools,
        }
    }

    describe("Flagging + voting + resolution (happy path)", (): void => {
        it("with one flagger, one target and 1 voter", async function(): Promise<void> {
            const { token, bounty, brokers: [ broker, _, broker3 ], pools: [ pool1, pool2 ] } = await setup(3, 0, this.test?.title)

            const flagReceipt = await (await bounty.connect(broker).flag(pool2.address, pool1.address)).wait() as ContractReceipt
            expect(flagReceipt.events!.filter((e) => e.event === "ReviewRequest")).to.have.length(1)
            const reviewRequest = flagReceipt.events!.find((e) => e.event === "ReviewRequest")
            expect(reviewRequest?.args?.bounty).to.equal(bounty.address)
            expect(reviewRequest?.args?.target).to.equal(pool2.address)
            expect(reviewRequest?.args?.reviewer).to.equal(broker3.address)

            await expect(bounty.connect(broker3).voteOnFlag(pool2.address, VOTE_KICK))
                .to.emit(bounty, "BrokerKicked").withArgs(pool2.address, parseEther("100"))
            expect(await token.balanceOf(pool2.address)).to.equal(parseEther("900"))
        })

        it("with 3 voters", async function(): Promise<void> {
            const { token, bounty, brokers: [ broker, _, broker3, broker4, broker5 ],
                pools: [ pool1, flaggedPool ] } = await setup(5, 0, this.test?.title)

            const flagReceipt = await (await bounty.connect(broker).flag(flaggedPool.address, pool1.address)).wait() as ContractReceipt
            const reviewRequests = flagReceipt.events!.filter((e) => e.event === "ReviewRequest")
            expect(reviewRequests.length).to.equal(3)
            reviewRequests.forEach((reviewRequest) => {
                expect(reviewRequest.args?.bounty).to.equal(bounty.address)
                expect(reviewRequest.args?.target).to.equal(flaggedPool.address)
                expect([broker3.address, broker4.address, broker5.address]).to.include(reviewRequest.args?.reviewer)
            })

            await expect(bounty.connect(broker3).voteOnFlag(flaggedPool.address, VOTE_KICK))
                .to.not.emit(bounty, "BrokerKicked")
            await expect(bounty.connect(broker4).voteOnFlag(flaggedPool.address, VOTE_CANCEL))
                .to.not.emit(bounty, "BrokerKicked")
            await expect(bounty.connect(broker5).voteOnFlag(flaggedPool.address, VOTE_KICK))
                .to.emit(bounty, "BrokerKicked").withArgs(flaggedPool.address, parseEther("100"))
            expect(await token.balanceOf(flaggedPool.address)).to.equal(parseEther("900"))

            expect (await token.balanceOf(broker3.address)).to.equal(parseEther("1"))
            expect (await token.balanceOf(broker4.address)).to.equal(parseEther("0"))
            expect (await token.balanceOf(broker5.address)).to.equal(parseEther("1"))
        })

        it("with 2 flags active at the same time (not interfere with each other)", async function(): Promise<void> {
            const { token, bounty, brokers: [ flagger1, flagger2, broker3, broker4 ],
                pools: [ pool1, pool2, target1, target2 ],
<<<<<<< HEAD
                nonStakedBrokers: [voter1, voter2, voter3] } = await setup(4, 3, this.test?.title + "2")
=======
                nonStakedBrokers: [voter1, voter2, voter3] } = await setup(4, 3, "2-simultaneous-flags")
>>>>>>> 3b56d00b

            const flagReceipt1 = await (await bounty.connect(flagger1).flag(target1.address, pool1.address)).wait() as ContractReceipt
            const reviewRequests1 = flagReceipt1.events!.filter((e) => e.event === "ReviewRequest")
            expect(reviewRequests1.length).to.equal(5)
            reviewRequests1.forEach((reviewRequest) => {
                expect(reviewRequest.args?.bounty).to.equal(bounty.address)
                expect(reviewRequest.args?.target).to.equal(target1.address)
                expect([voter1.address, voter2.address, voter3.address, flagger2.address, broker4.address])
                    .to.include(reviewRequest.args?.reviewer)
            })
            const flagReceipt2 = await (await bounty.connect(flagger2).flag(target2.address, pool2.address)).wait() as ContractReceipt
            const reviewRequests2 = flagReceipt2.events!.filter((e) => e.event === "ReviewRequest")
            expect(reviewRequests2.length).to.equal(5)
            reviewRequests2.forEach((reviewRequest) => {
                expect(reviewRequest.args?.bounty).to.equal(bounty.address)
                expect(reviewRequest.args?.target).to.equal(target2.address)
                expect([voter1.address, voter2.address, voter3.address, flagger1.address, broker3.address])
                    .to.include(reviewRequest.args?.reviewer)
            })

            await expect(bounty.connect(voter1).voteOnFlag(target1.address, VOTE_KICK))
                .to.not.emit(bounty, "BrokerKicked")
            await expect(bounty.connect(voter2).voteOnFlag(target2.address, VOTE_KICK))
                .to.not.emit(bounty, "BrokerKicked")
            await expect(bounty.connect(voter3).voteOnFlag(target1.address, VOTE_KICK))
                .to.not.emit(bounty, "BrokerKicked")
            await expect(bounty.connect(voter3).voteOnFlag(target2.address, VOTE_KICK))
                .to.not.emit(bounty, "BrokerKicked")
            await expect(bounty.connect(voter2).voteOnFlag(target1.address, VOTE_KICK))
                .to.emit(bounty, "BrokerKicked").withArgs(target1.address, parseEther("100"))
            await expect(bounty.connect(voter1).voteOnFlag(target2.address, VOTE_KICK))
                .to.emit(bounty, "BrokerKicked").withArgs(target2.address, parseEther("100"))

            expect(await token.balanceOf(target1.address)).to.equal(parseEther("900"))
            expect(await token.balanceOf(target2.address)).to.equal(parseEther("900"))

            expect (await token.balanceOf(voter1.address)).to.equal(parseEther("2"))
            expect (await token.balanceOf(voter2.address)).to.equal(parseEther("2"))
            expect (await token.balanceOf(voter3.address)).to.equal(parseEther("2"))
            expect (await token.balanceOf(voter3.address)).to.equal(parseEther("2"))
            expect (await token.balanceOf(flagger1.address)).to.equal(parseEther("0"))
            expect (await token.balanceOf(flagger2.address)).to.equal(parseEther("0"))
        })
    })

    describe("Flagging + reviewer selection", function(): void {
        it("picks first brokers that are not in the same bounty", async () => {
            const { bounty, brokers, pools: [ pool1, flaggedPool ] } = await setup(4, 4, "pick-first-nonstaked-brokers")
            const flagReceipt = await (await bounty.connect(brokers[0]).flag(flaggedPool.address, pool1.address)).wait() as ContractReceipt
            const reviewers = flagReceipt.events!.filter((e) => e.event === "ReviewRequest").map((e) => e.args?.reviewer)
            // console.log("Brokers %o", brokers.map((b) => b.address))
            // console.log("Flagged pool %o", flaggedPool.address)
            // console.log("Reviewers %o", reviewers)
            expect(reviewers.slice(0, 4)).to.have.members([brokers[4].address, brokers[5].address, brokers[6].address, brokers[7].address])
        })

        it("does NOT allow to flag with a too small flagstakes", async function(): Promise<void> {
            // TODO
        })

        it("does NOT allow to flag a broker that is already flagged", async function(): Promise<void> {
            // TODO
        })

        it("does NOT allow to flag a broker that is not in the bounty", async function(): Promise<void> {
            const { bounty, brokers: [ flagger ], pools: [ flaggerPool,,, notStakedPool ] } = await defaultSetup
            await expect(bounty.connect(flagger).flag(notStakedPool.address, flaggerPool.address))
                .to.be.revertedWith("error_flagTargetNotStaked")
        })
    })

    describe("Timeout", function(): void {
        it("because of a tie (where all voters did vote)", async function(): Promise<void> {
            // TODO
        })

        it("because of not enough voters voted", async function(): Promise<void> {
            // TODO
        })
    })

    describe("Flag resolution", function(): void {
        it("cleans up all the values correctly after a flag (successive flags with same flagger and target)", async function(): Promise<void> {
            // TODO
        })
    })

    describe("Canceling a flag", function(): void {
        it("works (happy path)", async function(): Promise<void> {
            // cancel after some voter has voted (not all), pay the ones who voted
            // broker flags broker2, broker3 votes, broker4 doesn't vote, broker cancels
            const { token, bounty, brokers: [ flagger, _, voter, nonVoter ], pools: [ flaggerPool, flagTarget ] } = await setup(4)

            await (await bounty.connect(flagger).flag(flagTarget.address, flaggerPool.address)).wait()

            await expect(bounty.connect(voter).voteOnFlag(flagTarget.address, VOTE_KICK))
                .to.not.emit(bounty, "BrokerKicked")

            await(await bounty.connect(flagger).cancelFlag(flagTarget.address, flaggerPool.address)).wait()
            // expect(await token.balanceOf(pool2.address)).to.equal(parseEther("900"))

            expect (await token.balanceOf(voter.address)).to.equal(parseEther("1"))
            expect (await token.balanceOf(nonVoter.address)).to.equal(parseEther("0"))
            // expect (await token.balanceOf(broker5.address)).to.equal(parseEther("1"))
        })
    })

    describe("Committed stake", (): void => {
        it("allows the target to get out the correct amount of stake DURING the flag period (stake-commited)", async function(): Promise<void> {
            const { bounty, brokers: [ flagger ],
                pools: [ flaggerPool, targetPool],
                nonStakedBrokers: [voter1] } = await setup(2, 1, this.currentTest?.title)

            const flagReceipt1 = await (await bounty.connect(flagger).flag(targetPool.address, flaggerPool.address)).wait() as ContractReceipt
            const reviewRequest = flagReceipt1.events!.find((e) => e.event === "ReviewRequest")
            // expect(reviewRequests.length).to.equal(1)
            expect(reviewRequest?.args?.reviewer).to.equal(voter1.address)

            await expect(targetPool.reduceStake(bounty.address, parseEther("901")))
                .to.be.revertedWith("error_cannotReduceStake")
            await expect(targetPool.reduceStake(bounty.address, parseEther("900")))
                .to.emit(bounty, "StakeUpdate").withArgs(targetPool.address, parseEther("100"), parseEther("0"))
        })

        it("allows the target to withdraw the correct amount AFTER the flag period (not kicked)", async function(): Promise<void> {
            const { bounty, brokers: [ flagger ],
                pools: [ flaggerPool, targetPool],
                nonStakedBrokers: [voter1] } = await setup(2, 1, this.currentTest?.title)

            const flagReceipt1 = await (await bounty.connect(flagger).flag(targetPool.address, flaggerPool.address)).wait() as ContractReceipt
            const reviewRequest = flagReceipt1.events!.find((e) => e.event === "ReviewRequest")
            // expect(reviewRequests.length).to.equal(1)
            expect(reviewRequest?.args?.reviewer).to.equal(voter1.address)

            await expect(bounty.connect(voter1).voteOnFlag(targetPool.address, VOTE_CANCEL))
                .to.not.emit(bounty, "BrokerKicked")

            await expect(targetPool.unstake(bounty.address, "0"))
                .to.emit(bounty, "BrokerLeft").withArgs(targetPool.address, parseEther("1000"))
        })

        it("allows the flagger to withdraw the correct amount DURING the flag period (stake-commited)", async function(): Promise<void> {
            const { bounty, brokers: [ flagger ], pools: [ flaggerPool, targetPool] } = await setup(2, 1, this.currentTest?.title)

            await (await bounty.connect(flagger).flag(targetPool.address, flaggerPool.address)).wait() as ContractReceipt

            await expect(flaggerPool.reduceStake(bounty.address, parseEther("991")))
                .to.be.revertedWith("error_cannotReduceStake")
            await expect(flaggerPool.reduceStake(bounty.address, parseEther("990")))
                .to.emit(bounty, "StakeUpdate").withArgs(flaggerPool.address, parseEther("10"), parseEther("0"))
        })

        it("allows the flagger to withdraw the correct amount AFTER the flag period (stake-commited)", async function(): Promise<void> {
            const { bounty, brokers: [ flagger ],
                pools: [ flaggerPool, targetPool],
                nonStakedBrokers: [voter1] } = await setup(2, 1, this.currentTest?.title)

            const flagReceipt1 = await (await bounty.connect(flagger).flag(targetPool.address, flaggerPool.address)).wait() as ContractReceipt
            const reviewRequest = flagReceipt1.events!.find((e) => e.event === "ReviewRequest")
            // expect(reviewRequests.length).to.equal(1)
            expect(reviewRequest?.args?.reviewer).to.equal(voter1.address)

            await expect(bounty.connect(voter1).voteOnFlag(targetPool.address, VOTE_CANCEL))
                .to.not.emit(bounty, "BrokerKicked")

            await expect(flaggerPool.unstake(bounty.address, "0"))
                .to.emit(bounty, "BrokerLeft").withArgs(flaggerPool.address, parseEther("990"))
        })

    })
})<|MERGE_RESOLUTION|>--- conflicted
+++ resolved
@@ -116,11 +116,7 @@
         it("with 2 flags active at the same time (not interfere with each other)", async function(): Promise<void> {
             const { token, bounty, brokers: [ flagger1, flagger2, broker3, broker4 ],
                 pools: [ pool1, pool2, target1, target2 ],
-<<<<<<< HEAD
-                nonStakedBrokers: [voter1, voter2, voter3] } = await setup(4, 3, this.test?.title + "2")
-=======
                 nonStakedBrokers: [voter1, voter2, voter3] } = await setup(4, 3, "2-simultaneous-flags")
->>>>>>> 3b56d00b
 
             const flagReceipt1 = await (await bounty.connect(flagger1).flag(target1.address, pool1.address)).wait() as ContractReceipt
             const reviewRequests1 = flagReceipt1.events!.filter((e) => e.event === "ReviewRequest")
