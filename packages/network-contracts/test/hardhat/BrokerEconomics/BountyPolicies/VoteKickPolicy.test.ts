--- conflicted
+++ resolved
@@ -86,62 +86,32 @@
     }
 
     describe("Flagging + voting + resolution (happy path)", (): void => {
-<<<<<<< HEAD
-        it("with one flagger, one target and one voter", async function(): Promise<void> {
-            const { token, bounty, brokers: [ broker, _, broker3 ], pools: [ pool1, pool2, pool3 ] } = await setup(3, 0, this.test?.title)
-            
+        it("with one flagger, one target and 1 voter", async function(): Promise<void> {
+            const { token, bounty, brokers: [ broker, _, broker3 ], pools: [ pool1, pool2 ] } = await setup(3, 0, this.test?.title)
+            const start = await getBlockTimestamp()
+
+            await advanceToTimestamp(start, `${broker.address} flags ${pool2.address}`)
             await expect(pool1.connect(broker).flag(bounty.address, pool2.address)).to.emit(bounty, "ReviewRequest")
                 .withArgs(pool3.address, bounty.address, pool2.address)
 
+            await advanceToTimestamp(start + 1*DAYS + 10, `${broker3} votes to kick ${pool2.address}`)
             await expect(pool3.connect(broker3).voteOnFlag(bounty.address, pool2.address, VOTE_KICK))
-=======
-        it("with one flagger, one target and 1 voter", async function(): Promise<void> {
-            const { token, bounty, brokers: [ broker, _, broker3 ], pools: [ pool1, pool2 ] } = await setup(3, 0, this.test?.title)
-            const start = await getBlockTimestamp()
-
-            await advanceToTimestamp(start, `${broker.address} flags ${pool2.address}`)
-            const flagReceipt = await (await bounty.connect(broker).flag(pool2.address, pool1.address)).wait() as ContractReceipt
-            expect(flagReceipt.events!.filter((e) => e.event === "ReviewRequest")).to.have.length(1)
-            const reviewRequest = flagReceipt.events!.find((e) => e.event === "ReviewRequest")
-            expect(reviewRequest?.args?.bounty).to.equal(bounty.address)
-            expect(reviewRequest?.args?.target).to.equal(pool2.address)
-            expect(reviewRequest?.args?.reviewer).to.equal(broker3.address)
-
-            await advanceToTimestamp(start + 1*DAYS + 10, `${broker3} votes to kick ${pool2.address}`)
-            await expect(bounty.connect(broker3).voteOnFlag(pool2.address, VOTE_KICK))
->>>>>>> 0f2b0321
                 .to.emit(bounty, "BrokerKicked").withArgs(pool2.address, parseEther("100"))
             expect(await token.balanceOf(pool2.address)).to.equal(parseEther("900"))
         })
 
         it("with 3 voters", async function(): Promise<void> {
             const { token, bounty, brokers: [ broker, _, broker3, broker4, broker5 ],
-<<<<<<< HEAD
-                pools: [ pool1, flagTarget, pool3, pool4, pool5 ] } = await setup(5, 0, this.test?.title)
-
-            await expect(pool1.connect(broker).flag(bounty.address, flagTarget.address))
+                pools: [ pool1, flaggedPool ] } = await setup(5, 0, this.test?.title)
+            const start = await getBlockTimestamp()
+
+            await advanceToTimestamp(start, `${broker.address} flags ${flaggedPool.address}`)
+             await expect(pool1.connect(broker).flag(bounty.address, flagTarget.address))
                 .to.emit(bounty, "ReviewRequest").withArgs(pool3.address, bounty.address, flagTarget.address)
                 .to.emit(bounty, "ReviewRequest").withArgs(pool4.address, bounty.address, flagTarget.address)
                 .to.emit(bounty, "ReviewRequest").withArgs(pool5.address, bounty.address, flagTarget.address)
-
+            await advanceToTimestamp(start + 1*DAYS + 10, `votes to kick ${flaggedPool.address}`)
             await expect(pool3.connect(broker3).voteOnFlag(bounty.address, flagTarget.address, VOTE_KICK))
-=======
-                pools: [ pool1, flaggedPool ] } = await setup(5, 0, this.test?.title)
-            const start = await getBlockTimestamp()
-
-            await advanceToTimestamp(start, `${broker.address} flags ${flaggedPool.address}`)
-            const flagReceipt = await (await bounty.connect(broker).flag(flaggedPool.address, pool1.address)).wait() as ContractReceipt
-            const reviewRequests = flagReceipt.events!.filter((e) => e.event === "ReviewRequest")
-            expect(reviewRequests.length).to.equal(3)
-            reviewRequests.forEach((reviewRequest) => {
-                expect(reviewRequest.args?.bounty).to.equal(bounty.address)
-                expect(reviewRequest.args?.target).to.equal(flaggedPool.address)
-                expect([broker3.address, broker4.address, broker5.address]).to.include(reviewRequest.args?.reviewer)
-            })
-
-            await advanceToTimestamp(start + 1*DAYS + 10, `votes to kick ${flaggedPool.address}`)
-            await expect(bounty.connect(broker3).voteOnFlag(flaggedPool.address, VOTE_KICK))
->>>>>>> 0f2b0321
                 .to.not.emit(bounty, "BrokerKicked")
             await expect(pool4.connect(broker4).voteOnFlag(bounty.address, flagTarget.address, VOTE_CANCEL))
                 .to.not.emit(bounty, "BrokerKicked")
@@ -155,11 +125,12 @@
         })
 
         it("with 2 flags active at the same time (not interfere with each other)", async function(): Promise<void> {
-<<<<<<< HEAD
-            const { token, bounty, brokers: [ flagger1, flagger2],
-                pools: [ pool1, pool2, target1, target2, voterPool1, voterPool2, voterPool3 ],
-                nonStakedBrokers: [voter1, voter2, voter3] } = await setup(4, 3, "2-simultaneous-flags")
-
+            const { token, bounty, brokers: [ flagger1, flagger2, broker3, broker4 ],
+                pools: [ pool1, pool2, target1, target2 ],
+                nonStakedBrokers: [voter] } = await setup(4, 1, "2-simultaneous-active-flags")
+            const start = await getBlockTimestamp()
+
+            await advanceToTimestamp(start, `${target1.address} and ${target2.address} are flagged`)
             await expect (pool1.connect(flagger1).flag(bounty.address, target1.address))
                 .to.emit(bounty, "ReviewRequest").withArgs(voterPool1.address, bounty.address, target1.address)
                 .to.emit(bounty, "ReviewRequest").withArgs(voterPool2.address, bounty.address, target1.address)
@@ -174,6 +145,7 @@
                 .to.emit(bounty, "ReviewRequest").withArgs(pool1.address, bounty.address, target2.address)
                 .to.emit(bounty, "ReviewRequest").withArgs(target1.address, bounty.address, target2.address)
 
+            await advanceToTimestamp(start + 1*DAYS + 10, `votes to kick ${target1.address} and ${target2.address}`)
             await expect(voterPool1.connect(voter1).voteOnFlag(bounty.address, target1.address, VOTE_KICK))
                 .to.not.emit(bounty, "BrokerKicked")
             await expect(voterPool2.connect(voter2).voteOnFlag(bounty.address, target2.address, VOTE_KICK))
@@ -185,43 +157,6 @@
             await expect(voterPool2.connect(voter2).voteOnFlag(bounty.address, target1.address, VOTE_KICK))
                 .to.emit(bounty, "BrokerKicked").withArgs(target1.address, parseEther("100"))
             await expect(voterPool1.connect(voter1).voteOnFlag(bounty.address, target2.address, VOTE_KICK))
-=======
-            const { token, bounty, brokers: [ flagger1, flagger2, broker3, broker4 ],
-                pools: [ pool1, pool2, target1, target2 ],
-                nonStakedBrokers: [voter] } = await setup(4, 1, "2-simultaneous-active-flags")
-            const start = await getBlockTimestamp()
-
-            await advanceToTimestamp(start, `${target1.address} and ${target2.address} are flagged`)
-            const flagReceipt1 = await (await bounty.connect(flagger1).flag(target1.address, pool1.address)).wait() as ContractReceipt
-            const reviewRequests1 = flagReceipt1.events!.filter((e) => e.event === "ReviewRequest")
-            const reviewers = reviewRequests1.map((e) => e.args?.reviewer)
-            expect(reviewers).to.have.members([voter.address, flagger2.address, broker4.address])
-
-            reviewRequests1.forEach((reviewRequest) => {
-                expect(reviewRequest.args?.bounty).to.equal(bounty.address)
-                expect(reviewRequest.args?.target).to.equal(target1.address)
-                expect([voter.address, flagger2.address, broker4.address])
-                    .to.include(reviewRequest.args?.reviewer)
-            })
-            const flagReceipt2 = await (await bounty.connect(flagger2).flag(target2.address, pool2.address)).wait() as ContractReceipt
-            const reviewRequests2 = flagReceipt2.events!.filter((e) => e.event === "ReviewRequest")
-            const reviewers2 = reviewRequests2.map((e) => e.args?.reviewer)
-            expect(reviewers2).to.have.members([voter.address, flagger1.address, broker3.address])
-
-            await advanceToTimestamp(start + 1*DAYS + 10, `votes to kick ${target1.address} and ${target2.address}`)
-            await expect(bounty.connect(voter).voteOnFlag(target1.address, VOTE_KICK))
-                .to.not.emit(bounty, "BrokerKicked")
-            await expect(bounty.connect(flagger2).voteOnFlag(target1.address, VOTE_KICK))
-                .to.not.emit(bounty, "BrokerKicked")
-            await expect(bounty.connect(broker4).voteOnFlag(target1.address, VOTE_KICK))
-                .to.emit(bounty, "BrokerKicked").withArgs(target1.address, parseEther("100"))
-
-            await expect(bounty.connect(voter).voteOnFlag(target2.address, VOTE_KICK))
-                .to.not.emit(bounty, "BrokerKicked")
-            await expect(bounty.connect(flagger1).voteOnFlag(target2.address, VOTE_KICK))
-                .to.not.emit(bounty, "BrokerKicked")
-            await expect(bounty.connect(broker3).voteOnFlag(target2.address, VOTE_KICK))
->>>>>>> 0f2b0321
                 .to.emit(bounty, "BrokerKicked").withArgs(target2.address, parseEther("100"))
 
             // slashing happens to pools
@@ -281,29 +216,17 @@
     describe("Canceling a flag", function(): void {
         it("works (happy path)", async function(): Promise<void> {
             // cancel after some voter has voted (not all), pay the ones who voted
-<<<<<<< HEAD
-            // broker flags broker2, broker3 votes, broker4 doesn't vote, broker cancels
-            const { token, bounty, brokers: [ flagger, _, voter, nonVoter ], pools: [ flaggerPool, flagTarget, voterPool ] } = await setup(4)
-
-            await (await flaggerPool.connect(flagger).flag(bounty.address, flagTarget.address)).wait()
-
-            await expect(voterPool.connect(voter).voteOnFlag(bounty.address, flagTarget.address, VOTE_KICK))
-                .to.not.emit(bounty, "BrokerKicked")
-
-            await(await flaggerPool.connect(flagger).cancelFlag(bounty.address, flagTarget.address)).wait()
-            // expect(await token.balanceOf(pool2.address)).to.equal(parseEther("900"))
-=======
             // broker flags broker2, broker3 votes, broker4 doesn't vote, broker cancels => all get paid nevertheless
             const { token, bounty, brokers: [ flagger, _, voter, nonVoter ], pools: [ flaggerPool, flagTarget ] } = await setup(4)
 
-            await (await bounty.connect(flagger).flag(flagTarget.address, flaggerPool.address)).wait()
+            await (await flaggerPool.connect(flagger).flag(bounty.address, flagTarget.address)).wait()
             expect(parseFlag(await bounty.getFlag(flagTarget.address))).to.include({
                 flagger: flaggerPool.address,
                 reviewerCount: 2,
                 votesForKick: 0,
                 votesAgainstKick: 0,
             })
-            await (await bounty.connect(flagger).cancelFlag(flagTarget.address, flaggerPool.address)).wait()
+            await(await flaggerPool.connect(flagger).cancelFlag(bounty.address, flagTarget.address)).wait()
             expect(await bounty.getFlag(flagTarget.address)).to.equal("0")
 
             expect (await token.balanceOf(voter.address)).to.equal(parseEther("1"))
@@ -319,7 +242,6 @@
             await expect(bounty.connect(voter).voteOnFlag(targetPool.address, VOTE_KICK))
                 .to.be.revertedWith("error_votingNotStarted")
         })
->>>>>>> 0f2b0321
 
         it("voting resolution can be triggered by anyone after the voting period is over", async function(): Promise<void> {
         })
@@ -347,21 +269,13 @@
                 nonStakedBrokers: [voter1] } = await setup(2, 1, this.currentTest?.title)
             const start = await getBlockTimestamp()
 
-<<<<<<< HEAD
-            await expect(flaggerPool.connect(flagger).flag(bounty.address, targetPool.address))
+            await advanceToTimestamp(start, `${flagger.address} flags ${targetPool.address}`)
+           await expect(flaggerPool.connect(flagger).flag(bounty.address, targetPool.address))
                 .to.emit(bounty, "ReviewRequest").withArgs(voterPool.address, bounty.address, targetPool.address)
 
+
+            await advanceToTimestamp(start + 1*DAYS + 10, `${voter1} votes`)
             await expect(voterPool.connect(voter1).voteOnFlag(bounty. address, targetPool.address, VOTE_CANCEL))
-=======
-            await advanceToTimestamp(start, `${flagger.address} flags ${targetPool.address}`)
-            const flagReceipt1 = await (await bounty.connect(flagger).flag(targetPool.address, flaggerPool.address)).wait() as ContractReceipt
-            const reviewRequest = flagReceipt1.events!.find((e) => e.event === "ReviewRequest")
-            // expect(reviewRequests.length).to.equal(1)
-            expect(reviewRequest?.args?.reviewer).to.equal(voter1.address)
-
-            await advanceToTimestamp(start + 1*DAYS + 10, `${voter1} votes`)
-            await expect(bounty.connect(voter1).voteOnFlag(targetPool.address, VOTE_CANCEL))
->>>>>>> 0f2b0321
                 .to.not.emit(bounty, "BrokerKicked")
 
             expect(await bounty.getFlag(targetPool.address)).to.equal("0")
@@ -389,21 +303,13 @@
                 nonStakedBrokers: [voter1] } = await setup(2, 1, this.currentTest?.title)
             const start = await getBlockTimestamp()
 
-<<<<<<< HEAD
+            await advanceToTimestamp(start, `${flagger.address} flags ${targetPool.address}`)
             await expect(flaggerPool.connect(flagger).flag(bounty.address, targetPool.address))
                 .to.emit(bounty, "ReviewRequest").withArgs(voterPool.address, bounty.address, targetPool.address)
 
+
+            await advanceToTimestamp(start + 1*DAYS + 10, `${voter1} votes`)
             await expect(voterPool.connect(voter1).voteOnFlag(bounty.address, targetPool.address, VOTE_CANCEL))
-=======
-            await advanceToTimestamp(start, `${flagger.address} flags ${targetPool.address}`)
-            const flagReceipt1 = await (await bounty.connect(flagger).flag(targetPool.address, flaggerPool.address)).wait() as ContractReceipt
-            const reviewRequest = flagReceipt1.events!.find((e) => e.event === "ReviewRequest")
-            // expect(reviewRequests.length).to.equal(1)
-            expect(reviewRequest?.args?.reviewer).to.equal(voter1.address)
-
-            await advanceToTimestamp(start + 1*DAYS + 10, `${voter1} votes`)
-            await expect(bounty.connect(voter1).voteOnFlag(targetPool.address, VOTE_CANCEL))
->>>>>>> 0f2b0321
                 .to.not.emit(bounty, "BrokerKicked")
 
             await expect(flaggerPool.unstake(bounty.address, "0"))
