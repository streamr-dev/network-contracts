--- conflicted
+++ resolved
@@ -211,7 +211,6 @@
         it("prevents immediately flagging the same broker again after NO_KICK result", async function(): Promise<void> {
             // TODO: error_cannotFlagAgain
         })
-<<<<<<< HEAD
 
         it("pays reviewers who correctly voted NO_KICK even if flagger already was kicked", async function(): Promise<void> {
             const { token, bounty, brokers: [ , , ...voterBrokers ], pools: [ flagger, target, ...voters ] } = await setup(2, 5, "kicked-flagger")
@@ -312,63 +311,6 @@
 
             expect(targetBalanceBefore).to.equal("0")
             expect(targetBalanceAfter).to.equal(parseEther("900")) // 10% stake was forfeited
-=======
-
-        it("pays reviewers who correctly voted NO_KICK even if flagger was kicked", async function(): Promise<void> {
-            const { token, bounty, brokers: [ , , ...voterBrokers ], pools: [ flagger, target, ...voters ] } = await setup(2, 5, "kicked-flagger")
-            const start = await getBlockTimestamp()
-
-            await advanceToTimestamp(start, `${addr(flagger)} flags ${addr(target)}`)
-            await (await flagger.flag(bounty.address, target.address)).wait()
-
-            await advanceToTimestamp(start + 10, `${addr(target)} flags ${addr(flagger)}`)
-            await (await target.flag(bounty.address, flagger.address)).wait()
-
-            await advanceToTimestamp(start + VOTE_START + 20, `Voting to kick ${addr(flagger)}`)
-            await (await voters[0].voteOnFlag(bounty.address, flagger.address, VOTE_KICK)).wait()
-            await (await voters[1].voteOnFlag(bounty.address, flagger.address, VOTE_KICK)).wait()
-            await (await voters[2].voteOnFlag(bounty.address, flagger.address, VOTE_KICK)).wait()
-            await (await voters[3].voteOnFlag(bounty.address, flagger.address, VOTE_KICK)).wait()
-            await (await voters[4].voteOnFlag(bounty.address, flagger.address, VOTE_KICK)).wait()
-
-            expect(await bounty.getStake(flagger.address)).to.equal("0") // flagger is kicked
-
-            await advanceToTimestamp(start + VOTE_START + 50, `Voting to not kick ${addr(target)}`)
-            await (await voters[0].voteOnFlag(bounty.address, target.address, VOTE_NO_KICK)).wait()
-            await (await voters[1].voteOnFlag(bounty.address, target.address, VOTE_KICK)).wait()
-            await (await voters[2].voteOnFlag(bounty.address, target.address, VOTE_KICK)).wait()
-            await (await voters[3].voteOnFlag(bounty.address, target.address, VOTE_NO_KICK)).wait()
-            await (await voters[4].voteOnFlag(bounty.address, target.address, VOTE_NO_KICK)).wait()
-
-            expect(await bounty.getFlag(target.address)).to.equal("0") // flag is resolved
-
-            expect (await token.balanceOf(voterBrokers[0].address)).to.equal(parseEther("2"))
-            expect (await token.balanceOf(voterBrokers[1].address)).to.equal(parseEther("1"))
-            expect (await token.balanceOf(voterBrokers[2].address)).to.equal(parseEther("1"))
-            expect (await token.balanceOf(voterBrokers[3].address)).to.equal(parseEther("2"))
-            expect (await token.balanceOf(voterBrokers[4].address)).to.equal(parseEther("2"))
-        })
-    })
-
-    describe("Canceling a flag", function(): void {
-        it("works (happy path)", async function(): Promise<void> {
-            // cancel after some voter has voted (not all), pay the ones who voted
-            // broker flags broker2, broker3 votes, broker4 doesn't vote, broker cancels => all get paid nevertheless
-            const { token, bounty, brokers: [ , , voter, nonVoter ], pools: [ flagger, target ] } = await setup(4)
-
-            await (await flagger.flag(bounty.address, target.address)).wait()
-            expect(parseFlag(await bounty.getFlag(target.address))).to.include({
-                flagger: flagger.address,
-                reviewerCount: 2,
-                votesForKick: 0,
-                votesAgainstKick: 0,
-            })
-            await(await flagger.cancelFlag(bounty.address, target.address)).wait()
-            expect(await bounty.getFlag(target.address)).to.equal("0")
-
-            expect (await token.balanceOf(voter.address)).to.equal(parseEther("1"))
-            expect (await token.balanceOf(nonVoter.address)).to.equal(parseEther("1"))
->>>>>>> 2e9c14a0
         })
 
         it("can be called by anyone if the flagger was kicked (and pays everyone correctly)", async function(): Promise<void> {
