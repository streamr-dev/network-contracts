import { ethers as hardhatEthers, upgrades } from "hardhat"
import { Wallet, utils} from "ethers"

import type { Bounty, BountyFactory, BrokerPool, BrokerPoolFactory, IAllocationPolicy, TestToken,
    IJoinPolicy, IKickPolicy, ILeavePolicy, IPoolJoinPolicy, IPoolYieldPolicy, IPoolExitPolicy, StreamrConfig } from "../../../typechain"

const { getContractFactory } = hardhatEthers

export type TestContracts = {
    token: TestToken;
    streamrConfig: StreamrConfig;
    maxBrokersJoinPolicy: IJoinPolicy;
    brokerPoolOnlyJoinPolicy: IJoinPolicy
    allocationPolicy: IAllocationPolicy;
    leavePolicy: ILeavePolicy;
    adminKickPolicy: IKickPolicy;
    voteKickPolicy: IKickPolicy;
    bountyFactory: BountyFactory;
    bountyTemplate: Bounty;
    poolFactory: BrokerPoolFactory;
    poolTemplate: BrokerPool;
    defaultPoolJoinPolicy: IPoolJoinPolicy;
    defaultPoolYieldPolicy: IPoolYieldPolicy;
    defaultPoolExitPolicy: IPoolExitPolicy;
    deployer: Wallet;
}

export async function deployPoolFactory(contracts: Partial<TestContracts>, signer: Wallet): Promise<{
    poolFactory: BrokerPoolFactory,
    poolTemplate: BrokerPool
}> {
    const {
        token, streamrConfig,
        defaultPoolJoinPolicy, defaultPoolYieldPolicy, defaultPoolExitPolicy,
    } = contracts
    const poolTemplate = await (await getContractFactory("BrokerPool", { signer })).deploy()
    const poolFactory = await (await getContractFactory("BrokerPoolFactory", { signer })).deploy()
    await poolFactory.deployed()
    await (await poolFactory.initialize(
        poolTemplate!.address,
        token!.address,
        streamrConfig!.address,
        { gasLimit: 500000 } // solcover makes the gas estimation require 1000+ ETH for transaction, this fixes it
    )).wait()
    await (await poolFactory.addTrustedPolicies([
        defaultPoolJoinPolicy!.address,
        defaultPoolYieldPolicy!.address,
        defaultPoolExitPolicy!.address
    ], { gasLimit: 500000 })).wait()
    await (await streamrConfig!.setBrokerPoolFactory(poolFactory.address)).wait()
<<<<<<< HEAD

    const streamRegistryFactory = await getContractFactory("StreamRegistryV4", { signer })
    const streamRegistry = await upgrades.deployProxy(streamRegistryFactory,
        [hardhatEthers.constants.AddressZero, Wallet.createRandom().address], { kind: "uups" })

    await (await streamrConfig!.setStreamRegistryAddress(streamRegistry.address)).wait()

=======
>>>>>>> caf2a780
    return { poolFactory, poolTemplate }
}

/**
 * Deploy all contracts needed by tests. This should be called in "before/beforeAll".
 *     see @openzeppelin/contracts-upgradeable/metatx/ERC2771ContextUpgradeable.sol
 * @param signer wallet used for all deployments
 * @returns mapping: name string -> ethers.Contract object
 */
export async function deployTestContracts(signer: Wallet): Promise<TestContracts> {
    const token = await (await getContractFactory("TestToken", { signer })).deploy("TestToken", "TEST")
    await (await token.mint(signer.address, utils.parseEther("1000000"))).wait()

    const streamrConfig = await (await getContractFactory("StreamrConfig", { signer })).deploy()
    await streamrConfig.deployed()
    await(await streamrConfig.initialize()).wait()

    // bounty and policies
    const maxBrokersJoinPolicy = await (await getContractFactory("MaxAmountBrokersJoinPolicy", { signer })).deploy()
    const brokerPoolOnlyJoinPolicy = await (await getContractFactory("BrokerPoolOnlyJoinPolicy", { signer })).deploy()
    const allocationPolicy = await (await getContractFactory("StakeWeightedAllocationPolicy", { signer })).deploy()
    const leavePolicy = await (await getContractFactory("DefaultLeavePolicy", { signer })).deploy()
    const adminKickPolicy = await (await getContractFactory("AdminKickPolicy", { signer })).deploy()
    const voteKickPolicy = await (await getContractFactory("VoteKickPolicy", { signer })).deploy()
    const bountyTemplate = await (await getContractFactory("Bounty", { signer })).deploy()
    await bountyTemplate.deployed()

    const bountyFactory = await (await getContractFactory("BountyFactory", { signer })).deploy()
    await bountyFactory.deployed()
    await (await bountyFactory.initialize(
        bountyTemplate.address,
        token.address,
        streamrConfig.address
    )).wait()
    await bountyFactory.deployed()
    await (await bountyFactory.addTrustedPolicies([
        allocationPolicy.address,
        leavePolicy.address,
        adminKickPolicy.address,
        voteKickPolicy.address,
        maxBrokersJoinPolicy.address,
        brokerPoolOnlyJoinPolicy.address,
    ])).wait()

    await (await streamrConfig!.setPoolOnlyJoinPolicy(brokerPoolOnlyJoinPolicy.address)).wait()
    await (await streamrConfig!.setBountyFactory(bountyFactory.address)).wait()

    // broker pool and policies
    const defaultPoolJoinPolicy = await (await getContractFactory("DefaultPoolJoinPolicy", { signer })).deploy()
    const defaultPoolYieldPolicy = await (await getContractFactory("DefaultPoolYieldPolicy", { signer })).deploy()
    const defaultPoolExitPolicy = await (await getContractFactory("DefaultPoolExitPolicy", { signer })).deploy()

    const { poolFactory, poolTemplate } = await deployPoolFactory({
        token, streamrConfig,
        defaultPoolJoinPolicy, defaultPoolYieldPolicy, defaultPoolExitPolicy,
    }, signer)

    return {
        token, streamrConfig,
        bountyTemplate, bountyFactory, maxBrokersJoinPolicy, brokerPoolOnlyJoinPolicy, allocationPolicy,
        leavePolicy, adminKickPolicy, voteKickPolicy, poolTemplate, poolFactory, defaultPoolJoinPolicy, defaultPoolYieldPolicy, defaultPoolExitPolicy,
        deployer: signer
    }
}<|MERGE_RESOLUTION|>--- conflicted
+++ resolved
@@ -48,7 +48,6 @@
         defaultPoolExitPolicy!.address
     ], { gasLimit: 500000 })).wait()
     await (await streamrConfig!.setBrokerPoolFactory(poolFactory.address)).wait()
-<<<<<<< HEAD
 
     const streamRegistryFactory = await getContractFactory("StreamRegistryV4", { signer })
     const streamRegistry = await upgrades.deployProxy(streamRegistryFactory,
@@ -56,8 +55,6 @@
 
     await (await streamrConfig!.setStreamRegistryAddress(streamRegistry.address)).wait()
 
-=======
->>>>>>> caf2a780
     return { poolFactory, poolTemplate }
 }
 
