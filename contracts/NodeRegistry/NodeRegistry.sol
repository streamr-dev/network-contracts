--- conflicted
+++ resolved
@@ -1,7 +1,4 @@
-<<<<<<< HEAD
-=======
 // SPDX-License-Identifier: Apache-2.0
->>>>>>> 604ec7b0
 pragma solidity ^0.7.6;
 pragma experimental ABIEncoderV2;
 
