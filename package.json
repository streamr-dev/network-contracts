--- conflicted
+++ resolved
@@ -12,11 +12,8 @@
     "./packages/network-subgraphs",
     "./packages/hub-subgraph",
     "./packages/docker-dev-chain-init",
-<<<<<<< HEAD
+    "./packages/chat-contracts",
     "./packages/tatum-subgraph"
-=======
-    "./packages/chat-contracts"
->>>>>>> 85fd8475
   ],
   "scripts": {
     "clean": "npm run clean --workspaces --if-present",
